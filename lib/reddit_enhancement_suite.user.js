/* exported RESMetadata */

var RESMetadata = {
	defaultModuleID: 'contribute',  // Show this module by default when opening settings
<<<<<<< HEAD
	categories: [ 'About RES', 'Content', 'Editing', 'Style', 'Filters', 'Posts', 'Comments', 'Subreddits', '*', 'Core' ],
	setup: function() {
		var deferred = $.Deferred();
		RESEnvironment.loadResourceAsText('package.json', function(metadata) {
			$.extend(true, RESMetadata, JSON.parse(metadata));
			RESMetadata.updatedURL = 'http://redditenhancementsuite.com/whatsnew.html?v=' + RESMetadata.version;
			deferred.resolve(RESMetadata);
		});
		return deferred.promise();
	}
=======
	categories: [ 'About RES', 'My account', 'Users', 'Comments', 'Submissions', 'Subreddits', 'Appearance', '*', 'Core' ]
>>>>>>> 0ec72ef8
};
/*
	Reddit Enhancement Suite - a suite of tools to enhance Reddit
	Copyright (C) 2010-2015 - honestbleeps (steve@honestbleeps.com)

	RES is released under the GPL. However, I do ask a favor (obviously I don't/can't require it, I ask out of courtesy):

	Because RES auto updates and is hosted from a central server, I humbly request that if you intend to distribute your own
	modified Reddit Enhancement Suite, you name it something else and make it very clear to your users that it's your own
	branch and isn't related to mine.

	RES is updated very frequently, and I get lots of tech support questions/requests from people on outdated versions. If
	you're distributing RES via your own means, those recipients won't always be on the latest and greatest, which makes
	it harder for me to debug things and understand (at least with browsers that auto-update) whether or not people are on
	a current version of RES.

	I can't legally hold you to any of this - I'm just asking out of courtesy.

	Thanks, I appreciate your consideration.  Without further ado, the all-important GPL Statement:

	This program is free software: you can redistribute it and/or modify
	it under the terms of the GNU General Public License as published by
	the Free Software Foundation, either version 3 of the License, or
	(at your option) any later version.

	This program is distributed in the hope that it will be useful,
	but WITHOUT ANY WARRANTY; without even the implied warranty of
	MERCHANTABILITY or FITNESS FOR A PARTICULAR PURPOSE.  See the
	GNU General Public License for more details.

	You should have received a copy of the GNU General Public License
	along with this program.  If not, see <http://www.gnu.org/licenses/>.

*/

/************************************************************************************************************

For a guide on creating your own module, check out lib/modules/example.js

 ************************************************************************************************************/

if (typeof exports === 'object') {
	exports.RESMetadata = RESMetadata;
}<|MERGE_RESOLUTION|>--- conflicted
+++ resolved
@@ -2,8 +2,7 @@
 
 var RESMetadata = {
 	defaultModuleID: 'contribute',  // Show this module by default when opening settings
-<<<<<<< HEAD
-	categories: [ 'About RES', 'Content', 'Editing', 'Style', 'Filters', 'Posts', 'Comments', 'Subreddits', '*', 'Core' ],
+	categories: [ 'About RES', 'My account', 'Users', 'Comments', 'Submissions', 'Subreddits', 'Appearance', '*', 'Core' ],
 	setup: function() {
 		var deferred = $.Deferred();
 		RESEnvironment.loadResourceAsText('package.json', function(metadata) {
@@ -13,9 +12,6 @@
 		});
 		return deferred.promise();
 	}
-=======
-	categories: [ 'About RES', 'My account', 'Users', 'Comments', 'Submissions', 'Subreddits', 'Appearance', '*', 'Core' ]
->>>>>>> 0ec72ef8
 };
 /*
 	Reddit Enhancement Suite - a suite of tools to enhance Reddit
