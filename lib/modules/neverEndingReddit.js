--- conflicted
+++ resolved
@@ -1,18 +1,8 @@
-<<<<<<< HEAD
 addModule('neverEndingReddit', function(module, moduleID) {
 	module.moduleName = 'Never Ending Reddit';
-	module.category = 'Posts';
+	module.category = ['Browsing'];
 	module.description = 'Inspired by modules like River of Reddit and Auto Pager - gives you a never ending stream of reddit goodness.';
 	module.options = {
-=======
-addModule('neverEndingReddit', {
-	moduleID: 'neverEndingReddit',
-	moduleName: 'Never Ending Reddit',
-	category: ['Browsing'],
-	options: {
-		// any configurable options you have go here...
-		// options must have a type and a value..
->>>>>>> 0ec72ef8
 		returnToPrevPage: {
 			type: 'boolean',
 			value: true,
