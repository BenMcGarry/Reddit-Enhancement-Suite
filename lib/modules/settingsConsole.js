addModule('settingsConsole', function(module, moduleID) {
	module.moduleName = 'Settings Console';
	module.category = 'About RES';
	module.description = 'Manage your RES settings and preferences';
	module.alwaysEnabled = true;
	module.hidden = true;

	var RESConsole = module; // alias for now

	$.extend(module, {
		modalOverlay: '',
		RESConsoleContainer: '',
		RESConfigPanelOptions: null
	});

	$.extend(module, {
		beforeLoad: function() {
			this.renderMenuItem();
		},
		go: function() {
			this.addMenuItem();
		},
		renderMenuItem: function() {
			this.menuItem = RESUtils.createElementWithID('div', 'SettingsConsole', null, 'RES settings console');
		},
		addMenuItem: function() {
			function onClick() {
				modules['RESMenu'].hidePrefsDropdown();
				modules['settingsConsole'].open();
			}
			modules['RESMenu'].addMenuItem(this.menuItem, onClick, true);
		},
		create: function() {
			module.populateCategories();
			RESTemplates.load('settingsConsole', module._create.bind(module));
		},
		_create: function(template) {
			var logoImg, header1, RESConsoleHeader, RESConsoleTopBar;

			// create the console container
			this.RESConsoleContainer = template.html()[0];
			// hide it by default...
			// this.RESConsoleContainer.style.display = 'none';
			// create a modal overlay
			this.modalOverlay = RESUtils.createElementWithID('div', 'modalOverlay');
			this.modalOverlay.addEventListener('click', function(e) {
				e.preventDefault();
				return false;
			}, true);
			document.body.appendChild(this.modalOverlay);

			this.RESConsoleContainer.querySelector('#RESConsoleVersionDisplay').textContent = RESVersion;

			var RESClose = this.RESConsoleContainer.querySelector('#RESClose');
			RESClose.addEventListener('click', function(e) {
				e.preventDefault();
				RESConsole.close();
			}, true);


			var RESAdvOptionsSpan = this.RESConsoleContainer.querySelector('#RESAllOptionsSpan');
			RESAdvOptionsSpan.setAttribute('title', modules['settingsNavigation'].options.showAllOptions.description);

			var RESAdvOptions = RESAdvOptionsSpan.querySelector('input');
			RESAdvOptions.addEventListener('change', function(e) {
				RESUtils.options.setOption('settingsNavigation', 'showAllOptions', this.checked);
				RESConsole.updateAdvancedOptionsVisibility();
			}, true);

			// create the menu
			RESTemplates.load('settingsConsoleModuleSelector', function(template) {
				var modulesSelector = template.html({ categories: module.categories });
				$(module.RESConsoleContainer).find('#RESConfigPanelModulesList').html(modulesSelector);
			});

			$(module.RESConsoleContainer).find('#RESConfigPanelModulesPane')
				.on('click', '.moduleButton', function(e) {
					var id = $(this).data('module');
					if (id) {
						e.preventDefault();
						module.showConfigOptions(id);
					}
				})
				.on('click', '.categoryButton', function(e) {
					var id = $(this).data('category');
					if (id) {
						e.preventDefault();
						module.openCategoryPanel(id);
					}
				})

			this.RESConsoleContent = this.RESConsoleContainer.querySelector('#RESConsoleContent');
			if (modules['settingsNavigation'].options.showAllOptions.value) {
				RESAdvOptions.checked = true;
			} else {
				this.RESConsoleContent.classList.add('advanced-options-disabled');
			}
			this.RESConfigPanelOptions = this.RESConsoleContainer.querySelector('#RESConfigPanelOptions');

			modules['search'].renderSearchForm(this.RESConsoleContainer);

			// Okay, the console is done. Add it to the document body.
			document.body.appendChild(this.RESConsoleContainer);

			window.addEventListener('keydown', function(e) {
				if ((RESConsole.captureKey) && (e.keyCode !== 16) && (e.keyCode !== 17) && (e.keyCode !== 18)) {
					// capture the key, display something nice for it, and then close the popup...
					e.preventDefault();
					var keyArray;
					if (e.keyCode === 8) { // backspace, we disable the shortcut
						keyArray = [-1, false, false, false, false];
					} else {
						keyArray = [e.keyCode, e.altKey, e.ctrlKey, e.shiftKey, e.metaKey];
					}
					// not using .getElementById here due to a collision with reddit's elements (i.e. #modmail)
					RESConsole.RESConfigPanelOptions.querySelector('[id="' + RESConsole.captureKeyID + '"]').value = keyArray.join(',');
					RESConsole.RESConfigPanelOptions.querySelector('[id="' + RESConsole.captureKeyID + '-display"]').value = RESUtils.niceKeyCode(keyArray);
					RESConsole.keyCodeModal.style.display = 'none';
					RESConsole.captureKey = false;
				}
			});

			$(this.RESConsoleContent).on({
				focus: function(e) {
					// show dialog box to grab keycode, but display something nice...
					$(RESConsole.keyCodeModal).css({
						display: 'block',
						top: RESUtils.mouseY + 'px',
						left: RESUtils.mouseX + 'px'
					});
					// RESConsole.keyCodeModal.style.display = 'block';
					RESConsole.captureKey = true;
					RESConsole.captureKeyID = this.getAttribute('capturefor');
				},
				blur: function(e) {
					$(RESConsole.keyCodeModal).css('display', 'none');
				}
			}, '.keycode + input[type=text][displayonly]');

			this.keyCodeModal = RESUtils.createElementWithID('div', 'keyCodeModal');
			$(this.keyCodeModal).text('Press a key (or combination with shift, alt and/or ctrl) to assign this action.');
			document.body.appendChild(this.keyCodeModal);
		},
		populateCategories: function() {
			var categories = [];
			var modulesByCategory = {};

			for (var moduleID in modules) {
				var module = modules[moduleID];
				if (module.hidden) continue;

				var moduleCategories = [].concat(module.category);
				moduleCategories.forEach(function(category) {
					if (category && !modulesByCategory[category]) {
						categories.push(category);
						modulesByCategory[category] = [];
					}
					modulesByCategory[category].push({
						moduleID: module.moduleID,
						moduleName: module.moduleName,
						isEnabled: module.isEnabled(),
						sort: module.sort
					});
				});
			}

			categories = categories.map(function(category) {
				return {
					name: category,
					modules: modulesByCategory[category]
				};
			});
			categories.sort(function(a, b) {
				if (a.name === 'About RES') return 1;
				if (b.name === 'About RES') return -1;
				return a.name.toLocaleLowerCase().localeCompare(b.name.toLocaleLowerCase());
			});
			categories.forEach(function(category) {
				category.modules.sort(function(a, b) {
					var sort = 0;
					if (a.sort == b.sort) {
						sort = a.moduleName.toLocaleLowerCase().localeCompare(b.moduleName.toLocaleLowerCase());
					}  else {
						sort = (a.sort || 0) - (b.sort || 0);
					}

					return sort;
				});
			});

			this.categories = categories;
		},
		updateSelectedModule: function(moduleID) {
			var items = $(RESConsole.RESConsoleContainer).find('.moduleButton');

			var selected = items.filter(function() {
				var thisValue = $(this).data('module');

				return thisValue === moduleID;
			})
			items.not(selected).removeClass('active');
			selected.addClass('active');

			var category = (category = modules[moduleID]) && category.category;
			this.openCategoryPanel(category);
		},
		drawOptionInput: function(moduleID, optionName, optionObject, isTable) {
			var thisOptionFormEle;
			switch (optionObject.type) {
				case 'textarea':
					// textarea...
					thisOptionFormEle = RESUtils.createElementWithID('textarea', optionName);
					thisOptionFormEle.setAttribute('type', 'textarea');
					thisOptionFormEle.setAttribute('moduleID', moduleID);
					// this is typed user input and therefore safe, we allow HTML for a few settings.
					$(thisOptionFormEle).html(escapeHTML(optionObject.value));
					break;
				case 'text':
					// text...
					thisOptionFormEle = RESUtils.createElementWithID('input', optionName);
					thisOptionFormEle.setAttribute('type', 'text');
					thisOptionFormEle.setAttribute('moduleID', moduleID);
					thisOptionFormEle.setAttribute('placeHolder', optionObject.placeHolder || '');
					thisOptionFormEle.setAttribute('value', optionObject.value);
					break;
				case 'color':
					// color...
					thisOptionFormEle = RESUtils.createElementWithID('input', optionName);
					thisOptionFormEle.setAttribute('type', 'color');
					thisOptionFormEle.setAttribute('moduleID', moduleID);
					// thisOptionFormEle.setAttribute('value', optionObject.value); // didn't work on chrome, need to work with .value
					thisOptionFormEle.value = optionObject.value;
					break;
				case 'button':
					// button...
					thisOptionFormEle = RESUtils.createElementWithID('button', optionName);
					thisOptionFormEle.classList.add('RESConsoleButton');
					thisOptionFormEle.setAttribute('moduleID', moduleID);
					thisOptionFormEle.textContent = optionObject.text;
					thisOptionFormEle.addEventListener('click', optionObject.callback, false);
					break;
				case 'list':
					// list...
					thisOptionFormEle = RESUtils.createElementWithID('input', optionName);
					thisOptionFormEle.setAttribute('class', 'RESInputList');
					thisOptionFormEle.setAttribute('type', 'text');
					thisOptionFormEle.setAttribute('moduleID', moduleID);
					// thisOptionFormEle.setAttribute('value', optionObject.value);
					var existingOptions = optionObject.value;
					if (typeof existingOptions === 'undefined') existingOptions = '';

					var optionArray, prepop, listSpec;
					optionArray = existingOptions.split(',');
					prepop = optionArray.filter(function(option) {
						return option !== '';
					}).map(function(option) {
						return {
							id: option,
							name: option
						};
					});
					listSpec = RESUtils.options.listTypes[optionObject.listType] || optionObject;

					setTimeout(function() {
						$(thisOptionFormEle).tokenInput(listSpec.source, {
							method: 'POST',
							queryParam: 'query',
							theme: 'facebook',
							allowFreeTagging: true,
							zindex: 999999999,
							onResult: (typeof listSpec.onResult === 'function') ? listSpec.onResult : null,
							onCachedResult: (typeof listSpec.onCachedResult === 'function') ? listSpec.onCachedResult : null,
							prePopulate: prepop,
							hintText: (typeof listSpec.hintText === 'string') ? listSpec.hintText : null
						});
					}, 100);
					break;
				case 'password':
					// password...
					thisOptionFormEle = RESUtils.createElementWithID('input', optionName);
					thisOptionFormEle.setAttribute('type', 'password');
					thisOptionFormEle.setAttribute('moduleID', moduleID);
					thisOptionFormEle.setAttribute('value', optionObject.value);
					break;
				case 'boolean':
					// checkbox
					/*
					var thisOptionFormEle = RESUtils.createElementWithID('input', optionName);
					thisOptionFormEle.setAttribute('type','checkbox');
					thisOptionFormEle.setAttribute('moduleID',moduleID);
					thisOptionFormEle.setAttribute('value',optionObject.value);
					if (optionObject.value) {
						thisOptionFormEle.setAttribute('checked',true);
					}
					*/
					thisOptionFormEle = RESUtils.toggleButton(moduleID, optionName, optionObject.value, null, null, isTable);
					break;
				case 'enum':
					// radio buttons
					if (typeof optionObject.values === 'undefined') {
						alert('misconfigured enum option in module: ' + moduleID);
					} else {
						thisOptionFormEle = RESUtils.createElementWithID('div', optionName);
						thisOptionFormEle.setAttribute('class', 'enum');
						optionObject.values.forEach(function(optionValue, index) {
							var thisId = optionName + '-' + index;
							var thisOptionFormSubEle = RESUtils.createElementWithID('input', thisId);
							if (isTable) thisOptionFormSubEle.setAttribute('tableOption', 'true');
							thisOptionFormSubEle.setAttribute('type', 'radio');
							thisOptionFormSubEle.setAttribute('name', optionName);
							thisOptionFormSubEle.setAttribute('moduleID', moduleID);
							thisOptionFormSubEle.setAttribute('value', optionValue.value);
							var nullEqualsEmpty = ((optionObject.value === null) && (optionValue.value === ''));
							// we also need to check for null == '' - which are technically equal.
							if ((optionObject.value === optionValue.value) || nullEqualsEmpty) {
								thisOptionFormSubEle.setAttribute('checked', 'checked');
							}
							var thisLabel = document.createElement('label');
							thisLabel.setAttribute('for', thisId);
							$(thisLabel).safeHtml(' ' + optionValue.name + ' ' /* security note: the name property is hardcoded, not user input */);
							thisOptionFormEle.appendChild(thisOptionFormSubEle);
							thisOptionFormEle.appendChild(thisLabel);
							var thisBR = document.createElement('br');
							thisOptionFormEle.appendChild(thisBR);
						});
					}
					break;
				case 'keycode':
					// keycode - shows a key value, but stores a keycode and possibly shift/alt/ctrl combo.
					var realOptionFormEle = $('<input>').attr({
						id: optionName,
						type: 'text',
						class: 'keycode',
						moduleID: moduleID
					}).css({
						border: '1px solid red',
						display: 'none'
					}).val(optionObject.value);
					if (isTable) realOptionFormEle.attr('tableOption', 'true');

					var thisKeyCodeDisplay = $('<input>').attr({
						id: optionName + '-display',
						type: 'text',
						capturefor: optionName,
						displayonly: 'true'
					}).val(RESUtils.niceKeyCode(optionObject.value));
					thisOptionFormEle = $('<div>').append(realOptionFormEle).append(thisKeyCodeDisplay)[0];
					break;
				default:
					console.log('misconfigured option in module: ' + moduleID);
					break;
			}
			if (isTable) {
				thisOptionFormEle.setAttribute('tableOption', 'true');
			}
			return thisOptionFormEle;
		},
		showConfigOptions: function(moduleID) {
			if (!modules[moduleID]) return;

			RESConsole.drawConfigOptions(moduleID);
			RESConsole.updateSelectedModule(moduleID);
			RESConsole.currentModule = moduleID;

			RESConsole.RESConsoleContent.scrollTop = 0;

			modules['settingsNavigation'].setUrlHash(moduleID);
		},
		drawSettingsConsole: function() {
			if (this._didDrawSettingsConsole) return;
			this._didDrawSettingsConsole = true;
			var moduleNameSpan = RESUtils.createElementWithID('span', null, 'moduleName', modules[moduleID].moduleName),
				toggleOn = RESUtils.createElementWithID('span', null, 'toggleOn noCtrlF', 'on'),
				toggleOff = RESUtils.createElementWithID('span', null, 'toggleOff noCtrlF', 'off'),
				thisHeader, thisToggle,
				thisSaveButton;


			// put in the description, and a button to enable/disable the module, first..
			thisHeader = RESConsole.RESConsoleContainer.querySelector('.moduleHeader');

			thisToggle = RESConsole.RESConsoleContainer.querySelector('.moduleToggle');
			this.moduleToggle = thisToggle;


			$(thisToggle)
				.toggle(!modules[moduleID].alwaysEnabled)
				.toggleClass('enabled', modules[moduleID].isEnabled())
				.data('module', moduleID);

			$(thisToggle)
				.toggle(!modules[moduleID].alwaysEnabled)
				.toggleClass('enabled', modules[moduleID].isEnabled())
				.data('module', moduleID);

			thisToggle.addEventListener('click', function(e) {
				var moduleID = $(this).data('module'),
					$moduleButton = $(RESConsole.RESConsoleContainer).find('.moduleButton').filter(function() {
						return $(this).data('module') === moduleID;
					}),
					enabled = this.classList.contains('enabled');

				var enable = !enabled;
				$(thisToggle).add($moduleButton).add(this.classList)
					.toggleClass('enabled', enable);
				$('#moduleOptionsSave').toggle(enable);
				$(RESConsole.moduleOptionsScrim)
					.toggleClass('visible', !enable);

				RESUtils.options.enableModule(moduleID, !enabled);
			}, true);

			function saveModuleOptions(e) {
				e.preventDefault();
				RESConsole.saveCurrentModuleOptions();
			}

			this.saveButton = module.RESConsoleContainer.querySelector('#moduleOptionsSave');
			this.saveButton.addEventListener('click', saveModuleOptions, true);
		},

		drawConfigOptions: function(moduleID) {
			RESConsole.drawSettingsConsole();
			if (modules[moduleID] && modules[moduleID].hidden) return;
			var thisOptions = getOptions(moduleID),
				optCount = 0,
				thisDescription, allOptionsContainer,
				thisOptionContainer, containerID, thisLabel,
				thisOptionFormEle,
				thisToggle,
				i, dep;

			// TODO: potentially use markdown instead of HTML for descriptions and convert on the
			// fly with SnuOwnd. Using .html() is safe here because we control each module's
			// description field, but for future code review sanity we should consider updating.
			if (typeof modules[moduleID].onConsoleOpen === 'function') {
				modules[moduleID].onConsoleOpen();
			}

			RESConsole.RESConsoleContainer.querySelector('.moduleName').textContent = modules[moduleID].moduleName;

			$(this.moduleToggle)
				.toggle(!modules[moduleID].alwaysEnabled)
				.toggleClass('enabled', modules[moduleID].isEnabled())
				.data('module', moduleID);
			this.updateSaveButton(Object.getOwnPropertyNames(thisOptions).length > 0);
			thisDescription = module.RESConsoleContainer.querySelector('.moduleDescription');
			$(thisDescription).html(modules[moduleID].description);

			allOptionsContainer = module.RESConsoleContainer.querySelector('#allOptionsContainer');
			$(allOptionsContainer).empty();
			// now draw all the options...
			for (i in thisOptions) {
				if (!thisOptions[i].noconfig) {
					optCount++;
					containerID = 'optionContainer-' + moduleID + '-' + i;
					thisOptionContainer = RESUtils.createElementWithID('div', containerID, 'optionContainer');
					dep = thisOptions[i].dependsOn;
					if (dep) {
						// we'll store a list of dependents on the 'parent' so we can show/hide them on
						// the fly as necessary
						if (! thisOptions[dep].dependents) {
							thisOptions[dep].dependents = [];
						}
						// add this option to that list.
						thisOptions[dep].dependents.push(i);
						// if the option this one depends on is false, hide it
						if (!thisOptions[dep].value) {
							thisOptionContainer.setAttribute('style', 'display: none;');
						}
					}

					if (thisOptions[i].advanced) {
						thisOptionContainer.classList.add('advanced');
					}
					thisLabel = document.createElement('label');
					thisLabel.setAttribute('for', i);
					var niceDefaultOption = null;
					switch (thisOptions[i].type) {
						case 'textarea':
						case 'text':
						case 'password':
						case 'list':
							niceDefaultOption = thisOptions[i].default;
							break;
						case 'color':
							niceDefaultOption = thisOptions[i].default;
							if (thisOptions[i].default.substr(0,1) === '#') {
								niceDefaultOption += ' (R:' + parseInt(thisOptions[i].default.substr(1,2),16) + ', G:' + parseInt(thisOptions[i].default.substr(3,2),16) + ', B:' + parseInt(thisOptions[i].default.substr(5,2),16) + ')';
							}
							break;
						case 'boolean':
							niceDefaultOption = thisOptions[i].default ? 'on' : 'off';
							break;
						case 'enum':
							thisOptions[i].values.some(function(thisValue) {
								if (thisOptions[i].default === thisValue.value) {
									niceDefaultOption = thisValue.name;
									return true;
								}
								return false;
							});
							break;
						case 'keycode':
							niceDefaultOption = RESUtils.niceKeyCode(thisOptions[i].default);
							break;
					}
					if (niceDefaultOption !== null) {
						thisLabel.setAttribute('title', 'Default: ' + niceDefaultOption);
					}
					$(thisLabel).text(i);
					var thisOptionDescription = RESUtils.createElementWithID('div', null, 'optionDescription');
					// TODO: same as above in this function, let's use markdown in the future
					$(thisOptionDescription).html(thisOptions[i].description);
					thisOptionContainer.appendChild(thisLabel);
					if (thisOptions[i].type === 'table') {
						var isFixed = thisOptions[i].addRowText === false; // set addRowText value to false to disable additing/removing/moving of row
						thisOptionDescription.classList.add('table');
						// table - has a list of fields (headers of table), users can add/remove rows...
						if (typeof thisOptions[i].fields === 'undefined') {
							alert('Misconfigured table option in module: ' + moduleID + ' - options of type "table" must have fields defined.');
						} else {
							// get field names...
							var fieldNames = [];
							// now that we know the field names, get table rows...
							var thisTable = document.createElement('table');
							thisTable.setAttribute('moduleID', moduleID);
							thisTable.setAttribute('optionName', i);
							thisTable.setAttribute('class', 'optionsTable');
							var thisThead = document.createElement('thead');
							var thisTableHeader = document.createElement('tr'),
								thisTH;
							thisTable.appendChild(thisThead);
							thisOptions[i].fields.forEach(function(field) {
								fieldNames.push(field.name);
								thisTH = document.createElement('th');
								$(thisTH).text(field.name);
								thisTableHeader.appendChild(thisTH);
							});
							if (!isFixed) {
								// add delete column
								thisTH = document.createElement('th');
								thisTableHeader.appendChild(thisTH);
								// add move column
								thisTH = document.createElement('th');
								thisTableHeader.appendChild(thisTH);
							}
							thisThead.appendChild(thisTableHeader);
							thisTable.appendChild(thisThead);
							var thisTbody = document.createElement('tbody'),
								thisTR, thisTD;
							thisTbody.setAttribute('id', 'tbody_' + i);
							if (thisOptions[i].value) {
								thisOptions[i].value.forEach(function(thisValue, j) {
									thisTR = document.createElement('tr');
									$(thisTR).data('itemidx-orig', j);
									thisOptions[i].fields.forEach(function(thisOpt, k) {
										thisTD = document.createElement('td');
										thisTD.className = 'hasTableOption';
										var thisFullOpt = i + '_' + thisOpt.name;
										thisOpt.value = thisValue[k];
										// var thisOptInputName = thisOpt.name + '_' + j;
										var thisOptInputName = thisFullOpt + '_' + j;
										var thisTableEle = this.drawOptionInput(moduleID, thisOptInputName, thisOpt, true);
										thisTD.appendChild(thisTableEle);
										thisTR.appendChild(thisTD);
									}, this);
									if (!isFixed) {
										addTableButtons(thisTR);
									}
									thisTbody.appendChild(thisTR);
								}, this);
							}
							thisTable.appendChild(thisTbody);
							thisOptionFormEle = thisTable;
						}
						thisOptionContainer.appendChild(thisOptionDescription);
						thisOptionContainer.appendChild(thisOptionFormEle);
						if (!isFixed) {
							// Create an "add row" button...
							var addRowText = thisOptions[i].addRowText || 'Add Row';
							var addRowButton = document.createElement('input');
							addRowButton.classList.add('addRowButton');
							addRowButton.setAttribute('type', 'button');
							addRowButton.setAttribute('value', addRowText);
							addRowButton.setAttribute('optionName', i);
							addRowButton.setAttribute('moduleID', moduleID);
							addRowButton.addEventListener('click', function() {
								var optionName = this.getAttribute('optionName');
								var thisTbodyName = 'tbody_' + optionName;
								var thisTbody = document.getElementById(thisTbodyName);
								var newRow = document.createElement('tr');
								var rowCount = (thisTbody.querySelectorAll('tr')) ? thisTbody.querySelectorAll('tr').length + 1 : 1;
								modules[moduleID].options[optionName].fields.forEach(function(thisOpt) {
									var newCell = document.createElement('td');
									newCell.className = 'hasTableOption';
									if (thisOpt.type !== 'enum') thisOpt.value = '';
									var optionNameWithRow = optionName + '_' + thisOpt.name + '_' + rowCount;
									var thisInput = RESConsole.drawOptionInput(moduleID, optionNameWithRow, thisOpt, true);
									newCell.appendChild(thisInput);
									newRow.appendChild(newCell);
									$(newRow).data('option-index', rowCount - 1);
									var firstText = newRow.querySelector('input[type=text]');
									if (!firstText) firstText = newRow.querySelector('textarea');
									if (firstText) {
										setTimeout(function() {
											firstText.focus();
										}, 200);
									}
								});

								addTableButtons(newRow);

								var thisLen = $(thisTbody).find(' > tr').length;
								$(newRow).data('itemidx-orig', thisLen);

								thisTbody.appendChild(newRow);
							}, true);
							thisOptionContainer.appendChild(addRowButton);


							RESConsole.makeOptionTableSortable(thisTbody, moduleID, i);
						}
					} else if (thisOptions[i].type == 'builder') {
						thisOptionContainer.classList.add('specialOptionType');
						thisOptionContainer.appendChild(thisOptionDescription);
						thisOptionFormEle = this.drawOptionBuilder(thisOptions, moduleID, i);
						thisOptionContainer.appendChild(thisOptionFormEle);
					} else {
						if ((thisOptions[i].type === 'text') || (thisOptions[i].type === 'password') || (thisOptions[i].type === 'keycode')) thisOptionDescription.classList.add('textInput');
						thisOptionFormEle = this.drawOptionInput(moduleID, i, thisOptions[i]);
						thisOptionContainer.appendChild(thisOptionFormEle);
						thisOptionContainer.appendChild(thisOptionDescription);
					}
					var thisClear = document.createElement('div');
					thisClear.setAttribute('class', 'clear');
					thisOptionContainer.appendChild(thisClear);
					allOptionsContainer.appendChild(thisOptionContainer);
				}
			}

			this.RESConfigPanelOptions.querySelector('#noOptions').style.display = 'none';
			if (!optCount && modules[moduleID].alwaysEnabled) {
				// do nothing
			} else if (optCount === 0) {
				this.RESConfigPanelOptions.querySelector('#noOptions').style.display = 'block';
			} else {
				// var thisSaveStatusBottom = RESUtils.createElementWithID('div','moduleOptionsSaveStatusBottom','saveStatus');
				// this.RESConfigPanelOptions.appendChild(thisBottomSaveButton);
				// this.RESConfigPanelOptions.appendChild(thisSaveStatusBottom);
				this.moduleOptionsScrim = RESUtils.createElementWithID('div', 'moduleOptionsScrim');
				if (modules[moduleID].isEnabled()) {
					RESConsole.moduleOptionsScrim.classList.remove('visible');
					$('#moduleOptionsSave').fadeIn();
				} else {
					RESConsole.moduleOptionsScrim.classList.add('visible');
					$('#moduleOptionsSave').fadeOut();
				}
				allOptionsContainer.appendChild(this.moduleOptionsScrim);
				// console.log($(thisSaveButton).position());
			}

			function addTableButtons(thisTR) {
				// add delete button
				thisTD = document.createElement('td');
				var thisDeleteButton = document.createElement('div');
				$(thisDeleteButton)
					.addClass('res-icon-button res-icon deleteButton')
					.html('&#xF056;')
					.attr('title', 'remove this row');

				thisDeleteButton.addEventListener('click', function(e) {
					if (!confirm("Are you sure you want to delete this row?")) {
						e.preventDefault();
						return;
					}

					RESConsole.deleteOptionRow(e);
				});
				thisTD.appendChild(thisDeleteButton);
				thisTR.appendChild(thisTD);

				// add move handle
				thisTD = document.createElement('td');
				var thisHandle = document.createElement('div');
				$(thisHandle)
				.addClass('res-icon-button res-icon handle')
					.html('&#xF0AA;')
					.attr('title', 'drag and drop to move this row');

				thisTD.appendChild(thisHandle);
				thisTR.appendChild(thisTD);
			}
		},
		onOptionChange: function(moduleID, fieldID, oldValue, newValue) {
			var thisOptions = getOptions(moduleID);

			if (thisOptions[fieldID] && thisOptions[fieldID].dependents) {
				thisOptions[fieldID].dependents.forEach(function(dep) {
					if (newValue) {
						this.showOption(moduleID, dep);
					} else {
						this.hideOption(moduleID, dep);
					}
				}, this);
			}
		},
		showOption: function(moduleID, fieldID) {
			$('#optionContainer-'+moduleID+'-'+fieldID).slideDown();
		},
		hideOption: function(moduleID, fieldID) {
			$('#optionContainer-'+moduleID+'-'+fieldID).slideUp();
		},
		deleteOptionRow: function(e) {
			var thisRow = e.target.parentNode.parentNode;
			$(thisRow).remove();
		},
		stageCurrentModuleOptions: function() {
			var panelOptionsDiv = this.RESConfigPanelOptions;
			// first, go through inputs that aren't of a specialized type like table or builder
			$(panelOptionsDiv)
				.find('.optionContainer:not(.specialOptionType)')
				.find('input, textarea')
				.each(function(i, input) {
				// save values of any inputs onscreen, but skip ones with 'capturefor' - those are display only.
				var notTokenPrefix = (input.getAttribute('id') !== null) && (input.getAttribute('id').indexOf('token-input-') === -1);
				if ((notTokenPrefix) && (input.getAttribute('type') !== 'button') && (input.getAttribute('displayonly') !== 'true') && (input.getAttribute('tableOption') !== 'true')) {
					// get the option name out of the input field id - unless it's a radio button...
					var optionName;
					if (input.getAttribute('type') === 'radio') {
						optionName = input.getAttribute('name');
					} else {
						optionName = input.getAttribute('id');
					}
					// get the module name out of the input's moduleid attribute
					var optionValue, moduleID = RESConsole.currentModule;
					if (input.getAttribute('type') === 'checkbox') {
						optionValue = !! input.checked;
					} else if (input.getAttribute('type') === 'radio') {
						if (input.checked) {
							optionValue = input.value;
						}
					} else {
						// check if it's a keycode, in which case we need to parse it into an array...
						if ((input.getAttribute('class')) && (input.getAttribute('class').indexOf('keycode') !== -1)) {
							var tempArray = input.value.split(',');
							// convert the internal values of this array into their respective types (int, bool, bool, bool)
							optionValue = [parseInt(tempArray[0], 10), (tempArray[1] === 'true'), (tempArray[2] === 'true'), (tempArray[3] === 'true'), (tempArray[4] === 'true')];
						} else {
							optionValue = input.value;
						}
					}
					if (typeof optionValue !== 'undefined') {
						RESUtils.options.stage.add(moduleID, optionName, optionValue);
					}
				}
			});
			// Check if there are any tables of options on this panel...
			var optionsTables = panelOptionsDiv.querySelectorAll('.optionsTable');
			if (typeof optionsTables !== 'undefined') {
				// For each table, we need to go through each row in the tbody, and then go through each option and make a multidimensional array.
				// For example, something like: [['foo','bar','baz'],['pants','warez','cats']]
				$.each(optionsTables, function(i, table) {
					var moduleID = table.getAttribute('moduleID');
					var optionName = table.getAttribute('optionName');
					var thisTBODY = table.querySelector('tbody');
					var thisRows = thisTBODY.querySelectorAll('tr');
					// check if there are any rows...
					if (typeof thisRows !== 'undefined') {
						// go through each row, and get all of the inputs...
						var optionMulti = Array.prototype.slice.call(thisRows).map(function(row) {
							var cells = row.querySelectorAll('td.hasTableOption');
							var notAllBlank = false;
							var optionRow = Array.prototype.slice.call(cells).map(function(cell) {
								var inputs = cell.querySelectorAll('input[tableOption=true], textarea[tableOption=true]');
								var optionValue = null;
								$.each(inputs, function(i, input) {
									// get the module name out of the input's moduleid attribute
									// var moduleID = input.getAttribute('moduleID');
									if (input.getAttribute('type') === 'checkbox') {
										optionValue = input.checked;
									} else if (input.getAttribute('type') === 'radio') {
										if (input.checked) {
											optionValue = input.value;
										}
									} else {
										// check if it's a keycode, in which case we need to parse it into an array...
										if ((input.getAttribute('class')) && (input.getAttribute('class').indexOf('keycode') !== -1)) {
											var tempArray = input.value.split(',');
											// convert the internal values of this array into their respective types (int, bool, bool, bool)
											optionValue = [parseInt(tempArray[0], 10), (tempArray[1] === 'true'), (tempArray[2] === 'true'), (tempArray[3] === 'true')];
										} else {
											optionValue = input.value;
										}
									}
									if ((optionValue !== '') && (input.getAttribute('type') !== 'radio') &&
											// If no keyCode is set, then discard the value
											!(Array.isArray(optionValue) && isNaN(optionValue[0]))) {
										notAllBlank = true;
									}
								});
								return optionValue;
							});

							if (notAllBlank) {
								return optionRow;
							}
						});
						optionMulti = optionMulti.filter(function(optionRow) {
							return Array.isArray(optionRow) && (optionRow.length > 0);
						});

						if (typeof modules[moduleID].options[optionName].sort === 'function') {
							optionMulti.sort(modules[moduleID].options[optionName].sort);
						}

						RESUtils.options.stage.add(moduleID, optionName, optionMulti);
					}
				});
			}

<<<<<<< HEAD
			$(panelOptionsDiv).find('.optionBuilder').each(function(i, builder) {
				var moduleId = this.dataset.moduleId,
				    optionName = this.dataset.optionName;

				var option = modules[moduleId].options[optionName],
				    config = option.cases;

				var items = [];
				$(builder).find('.builderItem').each(function() {
					items.push(module.readBuilderItem(this, config));
				});
				RESUtils.options.setOption(moduleId, optionName, items);
			});

			var statusEle = module.RESConsoleContainer.querySelector('#moduleOptionsSaveStatus');
			if (statusEle) {
				$(statusEle).text('Options have been saved...');
				statusEle.setAttribute('style', 'display: block; opacity: 1');
				setTimeout(RESUtils.fadeElementOut, 500, statusEle, 1.0);
=======
			module.updateSaveButton();
		},
		saveCurrentModuleOptions: function() {
			module.stageCurrentModuleOptions();
			RESUtils.options.stage.commit();
			module.updateSaveButton();
			notifyOptionsSaved();
		},
		updateSaveButton: function (visibleOptions) {
			var unsavedOptions = RESUtils.options.stage.isDirty();

			var buttonToggle = !!unsavedOptions || visibleOptions;
			if (buttonToggle !== undefined) {
				$(RESConsole.saveButton).toggle(buttonToggle);
>>>>>>> a806d9f8
			}

			RESConsole.saveButton.disabled = !unsavedOptions;
		},
		open: function(moduleIdOrCategory) {
			var category, moduleID;
			if (!this.RESConsoleContainer) {
				RESConsole.create();
			}

			if (modules[moduleIdOrCategory]) {
				var module = modules[moduleIdOrCategory];
				moduleID = module && module.moduleID;
				category = module && [].concat(module.category)[0];
			} else if (this.categories[moduleIdOrCategory]) {
				category = moduleIdOrCategory;
				moduleID = this.getModuleIDsByCategory(category)[0];
			}
			if (!moduleID || !moduleID.length) {
				moduleID = RESdefaultModuleID;
				category = [].concat(modules[moduleID].category)[0];
			}

			// Draw the config panel
			this.showConfigOptions(moduleID);

			this.isOpen = true;
			// hide the ad-frame div in case it's flash, because then it covers up the settings console and makes it impossible to see the save button!
			var adFrame = document.getElementById('ad-frame');
			if ((typeof adFrame !== 'undefined') && (adFrame !== null)) {
				adFrame.style.display = 'none';
			}
			// add a class to body to hide the scrollbar.
			setTimeout(function() {
				// Main reason for timeout: https://bugzilla.mozilla.org/show_bug.cgi?id=625289
				document.querySelector('body').classList.add('res-console-open');
			}, 500);

			modules['styleTweaks'].setSRStyleToggleVisibility(false, 'RESConsole');
			// var leftCentered = Math.floor((window.innerWidth - 720) / 2);
			// modalOverlay.setAttribute('style','display: block; height: ' + document.documentElement.scrollHeight + 'px');
			this.modalOverlay.classList.remove('fadeOut');
			this.modalOverlay.classList.add('fadeIn');

			// this.RESConsoleContainer.setAttribute('style','display: block; left: ' + leftCentered + 'px');
			// this.RESConsoleContainer.setAttribute('style','display: block; left: 1.5%;');
			this.RESConsoleContainer.classList.remove('slideOut');
			this.RESConsoleContainer.classList.add('slideIn');

			RESStorage.setItem('RESConsole.hasOpenedConsole', true);

			if (modules['settingsNavigation'] && modules['settingsNavigation'].RESSearchBox) {
				modules['settingsNavigation'].RESSearchBox.focus();
			}

			$(document.body).on('keyup', RESConsole.handleEscapeKey);
			$(window).on('beforeunload', RESConsole.handleBeforeUnload);
			$(this.RESConsoleContainer).on('change', RESUtils.debounce.bind(RESUtils, 'RESSettings.autostage', 800, this.stageCurrentModuleOptions.bind(this)));
		},
		handleEscapeKey: function(event) {
			// don't close if the user is in a token input field (e.g. adding subreddits to a list)
			// because they probably just want to cancel the dropdown list
			if (event.which === 27 && (document.activeElement.id.indexOf('token-input') === -1)) {
				RESConsole.close();
			}
		},
		handleBeforeUnload: function() {
			if (RESUtils.options.stage.isDirty()) {
				return abandonChangesConfirmation;
			}
		},
		close: function(options) {
			options = $.extend({
				promptIfStagedOptions: true,
				resetUrl: true
			}, options);

			if (options.promptIfStagedOptions && RESUtils.options.stage.isDirty()) {
				var abandonChanges = confirm(abandonChangesConfirmation);
				if (!abandonChanges) return;
			}

			RESUtils.options.stage.reset();

			$('#moduleOptionsSave').fadeOut();
			this.isOpen = false;
			$(document.body).off('keyup', RESConsole.handleEscapeKey);
			$(window).off('beforeunload', RESConsole.handleBeforeUnload);
			// Let's be nice to reddit and put their ad frame back now...
			var adFrame = document.getElementById('ad-frame');
			if ((typeof adFrame !== 'undefined') && (adFrame !== null)) {
				adFrame.style.display = 'block';
			}

			modules['styleTweaks'].setSRStyleToggleVisibility(true, 'RESConsole');

			// this.RESConsoleContainer.setAttribute('style','display: none;');
			this.modalOverlay.classList.remove('fadeIn');
			this.modalOverlay.classList.add('fadeOut');
			this.RESConsoleContainer.classList.remove('slideIn');
			this.RESConsoleContainer.classList.add('slideOut');
			setTimeout(function() {
				// Main reason for timeout: https://bugzilla.mozilla.org/show_bug.cgi?id=625289
				document.body.classList.remove('res-console-open');
			}, 500);
			// just in case the user was in the middle of setting a key and decided to close the dialog, clean that up.
			if (typeof RESConsole.keyCodeModal !== 'undefined') {
				RESConsole.keyCodeModal.style.display = 'none';
				RESConsole.captureKey = false;
			}

			if (options.resetUrl) {
				modules['settingsNavigation'].resetUrlHash();
			}
		},
		openCategoryPanel: function(categories) {
			var items = $(module.RESConsoleContainer).find('#RESConfigPanelModulesList .RESConfigPanelCategory');

			var categories = [].concat(categories);
			var selected = items.filter(function() {
				var thisValue = $(this).data('category');

				return categories.indexOf(thisValue) !== -1;
			})
			if (selected.filter('.active').length === 0) {
				items.not(selected).removeClass('active');
				selected.addClass('active');
			}
		},
		updateAdvancedOptionsVisibility: function() {
			if (modules['settingsNavigation'].options.showAllOptions.value) {
				document.getElementById('RESConsoleContent').classList.remove('advanced-options-disabled');
			} else {
				document.getElementById('RESConsoleContent').classList.add('advanced-options-disabled');
			}
		},
		getOptionValue: function(moduleID, optionKey) {
			var optionInput = document.getElementById(optionKey);
			if (optionInput) {
				return optionInput.value;
			} else {
				console.error('Cannot get a value for ' + moduleID + '.' + optionKey +
					' because the HTML element does not exist.');
				return null;
			}
		},
		setOptionValue: function(moduleID, optionKey, value) {
			var optionInput = document.getElementById(optionKey);
			if (optionInput) {
				optionInput.value = value;
			} else {
				console.error('Cannot set a value for ' + moduleID + '.' + optionKey +
					' because the HTML element does not exist.');
			}
		},
		makeOptionTableSortable: function(tableBody, moduleID, optionKey) {
			function cleanupDrag($item) {
				$item.removeData(['oldIndex', 'dragOffset']);
				$(RESConsole.RESConfigPanelOptions).edgescroll('stop');
				$item.find('>td').removeAttr('style')
			}
			$(tableBody).sortable({
				nested: false,
				handle: '.handle',
				placeholderClass: 'RESSortPlaceholder',
				placeholder: '<tr class="RESSortPlaceholder"><td></td></tr>',
				containerSelector: 'tbody',
				itemSelector: 'tr',
				onCancel: function ($item, container, _super, event) {
					_super($item, container, _super, event);
					cleanupDrag($item);
				},
				onDrop: function($item, container, _super, event) {
					_super($item, container, _super, event);

					var oldIndex = $item.data('oldIndex');
					    newIndex = $item.index();

					var rows = modules[moduleID].options[optionKey].value;
					var row = rows.splice(oldIndex, 1)[0];
					rows.splice(newIndex, 0, row);

					cleanupDrag($item);
				},
				onDrag: function ($item, position, _super, event) {
					var dragOffset = $item.data('dragOffset');
					//Reposition the row, remembering to apply the offset
					$item.css({
						top: position.top - dragOffset.top,
						left: position.left - dragOffset.left
					});
				},
				onDragStart: function ($item, container, _super, event) {
					_super($item, container, _super, event);

					$(RESConsole.RESConfigPanelOptions).edgescroll({speed: 4});

					var offset = $item.offset(),
					    pointer = container.rootGroup.pointer;

					//force a constant width for the columns since switching the
					// row's positioning method to absolute means that the column
					// width calulation ignores the other rows.
					$item.find('>td').css('width', function() {
						return $(this).width();
					});
					$item.css({
						position: 'absolute',
						height: $item.height(),
						width: $item.width()
					}).data({
						oldIndex: $item.index(),
						// Store this so we can keep what we are dragging at
						// the same relative cursor position
						dragOffset: {
							left: pointer.left - offset.left,
							top: pointer.top - offset.top
						}
					});
				}
			});
		}
	});

<<<<<<< HEAD
	//Builder stuff
	$.extend(module, {
		drawOptionBuilder: function(options, moduleID, optionName) {
			var option = options[optionName];
			var $addFilterButton = $('<button class="addRowButton">'),
			    $itemContainer = $('<div class="optionBuilder">');

			$itemContainer.attr({
				'data-module-id': moduleID,
				'data-option-name': optionName
			});
			$addFilterButton
			  .text(option.addItemText || '+add item')
			  .on('click', function(e) {
				var $newBody = module.drawBuilderItem(option.defaultTemplate(), option.cases);
				$(this).siblings('.optionBuilder:first').append($newBody);
			})
			option.value.forEach(function(item) {
				module.drawBuilderItem(item, option.cases).appendTo($itemContainer);
			});
			this.makeBuilderItemsSortable($itemContainer);

			return $('<div>').append($itemContainer, $addFilterButton)[0];
		},
		drawBuilderItem: function(data, config) {
			var $body = $('<div class="builderItem">'),
			    $header = $('<textarea name="builderNote" rows="2" cols="40">').val(data.note),
			    $wrapper = $('<div class="builderBody">');

			var $handle = $('<div>')
				.addClass('res-icon-button res-icon handle')
				.html('&#xF0AA;')
				.attr('title', 'drag and drop to move this filter');

			var $deleteButton = $('<div>')
				.addClass('res-icon-button res-icon deleteButton')
				.html('&#xF056;')
				.attr('title', 'remove this filter')
				.on('click', function(e) {
				if (confirm('Are you sure you want remove this filter?')) {
					$(this).closest('.builderItem').remove()
				}
			});

			var $editButton = $('<div>')
				.addClass('res-icon-button res-icon')
				.html('&#xF061;')
				.attr('title', 'copy paste a savable version')
				.on('click', function(e) {
					var data = module.readBuilderItem($(this).closest('.builderItem'), config);
					json = prompt(
						'Copy filter or paste a saved filter',
						JSON.stringify(data)
					);
					if (json != null) {
						var newData = JSON.parse(json);
						$body.replaceWith(module.drawBuilderItem(newData, config));
					}
			});

			$body.append([
				$handle,
				$header,
				$('<div class="builderItemControls">').append($editButton, $deleteButton),
				$wrapper
			]);
			$wrapper.append(this.drawBuilderBlock(data.body, config));
			module.makeBuilderBlocksSortable($wrapper);
			return $body;
		},
		drawBlockControls: function() {
			var $handle = $('<div>')
			    .addClass('res-icon-button res-icon handle')
			    .html('&#xF0AA;')
			    .attr('title', 'drag and drop to move this condition');
			var $deleteButton = $('<div>')
			    .addClass('res-icon-button res-icon deleteButton')
			    .html('&#xF056;')
			    .attr('title', 'remove this condition');
			$deleteButton.on('click', function(e) {
				if (confirm('are you sure you want to delete this condition?')) {
					$(this).closest('.builderWrap').parent('li').remove();
				}
			});
			return $('<div class="builderControls">').append($handle, $deleteButton);
		},
		drawBuilderBlock: function(data, config, tag) {
			var $wrapper = $('<div class="builderWrap">'),
			    $controls = this.drawBlockControls(),
			    $block = $('<div class="builderBlock">');
			$wrapper.append($controls, $block);
			$block.attr('data-type', data.type);

			var blockConfig = config[data.type];

			blockConfig.fields.forEach(function(field) {
				if (typeof field === 'string') return $block.append(field);

				var fieldModule = module.builderFields[field.type];
				if (fieldModule == undefined)
					throw new Error('Unimplemented field type: ' + field.type);
				$block.append(fieldModule.draw(data, field, config));
			});
			return $wrapper
		},
		readBuilderItem: function(item, config) {
			var obj = {
				note: $(item).find('> textarea[name=builderNote]').val()
			};
			var $firstBlock = $(item).find('> .builderBody > .builderWrap > .builderBlock');
			obj.body = module.readBuilderBlock($firstBlock, config);
			return obj;
		},
		readBuilderBlock: function($element, config) {
			var type = $element.attr('data-type'),
			    blockConfig = config[type];
			var data = {type: type};
			blockConfig.fields.forEach(function(field) {
				if (typeof field === 'string') return;
				var fieldType = field.type;
				var $fieldElem = $element.find('> [name='+field.id+']');
				if ('read' in module.builderFields[fieldType]) {
					data[field.id] = module.builderFields[fieldType].read($fieldElem, field, config);
				} else {
					data[field.id] = $fieldElem.val();
				}
			});
			return data;
		},
		makeBuilderItemsSortable: function($builder) {
			function cleanupDrag($item) {
				$item.removeData('dragOffset');
				$(module.RESConfigPanelOptions).edgescroll('stop');
			}

			$builder.sortable({
				nested: false,
				handle: '.builderItem > .handle',
				placeholderClass: 'RESSortPlaceholder',
				placeholder: '<div class="RESSortPlaceholder"></div>',
				containerSelector: '.optionBuilder',
				itemSelector: '.builderItem',
				onCancel: function ($item, container, _super, event) {
					_super($item, container, _super, event);
					cleanupDrag($item);
				},
				onDrop: function($item, container, _super, event) {
					_super($item, container, _super, event);
					cleanupDrag($item);
				},
				onDrag: function ($item, position, _super, event) {
					var dragOffset = $item.data('dragOffset');
					//Reposition the row, remembering to apply the offset
					$item.css({
						top: position.top - dragOffset.top,
						left: position.left - dragOffset.left
					});
				},
				onDragStart: function ($item, container, _super, event) {
					_super($item, container, _super, event);

					$(module.RESConfigPanelOptions).edgescroll({speed: 4});

					$item.css({
						position: 'absolute',
						height: $item.height(),
						width: $item.width()
					})
					// Store this so we can keep what we are dragging at
					// the same relative cursor position
					var offset = $item.offset(),
					    pointer = container.rootGroup.pointer;
					$item.data('dragOffset',{
						left: pointer.left - offset.left,
						top: pointer.top - offset.top
					});
				}
			});
		},
		makeBuilderBlocksSortable: function($builderItem) {
			function cleanupDrag($item) {
				$item.removeData('dragOffset');
				$(module.RESConfigPanelOptions).edgescroll('stop');
			}

			$builderItem.children('.builderWrap').sortable({
				nested: true,
				handle: '.handle',
				placeholderClass: 'RESSortPlaceholder',
				placeholder: '<li class="RESSortPlaceholder"></li>',
				containerSelector: '.builderWrap',
				itemPath: '> .builderBlock > .builderMulti',
				itemSelector: 'li',
				onCancel: function ($item, container, _super, event) {
					_super($item, container, _super, event);
					cleanupDrag($item);
				},
				onDrop: function($item, container, _super, event) {
					_super($item, container, _super, event);
					cleanupDrag($item);
				},
				onDrag: function ($item, position, _super, event) {
					var dragOffset = $item.data('dragOffset');
					//Reposition the row, remembering to apply the offset
					$item.css({
						top: position.top - dragOffset.top,
						left: position.left - dragOffset.left
					});
				},
				onDragStart: function ($item, container, _super, event) {
					_super($item, container, _super, event);

					$(module.RESConfigPanelOptions).edgescroll({speed: 4});

					$item.css({
						position: 'absolute',
						height: $item.height(),
						width: $item.width()
					})
					// Store this so we can keep what we are dragging at
					// the same relative cursor position
					var offset = $item.offset(),
					    pointer = container.rootGroup.pointer;
					$item.data('dragOffset',{
						left: pointer.left - offset.left,
						top: pointer.top - offset.top
					});
				}
			});
		},
		numericalCompare: function(op, a, b) {
			switch (op) {
			case '==':	return a == b;
			case '!=':	return a != b;
			case '>':	return a > b;
			case '<':	return a < b;
			case '>=':	return a >= b;
			case '<=':	return a <= b;
			default: throw new RuntimeError('Unhandled operator ' + data.op);
			}
		},
		builderFields: {
			multi: {
				draw: function(data, blockConfig, config) {
					var $rowWrapper = $('<ul class="builderMulti">').attr('name', blockConfig.id),
					    items = data[blockConfig.id];
					items.forEach(function(itemData) {
						module.drawBuilderBlock(itemData, config).appendTo($rowWrapper).wrap('<li>');
					});

					var $addButton = $('<select class="addBuilderBlock">');
					$addButton.append('<option value="">+ add a condition</option>')
					var addableKeys = blockConfig.include;
					if (addableKeys === 'all') addableKeys = Object.keys(config);
					addableKeys.forEach(function(key) {
						var name = config[key].name || key;
						$('<option>').text(name).val(key).appendTo($addButton);
					});
					$addButton.on('change', function(e) {
						var type = $(this).val();
						if (type !== '' && type in config) {
							var newRowData = config[type].defaultTemplate();
							var $newRow = module.drawBuilderBlock(newRowData, config);
							$rowWrapper.append($newRow);
							$newRow.wrap('<li>');
							$(this).val('');
						}
					});

					return $addButton.add($rowWrapper);
				},
				read: function($elem, fieldConfig, config) {
					return $elem.find('> li > .builderWrap > .builderBlock').map(function() {
						return module.readBuilderBlock($(this), config);
					}).get();
				}
			},
			number: {
				draw: function(data, blockConfig, config) {
					var id = blockConfig.id;
					return $('<input type="number">').attr('name', id).val(data[id]);
				}
			},
			check: {
				draw: function(data, blockConfig, config) {
					var id = blockConfig.id;
					return $('<input type="checkbox">').attr('name', id).val(data[id]);
				}
			},
			checkset: {
				uid: 0,
				draw: function(data, blockConfig, config) {
					var id = blockConfig.id
					var prefixId = this.uid++;
					var $wrap = $('<div class="checkset">').attr('name', blockConfig.id);
					blockConfig.items.forEach(function(e, idx, a) {
						var itemId = 'checkset-'+prefixId+'-'+idx + 'X';
						var $box = $('<input type="checkbox" />')
							.attr('id', itemId)
							.attr('name', e);
						if (id in data && data[id].indexOf(e) > -1) $box.prop('checked',true);
						var $label = $('<label>')
							.attr('for', itemId)
							.text(e);
						$wrap.append($box, $label);
					});
					return $wrap;
				},
				read: function($elem, fieldConfig, config) {
					var found = fieldConfig.items.filter(function(e, i, a) {
						return $elem.children('[name="'+e+'"]').prop('checked')
					});
					return found;
				}
			},
			text: {
				draw: function(data, blockConfig, config) {
					var id = blockConfig.id;
					var $field = $('<input type="text">')
					  .attr('name', id)
					  .val(data[id]);
					if ('pattern' in blockConfig)
						$field.attr('pattern', blockConfig.pattern);
					if ('placeholder' in blockConfig)
						$field.attr('placeholder', blockConfig.placeholder);
						if ('validator' in blockConfig) {
						$field.on('input', function(e) {
							try {
								blockConfig.validator(this.value);
								this.setCustomValidity('');
							} catch (ex) {
								this.setCustomValidity('invalid');
							}
						})
					}
					return $field;
				}
			},
			duration: {
				draw: function(data, blockConfig, config) {
					//Store as milliseconds like JavaScript Date
					var durr = data[blockConfig.id];
					var days, hours, minutes;
					durr /= 60 * 1000;
					minutes = durr % 60;
					durr = (durr - minutes) / 60;
					hours = durr % 24;
					durr = (durr - hours) / 24;
					days = durr;

					return $('<div class="durationField">')
						.attr('name', blockConfig.id)
						.append([
						$('<input type="number" name="days" />').val(days), ' days ',
						$('<input type="number" name="hours" />').val(hours), 'hours ',
						$('<input type="number" name="minutes" />').val(minutes), ' minutes ',
					])
				},
				read: function($elem, fieldConfig, config) {
					var days    = parseFloat($elem.children('[name=days]')   .val()) || 0,
					    hours   = parseFloat($elem.children('[name=hours]')  .val()) || 0,
					    minutes = parseFloat($elem.children('[name=minutes]').val()) || 0;

					// Store as milliseconds like JavaScript Date
					var duration = 0;
					duration += days    * 24 * 60 * 60;
					duration += hours        * 60 * 60;
					duration += minutes           * 60;
					duration *= 1000;

					return duration;
				}
			},
			select: {
				draw: function(data, blockConfig, config) {
					var value = data[blockConfig.id],
					    entries = blockConfig.options;

					if (typeof entries === 'string')
						entries = this.getPredefinedChoices(entries);

					var $dropdown = $('<select>').attr('name', blockConfig.id);
					entries.forEach(function(row) {
						var label, value;
						if (typeof row === 'string') {
							label = value = row;
						} else {
							label = row[0], value = row[1];
						}
						$('<option>').text(label).val(value).appendTo($dropdown);
					});
					$dropdown.val(value);
					return $dropdown;
				},
				getPredefinedChoices: function(name) {
					if (name === 'COMPARISON') {
						return [
							['is', '=='],
							['is not', '!='],
							['more than', '>'],
							['less than', '<'],
							['at least', '>='],
							['at most', '<='],
						];
					} else {
						throw new Error('Option set "'+name+'" is not defined');
					}
				}
			}
		}
	});
=======
	function getOptions(moduleID) {
		var stored = RESUtils.options.getOptions(moduleID);
		var staged = RESUtils.options.stage.get(moduleID);

		var merged = $.extend(true, {}, stored, staged);
		return merged;
	}

	var abandonChangesConfirmation = 'Abandon your changes to RES settings?';

	function notifyOptionsSaved() {
		var statusEle = module.RESConsoleContainer.querySelector('#moduleOptionsSaveStatus');
		if (statusEle) {
			$(statusEle).text('Options have been saved...');
			statusEle.setAttribute('style', 'display: block; opacity: 1');
			setTimeout(RESUtils.fadeElementOut, 500, statusEle, 1.0);
		}
	}
>>>>>>> a806d9f8
});<|MERGE_RESOLUTION|>--- conflicted
+++ resolved
@@ -819,7 +819,6 @@
 				});
 			}
 
-<<<<<<< HEAD
 			$(panelOptionsDiv).find('.optionBuilder').each(function(i, builder) {
 				var moduleId = this.dataset.moduleId,
 				    optionName = this.dataset.optionName;
@@ -831,15 +830,9 @@
 				$(builder).find('.builderItem').each(function() {
 					items.push(module.readBuilderItem(this, config));
 				});
-				RESUtils.options.setOption(moduleId, optionName, items);
-			});
-
-			var statusEle = module.RESConsoleContainer.querySelector('#moduleOptionsSaveStatus');
-			if (statusEle) {
-				$(statusEle).text('Options have been saved...');
-				statusEle.setAttribute('style', 'display: block; opacity: 1');
-				setTimeout(RESUtils.fadeElementOut, 500, statusEle, 1.0);
-=======
+				RESUtils.options.stage.add(moduleId, optionName, items);
+			});
+
 			module.updateSaveButton();
 		},
 		saveCurrentModuleOptions: function() {
@@ -854,7 +847,6 @@
 			var buttonToggle = !!unsavedOptions || visibleOptions;
 			if (buttonToggle !== undefined) {
 				$(RESConsole.saveButton).toggle(buttonToggle);
->>>>>>> a806d9f8
 			}
 
 			RESConsole.saveButton.disabled = !unsavedOptions;
@@ -1079,7 +1071,6 @@
 		}
 	});
 
-<<<<<<< HEAD
 	//Builder stuff
 	$.extend(module, {
 		drawOptionBuilder: function(options, moduleID, optionName) {
@@ -1491,7 +1482,8 @@
 			}
 		}
 	});
-=======
+	//End Builder Stuff
+
 	function getOptions(moduleID) {
 		var stored = RESUtils.options.getOptions(moduleID);
 		var staged = RESUtils.options.stage.get(moduleID);
@@ -1510,5 +1502,4 @@
 			setTimeout(RESUtils.fadeElementOut, 500, statusEle, 1.0);
 		}
 	}
->>>>>>> a806d9f8
 });