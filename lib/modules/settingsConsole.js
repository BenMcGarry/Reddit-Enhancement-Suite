addModule('settingsConsole', function(module, moduleID) {
	module.moduleName = 'Settings Console';
	module.category = 'About RES';
	module.description = 'Manage your RES settings and preferences';
	module.alwaysEnabled = true;
	module.hidden = true;

	var RESConsole = module; // alias for now

	$.extend(module, {
		modalOverlay: '',
		RESConsoleContainer: '',
		RESConfigPanelOptions: null
	});

	$.extend(module, {
		create: function() {
			module.populateCategories();
			RESTemplates.load('settingsConsole', module._create.bind(module));
		},
		_create: function(template) {
			var logoImg, header1, RESConsoleHeader, RESConsoleTopBar;

			// create the console container
			this.RESConsoleContainer = template.html()[0];
			// hide it by default...
			// this.RESConsoleContainer.style.display = 'none';
			// create a modal overlay
			this.modalOverlay = RESUtils.createElementWithID('div', 'modalOverlay');
			this.modalOverlay.addEventListener('click', function(e) {
				e.preventDefault();
				return false;
			}, true);
			document.body.appendChild(this.modalOverlay);

			this.RESConsoleContainer.querySelector('#RESConsoleVersionDisplay').textContent = RESVersion;

			var RESClose = this.RESConsoleContainer.querySelector('#RESClose');
			RESClose.addEventListener('click', function(e) {
				e.preventDefault();
				RESConsole.close();
			}, true);


			var RESAdvOptionsSpan = this.RESConsoleContainer.querySelector('#RESAllOptionsSpan');
			RESAdvOptionsSpan.setAttribute('title', modules['settingsNavigation'].options.showAllOptions.description);

			var RESAdvOptions = RESAdvOptionsSpan.querySelector('input');
			RESAdvOptions.addEventListener('change', function(e) {
				RESUtils.options.setOption('settingsNavigation', 'showAllOptions', this.checked);
				RESConsole.updateAdvancedOptionsVisibility();
			}, true);

			// create the menu
			RESTemplates.load('settingsConsoleModuleSelector', function(template) {
				var modulesSelector = template.html({ categories: module.categories });
				$(module.RESConsoleContainer).find('#RESConfigPanelModulesList').html(modulesSelector);
			});

			$(module.RESConsoleContainer).find('#RESConfigPanelModulesPane')
				.on('click', '.moduleButton', function(e) {
					var id = $(this).data('module');
					if (id) {
						e.preventDefault();
						module.showConfigOptions(id);
					}
				})
				.on('click', '.categoryButton', function(e) {
					var id = $(this).data('category');
					if (id) {
						e.preventDefault();
						module.openCategoryPanel(id);
					}
				})

			this.RESConsoleContent = this.RESConsoleContainer.querySelector('#RESConsoleContent');
			if (modules['settingsNavigation'].options.showAllOptions.value) {
				RESAdvOptions.checked = true;
			} else {
				this.RESConsoleContent.classList.add('advanced-options-disabled');
			}
			this.RESConfigPanelOptions = this.RESConsoleContainer.querySelector('#RESConfigPanelOptions');

			modules['search'].renderSearchForm(this.RESConsoleContainer);

			// Okay, the console is done. Add it to the document body.
			document.body.appendChild(this.RESConsoleContainer);

			window.addEventListener('keydown', function(e) {
				if ((RESConsole.captureKey) && (e.keyCode !== 16) && (e.keyCode !== 17) && (e.keyCode !== 18)) {
					// capture the key, display something nice for it, and then close the popup...
					e.preventDefault();
					var keyArray;
					if (e.keyCode === 8) { // backspace, we disable the shortcut
						keyArray = [-1, false, false, false, false];
					} else {
						keyArray = [e.keyCode, e.altKey, e.ctrlKey, e.shiftKey, e.metaKey];
					}
					document.getElementById(RESConsole.captureKeyID).value = keyArray.join(',');
					document.getElementById(RESConsole.captureKeyID + '-display').value = RESUtils.niceKeyCode(keyArray);
					RESConsole.keyCodeModal.style.display = 'none';
					RESConsole.captureKey = false;
				}
			});

			$(this.RESConsoleContent).on({
				focus: function(e) {
					// show dialog box to grab keycode, but display something nice...
					$(RESConsole.keyCodeModal).css({
						display: 'block',
						top: RESUtils.mouseY + 'px',
						left: RESUtils.mouseX + 'px'
					});
					// RESConsole.keyCodeModal.style.display = 'block';
					RESConsole.captureKey = true;
					RESConsole.captureKeyID = this.getAttribute('capturefor');
				},
				blur: function(e) {
					$(RESConsole.keyCodeModal).css('display', 'none');
				}
			}, '.keycode + input[type=text][displayonly]');

			this.keyCodeModal = RESUtils.createElementWithID('div', 'keyCodeModal');
			$(this.keyCodeModal).text('Press a key (or combination with shift, alt and/or ctrl) to assign this action.');
			document.body.appendChild(this.keyCodeModal);
		},
		populateCategories: function() {
			var categories = [];
			var modulesByCategory = {};

			for (var moduleID in modules) {
				var module = modules[moduleID];
				if (module.hidden) continue;

				var moduleCategories = [].concat(module.category);
				moduleCategories.forEach(function(category) {
					if (category && !modulesByCategory[category]) {
						categories.push(category);
						modulesByCategory[category] = [];
					}
					modulesByCategory[category].push({
						moduleID: module.moduleID,
						moduleName: module.moduleName,
						isEnabled: module.isEnabled(),
						sort: module.sort
					});
				});
			}

			categories = categories.map(function(category) {
				return {
					name: category,
					modules: modulesByCategory[category]
				};
			});
			categories.sort(function(a, b) {
				if (a.name === 'About RES') return 1;
				if (b.name === 'About RES') return -1;
				return a.name.toLocaleLowerCase().localeCompare(b.name.toLocaleLowerCase());
			});
			categories.forEach(function(category) {
				category.modules.sort(function(a, b) {
					var sort = 0;
					if (a.sort == b.sort) {
						sort = a.moduleName.toLocaleLowerCase().localeCompare(b.moduleName.toLocaleLowerCase());
					}  else {
						sort = (a.sort || 0) - (b.sort || 0);
					}

					return sort;
				});
			});

			this.categories = categories;
		},
		updateSelectedModule: function(moduleID) {
			var items = $(RESConsole.RESConsoleContainer).find('.moduleButton');

			var selected = items.filter(function() {
				var thisValue = $(this).data('module');

				return thisValue === moduleID;
			})
			items.not(selected).removeClass('active');
			selected.addClass('active');

			var category = (category = modules[moduleID]) && category.category;
			this.openCategoryPanel(category);
		},
		drawOptionInput: function(moduleID, optionName, optionObject, isTable) {
			var thisOptionFormEle;
			switch (optionObject.type) {
				case 'textarea':
					// textarea...
					thisOptionFormEle = RESUtils.createElementWithID('textarea', optionName);
					thisOptionFormEle.setAttribute('type', 'textarea');
					thisOptionFormEle.setAttribute('moduleID', moduleID);
					// this is typed user input and therefore safe, we allow HTML for a few settings.
					$(thisOptionFormEle).html(escapeHTML(optionObject.value));
					break;
				case 'text':
					// text...
					thisOptionFormEle = RESUtils.createElementWithID('input', optionName);
					thisOptionFormEle.setAttribute('type', 'text');
					thisOptionFormEle.setAttribute('moduleID', moduleID);
					thisOptionFormEle.setAttribute('placeHolder', optionObject.placeHolder || '');
					thisOptionFormEle.setAttribute('value', optionObject.value);
					break;
				case 'color':
					// color...
					thisOptionFormEle = RESUtils.createElementWithID('input', optionName);
					thisOptionFormEle.setAttribute('type', 'color');
					thisOptionFormEle.setAttribute('moduleID', moduleID);
					// thisOptionFormEle.setAttribute('value', optionObject.value); // didn't work on chrome, need to work with .value
					thisOptionFormEle.value = optionObject.value;
					break;
				case 'button':
					// button...
					thisOptionFormEle = RESUtils.createElementWithID('button', optionName);
					thisOptionFormEle.classList.add('RESConsoleButton');
					thisOptionFormEle.setAttribute('moduleID', moduleID);
					thisOptionFormEle.textContent = optionObject.text;
					thisOptionFormEle.addEventListener('click', optionObject.callback, false);
					break;
				case 'list':
					// list...
					thisOptionFormEle = RESUtils.createElementWithID('input', optionName);
					thisOptionFormEle.setAttribute('class', 'RESInputList');
					thisOptionFormEle.setAttribute('type', 'text');
					thisOptionFormEle.setAttribute('moduleID', moduleID);
					// thisOptionFormEle.setAttribute('value', optionObject.value);
					var existingOptions = optionObject.value;
					if (typeof existingOptions === 'undefined') existingOptions = '';

					var optionArray, prepop, listSpec;
					optionArray = existingOptions.split(',');
					prepop = optionArray.filter(function(option) {
						return option !== '';
					}).map(function(option) {
						return {
							id: option,
							name: option
						};
					});
					listSpec = RESUtils.options.listTypes[optionObject.listType] || optionObject;

					setTimeout(function() {
						$(thisOptionFormEle).tokenInput(listSpec.source, {
							method: 'POST',
							queryParam: 'query',
							theme: 'facebook',
							allowFreeTagging: true,
							zindex: 999999999,
							onResult: (typeof listSpec.onResult === 'function') ? listSpec.onResult : null,
							onCachedResult: (typeof listSpec.onCachedResult === 'function') ? listSpec.onCachedResult : null,
							prePopulate: prepop,
							hintText: (typeof listSpec.hintText === 'string') ? listSpec.hintText : null
						});
					}, 100);
					break;
				case 'password':
					// password...
					thisOptionFormEle = RESUtils.createElementWithID('input', optionName);
					thisOptionFormEle.setAttribute('type', 'password');
					thisOptionFormEle.setAttribute('moduleID', moduleID);
					thisOptionFormEle.setAttribute('value', optionObject.value);
					break;
				case 'boolean':
					// checkbox
					/*
					var thisOptionFormEle = RESUtils.createElementWithID('input', optionName);
					thisOptionFormEle.setAttribute('type','checkbox');
					thisOptionFormEle.setAttribute('moduleID',moduleID);
					thisOptionFormEle.setAttribute('value',optionObject.value);
					if (optionObject.value) {
						thisOptionFormEle.setAttribute('checked',true);
					}
					*/
					thisOptionFormEle = RESUtils.toggleButton(moduleID, optionName, optionObject.value, null, null, isTable);
					break;
				case 'enum':
					// radio buttons
					if (typeof optionObject.values === 'undefined') {
						alert('misconfigured enum option in module: ' + moduleID);
					} else {
						thisOptionFormEle = RESUtils.createElementWithID('div', optionName);
						thisOptionFormEle.setAttribute('class', 'enum');
						optionObject.values.forEach(function(optionValue, index) {
							var thisId = optionName + '-' + index;
							var thisOptionFormSubEle = RESUtils.createElementWithID('input', thisId);
							if (isTable) thisOptionFormSubEle.setAttribute('tableOption', 'true');
							thisOptionFormSubEle.setAttribute('type', 'radio');
							thisOptionFormSubEle.setAttribute('name', optionName);
							thisOptionFormSubEle.setAttribute('moduleID', moduleID);
							thisOptionFormSubEle.setAttribute('value', optionValue.value);
							var nullEqualsEmpty = ((optionObject.value === null) && (optionValue.value === ''));
							// we also need to check for null == '' - which are technically equal.
							if ((optionObject.value === optionValue.value) || nullEqualsEmpty) {
								thisOptionFormSubEle.setAttribute('checked', 'checked');
							}
							var thisLabel = document.createElement('label');
							thisLabel.setAttribute('for', thisId);
							$(thisLabel).safeHtml(' ' + optionValue.name + ' ' /* security note: the name property is hardcoded, not user input */);
							thisOptionFormEle.appendChild(thisOptionFormSubEle);
							thisOptionFormEle.appendChild(thisLabel);
							var thisBR = document.createElement('br');
							thisOptionFormEle.appendChild(thisBR);
						});
					}
					break;
				case 'keycode':
					// keycode - shows a key value, but stores a keycode and possibly shift/alt/ctrl combo.
					var realOptionFormEle = $('<input>').attr({
						id: optionName,
						type: 'text',
						class: 'keycode',
						moduleID: moduleID
					}).css({
						border: '1px solid red',
						display: 'none'
					}).val(optionObject.value);
					if (isTable) realOptionFormEle.attr('tableOption', 'true');

					var thisKeyCodeDisplay = $('<input>').attr({
						id: optionName + '-display',
						type: 'text',
						capturefor: optionName,
						displayonly: 'true'
					}).val(RESUtils.niceKeyCode(optionObject.value));
					thisOptionFormEle = $('<div>').append(realOptionFormEle).append(thisKeyCodeDisplay)[0];
					break;
				default:
					console.log('misconfigured option in module: ' + moduleID);
					break;
			}
			if (isTable) {
				thisOptionFormEle.setAttribute('tableOption', 'true');
			}
			return thisOptionFormEle;
		},
		showConfigOptions: function(moduleID) {
			if (!modules[moduleID]) return;
			RESConsole.drawConfigOptions(moduleID);
			RESConsole.updateSelectedModule(moduleID);
			RESConsole.currentModule = moduleID;

			RESConsole.RESConsoleContent.scrollTop = 0;

			modules['settingsNavigation'].setUrlHash(moduleID);
		},
		drawConfigOptions: function(moduleID) {
			if (modules[moduleID] && modules[moduleID].hidden) return;
			var thisOptions = RESUtils.options.getOptions(moduleID),
				optCount = 0,
				moduleNameSpan = RESUtils.createElementWithID('span', null, 'moduleName', modules[moduleID].moduleName),
				toggleOn = RESUtils.createElementWithID('span', null, 'toggleOn noCtrlF', 'on'),
				toggleOff = RESUtils.createElementWithID('span', null, 'toggleOff noCtrlF', 'off'),
				thisHeader,
				thisToggle, thisDescription, allOptionsContainer,
				thisOptionContainer, containerID, thisLabel,
				thisSaveButton,
				thisOptionFormEle,
				i, dep;

			// put in the description, and a button to enable/disable the module, first..
			thisHeader = RESConsole.RESConsoleContainer.querySelector('.moduleHeader');
			RESConsole.RESConsoleContainer.querySelector('.moduleName').textContent = modules[moduleID].moduleName;

			thisToggle = RESConsole.RESConsoleContainer.querySelector('.moduleToggle');


			$(thisToggle)
				.toggle(!modules[moduleID].alwaysEnabled)
				.toggleClass('enabled', modules[moduleID].isEnabled())
				.data('module', moduleID);

			thisToggle.addEventListener('click', function(e) {
				var moduleID = $(this).data('module'),
					$moduleButton = $(RESConsole.RESConsoleContainer).find('.moduleButton').filter(function() {
						return $(this).data('module') === moduleID;
					}),
					enabled = this.classList.contains('enabled');

				if (enabled) {
					$moduleButton.removeClass('enabled');
					this.classList.remove('enabled');
					if (RESConsole.moduleOptionsScrim) {
						RESConsole.moduleOptionsScrim.classList.add('visible');
					}
					$('#moduleOptionsSave').hide();
				} else {
					$moduleButton.addClass('enabled');
					this.classList.add('enabled');
					if (RESConsole.moduleOptionsScrim) {
						RESConsole.moduleOptionsScrim.classList.remove('visible');
					}
					$('#moduleOptionsSave').fadeIn();
				}
				RESUtils.options.enableModule(moduleID, !enabled);
			}, true);

			function saveModuleOptions(e) {
				e.preventDefault();
				RESConsole.saveCurrentModuleOptions();
			}

			thisSaveButton = module.RESConsoleContainer.querySelector('#moduleOptionsSave');
			thisSaveButton.addEventListener('click', saveModuleOptions, true);
			$(thisSaveButton).toggle(Object.getOwnPropertyNames(thisOptions).length > 0);

			thisDescription = module.RESConsoleContainer.querySelector('.moduleDescription');

			// TODO: potentially use markdown instead of HTML for descriptions and convert on the
			// fly with SnuOwnd. Using .html() is safe here because we control each module's
			// description field, but for future code review sanity we should consider updating.
			if (typeof modules[moduleID].onConsoleOpen === 'function') {
				modules[moduleID].onConsoleOpen();
			}
			$(thisDescription).html(modules[moduleID].description);

			allOptionsContainer = module.RESConsoleContainer.querySelector('#allOptionsContainer');
			$(allOptionsContainer).empty();
			// now draw all the options...
			for (i in thisOptions) {
				if (!thisOptions[i].noconfig) {
					optCount++;
					containerID = 'optionContainer-' + moduleID + '-' + i;
					thisOptionContainer = RESUtils.createElementWithID('div', containerID, 'optionContainer');
					dep = thisOptions[i].dependsOn;
					if (dep) {
						// we'll store a list of dependents on the 'parent' so we can show/hide them on
						// the fly as necessary
						if (! thisOptions[dep].dependents) {
							thisOptions[dep].dependents = [];
						}
						// add this option to that list.
						thisOptions[dep].dependents.push(i);
						// if the option this one depends on is false, hide it
						if (!thisOptions[dep].value) {
							thisOptionContainer.setAttribute('style', 'display: none;');
						}
					}

					if (thisOptions[i].advanced) {
						thisOptionContainer.classList.add('advanced');
					}
					thisLabel = document.createElement('label');
					thisLabel.setAttribute('for', i);
					var niceDefaultOption = null;
					switch (thisOptions[i].type) {
						case 'textarea':
						case 'text':
						case 'password':
						case 'list':
							niceDefaultOption = thisOptions[i].default;
							break;
						case 'color':
							niceDefaultOption = thisOptions[i].default;
							if (thisOptions[i].default.substr(0,1) === '#') {
								niceDefaultOption += ' (R:' + parseInt(thisOptions[i].default.substr(1,2),16) + ', G:' + parseInt(thisOptions[i].default.substr(3,2),16) + ', B:' + parseInt(thisOptions[i].default.substr(5,2),16) + ')';
							}
							break;
						case 'boolean':
							niceDefaultOption = thisOptions[i].default ? 'on' : 'off';
							break;
						case 'enum':
							thisOptions[i].values.some(function(thisValue) {
								if (thisOptions[i].default === thisValue.value) {
									niceDefaultOption = thisValue.name;
									return true;
								}
								return false;
							});
							break;
						case 'keycode':
							niceDefaultOption = RESUtils.niceKeyCode(thisOptions[i].default);
							break;
					}
					if (niceDefaultOption !== null) {
						thisLabel.setAttribute('title', 'Default: ' + niceDefaultOption);
					}
					$(thisLabel).text(i);
					var thisOptionDescription = RESUtils.createElementWithID('div', null, 'optionDescription');
					// TODO: same as above in this function, let's use markdown in the future
					$(thisOptionDescription).html(thisOptions[i].description);
					thisOptionContainer.appendChild(thisLabel);
					if (thisOptions[i].type === 'table') {
						var isFixed = thisOptions[i].addRowText === false; // set addRowText value to false to disable additing/removing/moving of row
						thisOptionDescription.classList.add('table');
						// table - has a list of fields (headers of table), users can add/remove rows...
						if (typeof thisOptions[i].fields === 'undefined') {
							alert('Misconfigured table option in module: ' + moduleID + ' - options of type "table" must have fields defined.');
						} else {
							// get field names...
							var fieldNames = [];
							// now that we know the field names, get table rows...
							var thisTable = document.createElement('table');
							thisTable.setAttribute('moduleID', moduleID);
							thisTable.setAttribute('optionName', i);
							thisTable.setAttribute('class', 'optionsTable');
							var thisThead = document.createElement('thead');
							var thisTableHeader = document.createElement('tr'),
								thisTH;
							thisTable.appendChild(thisThead);
							thisOptions[i].fields.forEach(function(field) {
								fieldNames.push(field.name);
								thisTH = document.createElement('th');
								$(thisTH).text(field.name);
								thisTableHeader.appendChild(thisTH);
							});
							if (!isFixed) {
								// add delete column
								thisTH = document.createElement('th');
								thisTableHeader.appendChild(thisTH);
								// add move column
								thisTH = document.createElement('th');
								thisTableHeader.appendChild(thisTH);
							}
							thisThead.appendChild(thisTableHeader);
							thisTable.appendChild(thisThead);
							var thisTbody = document.createElement('tbody'),
								thisTR, thisTD;
							thisTbody.setAttribute('id', 'tbody_' + i);
							if (thisOptions[i].value) {
								thisOptions[i].value.forEach(function(thisValue, j) {
									thisTR = document.createElement('tr');
									$(thisTR).data('itemidx-orig', j);
									thisOptions[i].fields.forEach(function(thisOpt, k) {
										thisTD = document.createElement('td');
										thisTD.className = 'hasTableOption';
										var thisFullOpt = i + '_' + thisOpt.name;
										thisOpt.value = thisValue[k];
										// var thisOptInputName = thisOpt.name + '_' + j;
										var thisOptInputName = thisFullOpt + '_' + j;
										var thisTableEle = this.drawOptionInput(moduleID, thisOptInputName, thisOpt, true);
										thisTD.appendChild(thisTableEle);
										thisTR.appendChild(thisTD);
									}, this);
									if (!isFixed) {
										addTableButtons(thisTR);
									}
									thisTbody.appendChild(thisTR);
								}, this);
							}
							thisTable.appendChild(thisTbody);
							thisOptionFormEle = thisTable;
						}
						thisOptionContainer.appendChild(thisOptionDescription);
						thisOptionContainer.appendChild(thisOptionFormEle);
						if (!isFixed) {
							// Create an "add row" button...
							var addRowText = thisOptions[i].addRowText || 'Add Row';
							var addRowButton = document.createElement('input');
							addRowButton.classList.add('addRowButton');
							addRowButton.setAttribute('type', 'button');
							addRowButton.setAttribute('value', addRowText);
							addRowButton.setAttribute('optionName', i);
							addRowButton.setAttribute('moduleID', moduleID);
							addRowButton.addEventListener('click', function() {
								var optionName = this.getAttribute('optionName');
								var thisTbodyName = 'tbody_' + optionName;
								var thisTbody = document.getElementById(thisTbodyName);
								var newRow = document.createElement('tr');
								var rowCount = (thisTbody.querySelectorAll('tr')) ? thisTbody.querySelectorAll('tr').length + 1 : 1;
								modules[moduleID].options[optionName].fields.forEach(function(thisOpt) {
									var newCell = document.createElement('td');
									newCell.className = 'hasTableOption';
									if (thisOpt.type !== 'enum') thisOpt.value = '';
									var optionNameWithRow = optionName + '_' + thisOpt.name + '_' + rowCount;
									var thisInput = RESConsole.drawOptionInput(moduleID, optionNameWithRow, thisOpt, true);
									newCell.appendChild(thisInput);
									newRow.appendChild(newCell);
									$(newRow).data('option-index', rowCount - 1);
									var firstText = newRow.querySelector('input[type=text]');
									if (!firstText) firstText = newRow.querySelector('textarea');
									if (firstText) {
										setTimeout(function() {
											firstText.focus();
										}, 200);
									}
								});

								addTableButtons(newRow);

								var thisLen = $(thisTbody).find(' > tr').length;
								$(newRow).data('itemidx-orig', thisLen);

								thisTbody.appendChild(newRow);
							}, true);
							thisOptionContainer.appendChild(addRowButton);


							RESConsole.makeOptionTableSortable(thisTbody, moduleID, i);
						}
					} else if (thisOptions[i].type == 'builder') {
						thisOptionContainer.appendChild(thisOptionDescription);
						thisOptionFormEle = this.drawOptionBuilder(thisOptions, moduleID, i);
						thisOptionContainer.appendChild(thisOptionFormEle);
					} else {
						if ((thisOptions[i].type === 'text') || (thisOptions[i].type === 'password') || (thisOptions[i].type === 'keycode')) thisOptionDescription.classList.add('textInput');
						thisOptionFormEle = this.drawOptionInput(moduleID, i, thisOptions[i]);
						thisOptionContainer.appendChild(thisOptionFormEle);
						thisOptionContainer.appendChild(thisOptionDescription);
					}
					var thisClear = document.createElement('div');
					thisClear.setAttribute('class', 'clear');
					thisOptionContainer.appendChild(thisClear);
					allOptionsContainer.appendChild(thisOptionContainer);
				}
			}

			if (!optCount && modules[moduleID].alwaysEnabled) {
				// do nothing
			} else if (optCount === 0) {
				var noOptions = RESUtils.createElementWithID('div', 'noOptions');
				noOptions.classList.add('optionContainer');
				$(noOptions).text('There are no configurable options for this module.');
				this.RESConfigPanelOptions.appendChild(noOptions);
			} else {
				// var thisSaveStatusBottom = RESUtils.createElementWithID('div','moduleOptionsSaveStatusBottom','saveStatus');
				// this.RESConfigPanelOptions.appendChild(thisBottomSaveButton);
				// this.RESConfigPanelOptions.appendChild(thisSaveStatusBottom);
				this.moduleOptionsScrim = RESUtils.createElementWithID('div', 'moduleOptionsScrim');
				if (modules[moduleID].isEnabled()) {
					RESConsole.moduleOptionsScrim.classList.remove('visible');
					$('#moduleOptionsSave').fadeIn();
				} else {
					RESConsole.moduleOptionsScrim.classList.add('visible');
					$('#moduleOptionsSave').fadeOut();
				}
				allOptionsContainer.appendChild(this.moduleOptionsScrim);
				// console.log($(thisSaveButton).position());
			}

			function addTableButtons(thisTR) {
				// add delete button
				thisTD = document.createElement('td');
				var thisDeleteButton = document.createElement('div');
				$(thisDeleteButton)
					.addClass('res-icon-button res-icon deleteButton')
					.html('&#xF056;')
					.attr('title', 'remove this row');

				thisDeleteButton.addEventListener('click', function(e) {
					if (!confirm("Are you sure you want to delete this row?")) {
						e.preventDefault();
						return;
					}

					RESConsole.deleteOptionRow(e);
				});
				thisTD.appendChild(thisDeleteButton);
				thisTR.appendChild(thisTD);

				// add move handle
				thisTD = document.createElement('td');
				var thisHandle = document.createElement('div');
				$(thisHandle)
				.addClass('res-icon-button res-icon handle')
					.html('&#xF0AA;')
					.attr('title', 'drag and drop to move this row')

				thisTD.appendChild(thisHandle);
				thisTR.appendChild(thisTD);
			}
		},
		onOptionChange: function(moduleID, fieldID, oldValue, newValue) {
			var thisOptions = RESUtils.options.getOptions(moduleID);

			if (thisOptions[fieldID] && thisOptions[fieldID].dependents) {
				thisOptions[fieldID].dependents.forEach(function(dep) {
					if (newValue) {
						this.showOption(moduleID, dep);
					} else {
						this.hideOption(moduleID, dep);
					}
				}, this);
			}
		},
		showOption: function(moduleID, fieldID) {
			$('#optionContainer-'+moduleID+'-'+fieldID).slideDown();
		},
		hideOption: function(moduleID, fieldID) {
			$('#optionContainer-'+moduleID+'-'+fieldID).slideUp();
		},
		deleteOptionRow: function(e) {
			var thisRow = e.target.parentNode.parentNode;
			$(thisRow).remove();
		},
		saveCurrentModuleOptions: function() {
			var panelOptionsDiv = this.RESConfigPanelOptions;
			// first, go through inputs that aren't a part of a "table of options"...
			var inputs = panelOptionsDiv.querySelectorAll('input, textarea');
			$.each(inputs, function(i, input) {
				// save values of any inputs onscreen, but skip ones with 'capturefor' - those are display only.
				var notTokenPrefix = (input.getAttribute('id') !== null) && (input.getAttribute('id').indexOf('token-input-') === -1);
				if ((notTokenPrefix) && (input.getAttribute('type') !== 'button') && (input.getAttribute('displayonly') !== 'true') && (input.getAttribute('tableOption') !== 'true')) {
					// get the option name out of the input field id - unless it's a radio button...
					var optionName;
					if (input.getAttribute('type') === 'radio') {
						optionName = input.getAttribute('name');
					} else {
						optionName = input.getAttribute('id');
					}
					// get the module name out of the input's moduleid attribute
					var optionValue, moduleID = RESConsole.currentModule;
					if (input.getAttribute('type') === 'checkbox') {
						optionValue = !! input.checked;
					} else if (input.getAttribute('type') === 'radio') {
						if (input.checked) {
							optionValue = input.value;
						}
					} else {
						// check if it's a keycode, in which case we need to parse it into an array...
						if ((input.getAttribute('class')) && (input.getAttribute('class').indexOf('keycode') !== -1)) {
							var tempArray = input.value.split(',');
							// convert the internal values of this array into their respective types (int, bool, bool, bool)
							optionValue = [parseInt(tempArray[0], 10), (tempArray[1] === 'true'), (tempArray[2] === 'true'), (tempArray[3] === 'true'), (tempArray[4] === 'true')];
						} else {
							optionValue = input.value;
						}
					}
					if (typeof optionValue !== 'undefined') {
						RESUtils.options.setOption(moduleID, optionName, optionValue);
					}
				}
			});
			// Check if there are any tables of options on this panel...
			var optionsTables = panelOptionsDiv.querySelectorAll('.optionsTable');
			if (typeof optionsTables !== 'undefined') {
				// For each table, we need to go through each row in the tbody, and then go through each option and make a multidimensional array.
				// For example, something like: [['foo','bar','baz'],['pants','warez','cats']]
				$.each(optionsTables, function(i, table) {
					var moduleID = table.getAttribute('moduleID');
					var optionName = table.getAttribute('optionName');
					var thisTBODY = table.querySelector('tbody');
					var thisRows = thisTBODY.querySelectorAll('tr');
					// check if there are any rows...
					if (typeof thisRows !== 'undefined') {
						// go through each row, and get all of the inputs...
						var optionMulti = Array.prototype.slice.call(thisRows).map(function(row) {
							var cells = row.querySelectorAll('td.hasTableOption');
							var notAllBlank = false;
							var optionRow = Array.prototype.slice.call(cells).map(function(cell) {
								var inputs = cell.querySelectorAll('input[tableOption=true], textarea[tableOption=true]');
								var optionValue = null;
								$.each(inputs, function(i, input) {
									// get the module name out of the input's moduleid attribute
									// var moduleID = input.getAttribute('moduleID');
									if (input.getAttribute('type') === 'checkbox') {
										optionValue = input.checked;
									} else if (input.getAttribute('type') === 'radio') {
										if (input.checked) {
											optionValue = input.value;
										}
									} else {
										// check if it's a keycode, in which case we need to parse it into an array...
										if ((input.getAttribute('class')) && (input.getAttribute('class').indexOf('keycode') !== -1)) {
											var tempArray = input.value.split(',');
											// convert the internal values of this array into their respective types (int, bool, bool, bool)
											optionValue = [parseInt(tempArray[0], 10), (tempArray[1] === 'true'), (tempArray[2] === 'true'), (tempArray[3] === 'true')];
										} else {
											optionValue = input.value;
										}
									}
									if ((optionValue !== '') && (input.getAttribute('type') !== 'radio') &&
											// If no keyCode is set, then discard the value
											!(Array.isArray(optionValue) && isNaN(optionValue[0]))) {
										notAllBlank = true;
									}
								});
								return optionValue;
							});

							if (notAllBlank) {
								return optionRow;
							}
						});
						optionMulti = optionMulti.filter(function(optionRow) {
							return Array.isArray(optionRow) && (optionRow.length > 0);
						});

						if (typeof modules[moduleID].options[optionName].sort === 'function') {
							optionMulti.sort(modules[moduleID].options[optionName].sort);
						}

						RESUtils.options.setOption(moduleID, optionName, optionMulti);
					}
				});
			}

<<<<<<< HEAD
			$(panelOptionsDiv).find('.optionBuilder').each(function(i, builder) {
				var moduleId = this.dataset.moduleId,
				    optionName = this.dataset.optionName;

				var option = modules[moduleId].options[optionName],
				    config = option.cases;

				var items = [];
				$(builder).find('.builderItem').each(function() {
					var obj = {};
					obj.note = $(this).find('> textarea[name=builderNote]').val();
					var $firstBlock = $(this).find('> .builderBody > .builderWrap > .builderBlock');
					obj.body = module.readBuilderBlock($firstBlock, config);
					items.push(obj);
				});
				RESUtils.options.setOption(moduleId, optionName, items);
			});

			var statusEle = document.getElementById('moduleOptionsSaveStatus');
=======
			var statusEle = module.RESConsoleContainer.querySelector('#moduleOptionsSaveStatus');
>>>>>>> 597a44e1
			if (statusEle) {
				$(statusEle).text('Options have been saved...');
				statusEle.setAttribute('style', 'display: block; opacity: 1');
				setTimeout(RESUtils.fadeElementOut, 500, statusEle, 1.0);
			}
		},
		open: function(moduleIdOrCategory) {
			var category, moduleID;
			if (!this.RESConsoleContainer) {
				RESConsole.create();
			}

			if (modules[moduleIdOrCategory]) {
				var module = modules[moduleIdOrCategory];
				moduleID = module && module.moduleID;
				category = module && [].concat(module.category)[0];
			} else if (this.categories[moduleIdOrCategory]) {
				category = moduleIdOrCategory;
				moduleID = this.getModuleIDsByCategory(category)[0];
			}
			if (!moduleID || !moduleID.length) {
				moduleID = RESdefaultModuleID;
				category = [].concat(modules[moduleID].category)[0];
			}

			// Draw the config panel
			this.showConfigOptions(moduleID);

			this.isOpen = true;
			// hide the ad-frame div in case it's flash, because then it covers up the settings console and makes it impossible to see the save button!
			var adFrame = document.getElementById('ad-frame');
			if ((typeof adFrame !== 'undefined') && (adFrame !== null)) {
				adFrame.style.display = 'none';
			}
			// add a class to body to hide the scrollbar.
			setTimeout(function() {
				// Main reason for timeout: https://bugzilla.mozilla.org/show_bug.cgi?id=625289
				document.querySelector('body').classList.add('res-console-open');
			}, 500);

			modules['styleTweaks'].setSRStyleToggleVisibility(false, 'RESConsole');
			// var leftCentered = Math.floor((window.innerWidth - 720) / 2);
			// modalOverlay.setAttribute('style','display: block; height: ' + document.documentElement.scrollHeight + 'px');
			this.modalOverlay.classList.remove('fadeOut');
			this.modalOverlay.classList.add('fadeIn');

			// this.RESConsoleContainer.setAttribute('style','display: block; left: ' + leftCentered + 'px');
			// this.RESConsoleContainer.setAttribute('style','display: block; left: 1.5%;');
			this.RESConsoleContainer.classList.remove('slideOut');
			this.RESConsoleContainer.classList.add('slideIn');

			RESStorage.setItem('RESConsole.hasOpenedConsole', true);

			if (modules['settingsNavigation'] && modules['settingsNavigation'].RESSearchBox) {
				modules['settingsNavigation'].RESSearchBox.focus();
			}

			$('body').on('keyup', RESConsole.handleEscapeKey);
		},
		handleEscapeKey: function(event) {
			// don't close if the user is in a token input field (e.g. adding subreddits to a list)
			// because they probably just want to cancel the dropdown list
			if (event.which === 27 && (document.activeElement.id.indexOf('token-input') === -1)) {
				RESConsole.close();
				$('body').off('keyup', RESConsole.handleEscapeKey);
			}
		},
		close: function(resetUrl) {
			$('#moduleOptionsSave').fadeOut();
			this.isOpen = false;
			// Let's be nice to reddit and put their ad frame back now...
			var adFrame = document.getElementById('ad-frame');
			if ((typeof adFrame !== 'undefined') && (adFrame !== null)) {
				adFrame.style.display = 'block';
			}

			modules['styleTweaks'].setSRStyleToggleVisibility(true, 'RESConsole');

			// this.RESConsoleContainer.setAttribute('style','display: none;');
			this.modalOverlay.classList.remove('fadeIn');
			this.modalOverlay.classList.add('fadeOut');
			this.RESConsoleContainer.classList.remove('slideIn');
			this.RESConsoleContainer.classList.add('slideOut');
			setTimeout(function() {
				// Main reason for timeout: https://bugzilla.mozilla.org/show_bug.cgi?id=625289
				document.querySelector('body').classList.remove('res-console-open');
			}, 500);
			// just in case the user was in the middle of setting a key and decided to close the dialog, clean that up.
			if (typeof RESConsole.keyCodeModal !== 'undefined') {
				RESConsole.keyCodeModal.style.display = 'none';
				RESConsole.captureKey = false;
			}

			// Closing should reset the URL by default
			if (typeof resetUrl !== 'undefined' && !resetUrl) {
				return;
			}

			modules['settingsNavigation'].resetUrlHash();
		},
		openCategoryPanel: function(categories) {
			var items = $(module.RESConsoleContainer).find('#RESConfigPanelModulesList .RESConfigPanelCategory');

			var categories = [].concat(categories);
			var selected = items.filter(function() {
				var thisValue = $(this).data('category');

				return categories.indexOf(thisValue) !== -1;
			})
			if (selected.filter('.active').length === 0) {
				items.not(selected).removeClass('active');
				selected.addClass('active');
			}
		},
		updateAdvancedOptionsVisibility: function() {
			if (modules['settingsNavigation'].options.showAllOptions.value) {
				document.getElementById('RESConsoleContent').classList.remove('advanced-options-disabled');
			} else {
				document.getElementById('RESConsoleContent').classList.add('advanced-options-disabled');
			}
		},
		getOptionValue: function(moduleID, optionKey) {
			var optionInput = document.getElementById(optionKey);
			if (optionInput) {
				return optionInput.value;
			} else {
				console.error('Cannot get a value for ' + moduleID + '.' + optionKey +
					' because the HTML element does not exist.');
				return null;
			}
		},
		setOptionValue: function(moduleID, optionKey, value) {
			var optionInput = document.getElementById(optionKey);
			if (optionInput) {
				optionInput.value = value;
			} else {
				console.error('Cannot set a value for ' + moduleID + '.' + optionKey +
					' because the HTML element does not exist.');
			}
		},
		makeOptionTableSortable: function(tableBody, moduleID, optionKey) {
			function cleanupDrag($item) {
				$item.removeData(['oldIndex', 'dragOffset']);
				$(RESConsole.RESConfigPanelOptions).edgescroll('stop');
				$item.find('>td').removeAttr('style')
			}
			$(tableBody).sortable({
				nested: false,
				handle: '.handle',
				placeholderClass: 'RESSortPlaceholder',
				placeholder: '<tr class="RESSortPlaceholder"><td></td></tr>',
				containerSelector: 'tbody',
				itemSelector: 'tr',
				onCancel: function ($item, container, _super, event) {
					_super($item, container, _super, event);
					cleanupDrag($item);
				},
				onDrop: function($item, container, _super, event) {
					_super($item, container, _super, event);

					var oldIndex = $item.data('oldIndex');
					    newIndex = $item.index();

					var rows = modules[moduleID].options[optionKey].value;
					var row = rows.splice(oldIndex, 1)[0];
					rows.splice(newIndex, 0, row);

					cleanupDrag($item);
				},
				onDrag: function ($item, position, _super, event) {
					var dragOffset = $item.data('dragOffset');
					//Reposition the row, remembering to apply the offset
					$item.css({
						top: position.top - dragOffset.top,
						left: position.left - dragOffset.left
					});
				},
				onDragStart: function ($item, container, _super, event) {
					_super($item, container, _super, event);

					$(RESConsole.RESConfigPanelOptions).edgescroll({speed: 4});

					var offset = $item.offset(),
					    pointer = container.rootGroup.pointer;

					//force a constant width for the columns since switching the
					// row's positioning method to absolute means that the column
					// width calulation ignores the other rows.
					$item.find('>td').css('width', function() {
						return $(this).width();
					});
					$item.css({
						position: 'absolute',
						height: $item.height(),
						width: $item.width()
					}).data({
						oldIndex: $item.index(),
						// Store this so we can keep what we are dragging at
						// the same relative cursor position
						dragOffset: {
							left: pointer.left - offset.left,
							top: pointer.top - offset.top
						}
					});
				}
			});
		}
	});

	//Builder stuff
	$.extend(module, {
		drawOptionBuilder: function(options, moduleID, optionName) {
			var option = options[optionName];
			var $addFilterButton = $('<button class="addRowButton">'),
			    $itemContainer = $('<div class="optionBuilder">');

			$itemContainer.attr({
				'data-module-id': moduleID,
				'data-option-name': optionName
			});
			$addFilterButton
			  .text(option.addItemText || '+add item')
			  .on('click', function(e) {
				var $newBody = module.drawBuilderItem(option.defaultTemplate(), option.cases);
				$(this).siblings('.optionBuilder:first').append($newBody);
			})

			option.value.forEach(function(item) {
				module.drawBuilderItem(item, option.cases).appendTo($itemContainer);
			});

			return $('<div>').append($addFilterButton, $itemContainer)[0];
		},
		drawBuilderItem: function(data, config) {
			var $body = $('<div class="builderItem">'),
			    $header = $('<textarea name="builderNote" rows="4" cols="80">').val(data.note),
			    $wrapper = $('<div class="builderBody">');
			$body.append($header, $wrapper);
			$wrapper.append(this.drawBuilderBlock(data.body, config, 'div'));
			return $body;
		},
		drawBuilderBlock: function(data, config, tag) {
			if (tag == undefined) tag = 'div';
			var $wrapper = $(document.createElement(tag)).addClass('builderWrap'),
			    $block = $('<div class="builderBlock">').appendTo($wrapper);
			$block.attr('data-type', data.type);

			var blockConfig = config[data.type];

			blockConfig.fields.forEach(function(field) {
				if (typeof field === 'string') return $block.append(field);

				var fieldModule = module.builderFields[field.type];
				if (fieldModule == undefined)
					throw new Error('Unimplemented field type: ' + field.type);
				$block.append(fieldModule.draw(data, field, config));
			});
			return $wrapper
		},
		readBuilderBlock: function($element, config) {
			var type = $element.attr('data-type'),
			    blockConfig = config[type];
			var data = {type: type};
			blockConfig.fields.forEach(function(field) {
				if (typeof field === 'string') return;
				var fieldType = field.type;
				var $fieldElem = $element.find('> [name='+field.id+']');
				if ('read' in module.builderFields[fieldType]) {
					// debugger;
					data[field.id] = module.builderFields[fieldType].read($fieldElem, field, config);
				} else {
					data[field.id] = $fieldElem.val();
				}
			});
			return data;
		},
		builderFields: {
			multi: {
				draw: function(data, blockConfig, config) {
					var $rowWrapper = $('<ul>').attr('name', blockConfig.id),
					    items = data[blockConfig.id];
					items.forEach(function(itemData) {
						module.drawBuilderBlock(itemData, config, 'li').appendTo($rowWrapper);
					});

					var $addButton = $('<select>');
					$addButton.append('<option value="">+ add a condition</option>')
					var addableKeys = blockConfig.include;
					if (addableKeys === 'all') addableKeys = Object.keys(config);
					addableKeys.forEach(function(key) {
						var name = config[key].name || key;
						$('<option>').text(name).val(key).appendTo($addButton);
					});
					$addButton.on('change', function(e) {
						var type = $(this).val();
						if (type !== '' && type in config) {
							var newRowData = config[type].defaultTemplate();
							var $newRow = module.drawBuilderBlock(newRowData, config, 'li');
							$rowWrapper.append($newRow);
							$(this).val('');
						}
					});

					return $addButton.add($rowWrapper);
				},
				read: function($elem, fieldConfig, config) {
					return $elem.find('> li > .builderBlock').map(function() {
						return module.readBuilderBlock($(this), config);
					}).get();
				}
			},
			number: {
				draw: function(data, blockConfig, config) {
					var id = blockConfig.id;
					return $('<input type="number">').attr('name', id).val(data[id]);
				}
			},
			text: {
				draw: function(data, blockConfig, config) {
					var id = blockConfig.id;
					var $field = $('<input type="text">')
					  .attr('name', id)
					  .val(data[id]);
					if ('pattern' in blockConfig)
						$field.attr('pattern', blockConfig.pattern);
					return $field;
				}
			},
			select: {
				draw: function(data, blockConfig, config) {
					var value = data[blockConfig.id],
					    entries = blockConfig.options;

					if (typeof entries === 'string')
						entries = this.getPredefinedChoices(entries);

					var $dropdown = $('<select>').attr('name', blockConfig.id);
					entries.forEach(function(row) {
						var label, value;
						if (typeof row === 'string') {
							label = value = row;
						} else {
							label = row[0], value = row[1];
						}
						$('<option>').text(label).val(value).appendTo($dropdown);
					});
					$dropdown.val(value);
					return $dropdown;
				},
				getPredefinedChoices: function(name) {
					if (name === 'COMPARISON') {
						return [
							['is', '='],
							['is not', '!='],
							['more than', '>'],
							['less than', '<'],
							['at least', '>='],
							['at most', '<=']
						];
					} else {
						throw new Error('Option set "'+name+'" is not defined');
					}
				}
			}
		}
	});
});<|MERGE_RESOLUTION|>--- conflicted
+++ resolved
@@ -789,7 +789,6 @@
 				});
 			}
 
-<<<<<<< HEAD
 			$(panelOptionsDiv).find('.optionBuilder').each(function(i, builder) {
 				var moduleId = this.dataset.moduleId,
 				    optionName = this.dataset.optionName;
@@ -808,10 +807,7 @@
 				RESUtils.options.setOption(moduleId, optionName, items);
 			});
 
-			var statusEle = document.getElementById('moduleOptionsSaveStatus');
-=======
 			var statusEle = module.RESConsoleContainer.querySelector('#moduleOptionsSaveStatus');
->>>>>>> 597a44e1
 			if (statusEle) {
 				$(statusEle).text('Options have been saved...');
 				statusEle.setAttribute('style', 'display: block; opacity: 1');
