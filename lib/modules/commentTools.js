modules['commentTools'] = {
	moduleID: 'commentTools',
	moduleName: 'Comment Tools',
	category: 'Comments',
	options: {
		commentingAs: {
			type: 'boolean',
			value: true,
			description: 'Shows your currently logged in username to avoid posting from the wrong account.'
		},
		userAutocomplete: {
			type: 'boolean',
			value: true,
			description: 'Show user autocomplete tool when typing in posts, comments and replies'
		},
		subredditAutocomplete: {
			type: 'boolean',
			value: true,
			description: 'Show subreddit autocomplete tool when typing in posts, comments and replies'
		},
		showInputLength: {
			type: 'boolean',
			value: true,
			description: 'When submitting, display the number of characters entered in the title and text fields and indicate when you go over the 300 character limit for titles.'
		},
		keyboardShortcuts: {
			type: 'boolean',
			value: true,
			description: 'Use keyboard shortcuts to apply styles to selected text'
		},
		macros: {
			type: 'table',
			addRowText: '+add shortcut',
			fields: [{
				name: 'label',
				type: 'text'
			}, {
				name: 'text',
				type: 'textarea'
			}, {
				name: 'category',
				type: 'text'
			}, {
				name: 'key',
				type: 'keycode'
			}],
			value: [],
			description: "Add buttons to insert frequently used snippets of text."
		},
		keepMacroListOpen: {
			type: 'boolean',
			value: false,
			description: 'After selecting a macro from the dropdown list, do not hide the list.'
		},
		macroPlaceholders: {
			type: 'boolean',
			value: true,
			description: "When using macro, replace placeholders in text via pop-up prompt.\
			<p>Example macro text:<br>\
			The {{adj1}} {{adj2}} {{animal}} jumped over the lazy {{dog_color}} dog. The {{animal}} is so {{adj1}}!\
			</p>\
			<br><br>Special placeholders:\
			<dl>\
			<dt>{{now}}</dt><dd>The current date and time in your locale</dd>\
			<dt>{{selection}}</dt><dd>The currently selected text in the text area</dd>\
			<dt>{{my_username}}</dt><dd>/u/your_username</dd>\
			<dt>{{subreddit}}</dt><dd>/r/current_subreddit</dd>\
			<dt>{{url}}</dt><dd>URL (web address) for the current page</dd>\
			<dt>{{escaped}}</dt><dd>Escape markdown characters in the selected text; e.g. <code>**</code> becomes <code>\\*\\*</code></dd>\
			</dl>\
			"
		}
	},
	description: 'Provides shortcuts for easier markdown.',
	isEnabled: function() {
		return RESConsole.getModulePrefs(this.moduleID);
	},
	include: [
		'comments',
		'inbox',
		'submit',
		/^https?:\/\/([a-z]+)\.reddit\.com\/user\/[-\w\.\/]*\/?/i,
		/^https?:\/\/([a-z]+)\.reddit\.com\/r\/[\-\w\.]+\/about\/edit/i,
		/^https?:\/\/([a-z]+)\.reddit\.com\/r\/[\-\w\.]+\/wiki\/create(\/\w+)?/i,
		/^https?:\/\/([a-z]+)\.reddit\.com\/r\/[\-\w\.]+\/wiki\/edit(\/\w+)?/i
	],
	isMatchURL: function() {
		return RESUtils.isMatchURL(this.moduleID);
	},
	beforeLoad: function() {
		if ((this.isEnabled()) && (this.isMatchURL())) {
			RESUtils.addCSS('.markdownEditor { white-space: nowrap;  }');
			RESUtils.addCSS('.RESMacroWrappingSpan { white-space: normal;  }');
			RESUtils.addCSS('.markdownEditor a { margin-right: 8px; text-decoration: none; font-size: 11px; }');
			RESUtils.addCSS('.markdownEditor .RESMacroDropdown {font-size: 10px; }');
			RESUtils.addCSS('.selectedItem { color: #fff; background-color: #5f99cf; }');
			// RESUtils.addCSS('.RESDialogSmall.livePreview { position: relative; width: auto; margin-bottom: 15px; }');
			// RESUtils.addCSS('.RESDialogSmall.livePreview .RESDialogContents h3 { font-weight: bold; }');
			RESUtils.addCSS('.RESMacroDropdownTitle, .RESMacroDropdownTitleOverlay { cursor: pointer; display: inline-block; font-size: 11px; text-decoration: underline; color: gray; padding-left: 2px; padding-right: 21px; background-image: url(//www.redditstatic.com/droparrowgray.gif); background-position: 100% 50%; background-repeat: no-repeat; }');
			RESUtils.addCSS('.RESMacroDropdownTitleOverlay { cursor: pointer; }');
			RESUtils.addCSS('.RESMacroDropdownContainer { display: none; position: absolute; }');
			RESUtils.addCSS('.RESMacroDropdown { display: none; position: absolute; z-index: 2001; }');
			RESUtils.addCSS('.RESMacroDropdownList { margin-top: 0; width: auto; max-width: 300px; }');
			RESUtils.addCSS('.RESMacroDropdownList a, .RESMacroDropdownList li { font-size: 10px; }');
			RESUtils.addCSS('.RESMacroDropdown li { padding-right: 10px; height: 25px; line-height: 24px; }');
		}
	},
	SUBMIT_LIMITS: {
		STYLESHEET: 128 * 1024,
		SIDEBAR: 5120,
		DESCRIPTION: 500,
		WIKI: 256 * 1024,
		POST: 10000,
		POST_TITLE: 300
	},
	//Moved this out of go() because the large commentPreview may need it.
	macroCallbackTable: [],
	macroKeyTable: [],
	go: function() {
		if ((this.isEnabled()) && (this.isMatchURL())) {
			this.isWiki = $(document.body).is(".wiki-page");
			this.migrateData();

			var $body = $("body");

			$body.on("click", "li.viewSource a", function(e) {
				e.preventDefault();
				modules["commentTools"].viewSource(this);
			}).on("click", ".usertext-edit.viewSource .cancel", function() {
				$(this).parents(".usertext-edit.viewSource").hide();
			}).on("click", "div.markdownEditor a", function(e) {
				e.preventDefault();

				var index = $(this).data("macro-index");
				var box = modules["commentTools"].findTextareaForElement(this)[0];
				// var box = $(this).closest(".usertext-edit, .RESDialogContents, .wiki-page-content").find("textarea[name=text], textarea[name=description], textarea[name=public_description]")[0];
				if (box == null) {
					console.error("Failed to locate textarea.");
					return;
				}
				var handler = modules["commentTools"].macroCallbackTable[index];
				if (box == null) {
					console.error("Failed to locate find callback.");
					return;
				}
				handler.call(modules["commentTools"], this, box);

				box.focus();
				//Fire an input event to refresh the preview
				var inputEvent = document.createEvent("HTMLEvents");
				inputEvent.initEvent("input", true, true);
				box.dispatchEvent(inputEvent);
			}).on("click", ".RESMacroDropdownTitle", function(e) {
				var pos = $(this).position();
				$(this).next().css({
					top: (pos).top + "px",
					left: (pos).left + "px"
				}).show();
			}).on("mouseleave", ".RESMacroDropdown", function(e) {
				$(this).hide();
			});

			if (this.options.showInputLength.value) {
				$body.on("input", ".usertext-edit textarea, #title-field textarea, #BigEditor textarea, #wiki_page_content", function(e) {
					modules['commentTools'].updateCounter(this);
				});
			}

			if (this.options.keyboardShortcuts.value) {
				$body.on("keydown", ".usertext-edit textarea, #BigEditor textarea, #wiki_page_content", function(e) {
					if (e.keyCode === modules["commentTools"].KEYS.ESCAPE) {
						if (!modules["commentTools"].autoCompletePop.is(':visible')) {
							// Blur from the editor on escape, so we can return to using the keyboard nav.
							// NOTE: The big editor closes on ESC so this won't be reached in that case.
							$(this).blur();
							e.preventDefault();
						}

						return;
					}

					for (var i = 0; i < modules["commentTools"].macroKeyTable.length; i++) {
						var row = modules["commentTools"].macroKeyTable[i];
						var testedKeyArray = row[0],
							macroIndex = row[1];
						if (RESUtils.checkKeysForEvent(e, testedKeyArray)) {
							var handler = modules["commentTools"].macroCallbackTable[macroIndex];
							handler.call(modules["commentTools"], null, this);

							// Fire an input event to refresh the preview
							var inputEvent = document.createEvent("HTMLEvents");
							inputEvent.initEvent("input", true, true);
							this.dispatchEvent(inputEvent);

							e.preventDefault();
							return;
						}
					}
				});
			}
			if (this.options.subredditAutocomplete.value || this.options.userAutocomplete.value) {
				this.addAutoCompletePop();
			}

			//Perform initial setup of tools over the whole page
			this.attachCommentTools();
			this.attatchViewSourceButtons();
			/*
			//These are no longer necessary but I am saving them in case Reddit changes how they make their reply forms.
			// Wireup reply editors
			RESUtils.watchForElement("newCommentsForms", modules["commentTools"].attachCommentTools);
			// Wireup edit editors (usertext-edit already exists in the page)
			RESUtils.watchForElement("newComments", modules["commentTools"].attachCommentTools);
			*/
			RESUtils.watchForElement("newComments", modules["commentTools"].attatchViewSourceButtons);
		}
	},
	migrateData: function() {
		var LATEST_MACRO_DATA_VERSION = "2";
		var macroVersion = RESStorage.getItem("RESmodules.commentTools.macroDataVersion");
		if (macroVersion == null || macroVersion === "0") {
			//In this case it is unmigrated or uncreated
			var previewOptionString = RESStorage.getItem("RESoptions.commentPreview");
			var previewOptions = safeJSON.parse(previewOptionString, "commentPreview");
			if (previewOptions != null) {
				if (typeof previewOptions.commentingAs !== "undefined") {
					this.options.commentingAs.value = previewOptions.commentingAs.value;
					delete previewOptions.commentingAs;
				}
				if (typeof previewOptions.keyboardShortcuts !== "undefined") {
					this.options.keyboardShortcuts.value = previewOptions.keyboardShortcuts.value;
					delete previewOptions.keyboardShortcuts;
				}
				if (typeof previewOptions.subredditAutocomplete !== "undefined") {
					this.options.subredditAutocomplete.value = previewOptions.subredditAutocomplete.value;
					delete previewOptions.subredditAutocomplete;
				}
				if (typeof previewOptions.macros !== "undefined") {
					var macros;
					macros = this.options.macros.value = previewOptions.macros.value;
					for (var i = 0; i < macros.length; i++) {
						while (macros[i].length < 4) {
							macros[i].push("");
						}
					}
					delete previewOptions.macros;
				}
				RESStorage.setItem("RESoptions.commentTools", JSON.stringify(this.options));
				RESStorage.setItem("RESoptions.commentPreview", JSON.stringify(previewOptions));
				RESStorage.setItem("RESmodules.commentTools.macroDataVersion", LATEST_MACRO_DATA_VERSION);
			} else {
				//No migration will be performed
				RESStorage.setItem("RESmodules.commentTools.macroDataVersion", LATEST_MACRO_DATA_VERSION);
			}
		}
		if (macroVersion === "1") {
			var macros = this.options.macros.value;
			for (var i = 0; i < macros.length; i++) {
				while (macros[i].length < 4) {
					macros[i].push("");
				}
			}
			RESStorage.setItem("RESmodules.commentTools.macroDataVersion", LATEST_MACRO_DATA_VERSION);
		}
	},
	attatchViewSourceButtons: function(entry) {
		var entries = entry == null ? $(".entry", document.body) : $(entry);
		if (RESUtils.pageType() === "comments" || RESUtils.pageType() === "inbox") {
			// Disabled synchronous version
			// $(".flat-list.buttons", entries).find("li:nth-child(2), li:only-child").after('<li class="viewSource"><a href="javascript:void(0)">source</a></li>');
			var menus = $(".flat-list.buttons li.first", entries);
			RESUtils.forEachChunked(menus, 30, 500, function(item, i, array) {
				$(item).after('<li class="viewSource"><a class="noCtrlF" href="javascript:void(0)" data-text="source"></a></li>');
			});
		}
	},
	viewSource: function(button) {
		var buttonList = $(button).parent().parent();
		if ($(button).data('source-open')) {
			var sourceDiv = $(button).closest('.thing').find(".usertext-edit.viewSource:first");
			sourceDiv.toggle();
		} else {
			var permaLink = buttonList.find(".first a");
			var jsonURL = permaLink.attr("href");
			var urlSplit = jsonURL.split('/');
			var postID = urlSplit[urlSplit.length - 1];

			var isSelfText = permaLink.is(".comments");
			if (jsonURL.indexOf('?context') !== -1) {
				jsonURL = jsonURL.replace('?context=3', '.json?');
			} else {
				jsonURL += '/.json';
			}
			this.gettingSource = this.gettingSource || {};
			if (this.gettingSource[postID]) {
				return;
			}
			this.gettingSource[postID] = true;

			GM_xmlhttpRequest({
				method: "GET",
				url: jsonURL,
				onload: function(response) {
					var thisResponse = JSON.parse(response.responseText);
					var userTextForm = $('<div class="usertext-edit viewSource"><div><textarea rows="1" cols="1" name="text"></textarea></div><div class="bottom-area"><div class="usertext-buttons"><button type="button" class="cancel">hide</button></div></div></div>');
					if (!isSelfText) {
						var sourceText = null;
						if (typeof thisResponse[1] !== 'undefined') {
							sourceText = thisResponse[1].data.children[0].data.body;
						} else {
							var thisData = thisResponse.data.children[0].data;
							if (thisData.id == postID) {
								sourceText = thisData.body;
							} else {
								// The message we want is a reply to a PM/modmail, but reddit returns the whole thread.
								// So, we have to dig into the replies to find the message we want.
								for (var i = 0, len = thisData.replies.data.children.length; i < len; i++) {
									var replyData = thisData.replies.data.children[i].data;
									if (replyData.id == postID) {
										sourceText = replyData.body;
										break;
									}
								}
							}
						}
						// sourceText in this case is reddit markdown. escaping it would screw it up.
						userTextForm.find("textarea[name=text]").html(sourceText);
					} else {
						var sourceText = thisResponse[0].data.children[0].data.selftext;
						//						console.log(sourceText);
						// sourceText in this case is reddit markdown. escaping it would screw it up.
						userTextForm.find("textarea[name=text]").html(sourceText);
					}
					buttonList.before(userTextForm);
					$(button).data('source-open',true);
				}
			});
		}
	},
	attachCommentTools: function(elem) {
		if (elem == null) {
			elem = document.body;
		}
		$(elem).find("textarea[name][name!=share_to][name!=message]").each(modules["commentTools"].attachEditorToUsertext);
	},
	getFieldLimit: function(name) {
		switch (name) {
			case "title":
				return modules['commentTools'].SUBMIT_LIMITS.POST_TITLE;
				break;
			case "text":
				return modules['commentTools'].SUBMIT_LIMITS.POST;
				break;
			case "description":
				return modules['commentTools'].SUBMIT_LIMITS.SIDEBAR;
				break;
			case "public_description":
				return modules['commentTools'].SUBMIT_LIMITS.DESCRIPTION;
				break;
			case "content":
				return modules['commentTools'].SUBMIT_LIMITS.WIKI;
				break;
			case "description_conflict_old":
				return;
			case "public_description_conflict_old":
				return;
			default:
				// console.warn("unhandled form", this);
				return;
		}
	},
	attachEditorToUsertext: function() {
		if (this.hasAttribute("data-max-length")) {
			return;
		}
		var limit = modules['commentTools'].getFieldLimit(this.name);

		if (this.name === "title") {
			return;
		}

		var bar = modules['commentTools'].makeEditBar();
		if (this.id === "wiki_page_content") {
			$(this).parent().prepend(bar);
		} else {
			$(this).parent().before(bar);
		}
		modules['commentTools'].updateCounter(this);
	},
	updateCounter: function(textarea) {
		var length = $(textarea).val().length;
		var limit = modules['commentTools'].getFieldLimit(textarea.name);
		var counter = $(textarea).parent().parent().find(".RESCharCounter");
		counter.attr('title', 'character limit: ' + length + '/' + limit);
		counter.text(length + '/' + limit);
		if (length > limit) {
			counter.addClass('tooLong');
		} else {
			counter.removeClass('tooLong');
		}
	},
	makeEditBar: function() {
		if (this.cachedEditBar != null) {
			return $(this.cachedEditBar).clone();
		}

		var editBar = $('<div class="markdownEditor">');

		editBar.append(this.makeEditButton("<b>Bold</b>", "ctrl-b", [66, false, true, false, false], function(button, box) {
			this.wrapSelection(box, "**", "**");
		}));
		editBar.append(this.makeEditButton("<i>Italic</i>", "ctrl-i", [73, false, true, false, false], function(button, box) {
			this.wrapSelection(box, "*", "*");
		}));
		editBar.append(this.makeEditButton("<del>strike</del>", "ctrl-s", 83, function(button, box) {
			this.wrapSelection(box, "~~", "~~");
		}));
		editBar.append(this.makeEditButton("<sup>sup</sup>", "", null, function(button, box) {
			this.wrapSelectedWords(box, "^");
		}));
		editBar.append(this.makeEditButton("Link", "", null, function(button, box) {
			this.linkSelection(box);
		}));
		editBar.append(this.makeEditButton(">Quote", "", null, function(button, box) {
			this.wrapSelectedLines(box, "> ", "");
		}));
		editBar.append(this.makeEditButton("<span style=\"font-family: Courier New\">Code</span>", "", null, function(button, box) {
			this.wrapSelectedLines(box, "    ", "");
		}));
		editBar.append(this.makeEditButton("&bull;Bullets", "", null, function(button, box) {
			this.wrapSelectedLines(box, "* ", "");
		}));
		editBar.append(this.makeEditButton("1.Numbers", "", null, function(button, box) {
			this.wrapSelectedLines(box, "1. ", "");
		}));
		editBar.append(this.makeEditButton('<span style="border:1px solid;">Table</span>', '', null, function(button, box) {
			debugger;
			// First check if the selected text is a table, this also clean the selection
			var selectedText = box.value.substr(box.selectionStart,box.selectionEnd).replace(/^[\s]+/,"").replace(/[\s]+$/,"").split('\n'); // In fact, if the header start by "   |" this is not a table. But it's better to accept it then after editing the table it will work
			if (selectedText.length >= 2) {
				if (selectedText[0].indexOf('|') !== -1) {	// Check if there is at least one "|" to check if it's a table
					selectedText[0] = selectedText[0].replace(/^\|/,"").replace(/\|\s+$/,""); // Avoid "| foo | bar |" instead of "foo | bar"	
					var numSeparator = selectedText[0].split('|').length;
					/*
						numSeparator can be 0 for example with :
							foo |
							----|
							bar |
						but it's important to check for each line before removing starting/ending "|" if there is at least one "|" to check if it's really a table
					*/
					var isTable = true;
					
					// Check the HEADER/BODY separator
					selectedText[1] = selectedText[1].replace(/\|[^|\-]+$/,""); // "-|-|-|ILOVECOOKIE" is correct, so clean it. But "-|-|-ILOVECOOKIE" is not correct if there is 3 column (okay if there is less though, but will not be detected). Also "-      |     -    |   -" is correct and will not be detected.
					selectedText[1] = selectedText[1].replace(/-/g,"--"); // Required to allow -|-|- to work (else the split would give ["", "|-"])
					if (selectedText[1].indexOf('-|') === -1 && selectedText[1].indexOf('|-') === -1) {
						isTable = false;
					}
					selectedText[1] = selectedText[1].replace(/^\]+/,"").replace(/[\s|]+$/,"");
					if (selectedText[1].split('-|-').length < numSeparator) { // Check if there is enough "-|-"
						isTable = false;
					}
					if (/[^|\-]/.test(selectedText[1])) { // If the separator contain an other character than | or -
						isTable = false;
					}

					// Now check the BODY
					if (isTable) {
						for (var i = 2, len = selectedText.length; i<len; i++) {
							if (selectedText[0].indexOf('|') === -1) {
								var isTable = false;
								break;
							}
							selectedText[i] = selectedText[i].replace(/^\|/,"").replace(/[\s|]+$/,"");
							if (selectedText[0].split('|').length !== numSeparator)	{ // Check if there is the same "|" number
								// In fact this should be >= but that would means make disappear some content, so I will consider this is not a table
								// in fact this is useless, because if we omit last cell they will be void. But this would complicate the generation part by managing void cell and the code is enough complicate.
								var isTable = false;
								break;
							}
						}
					}
				}
			}
			if (isTable) {
				// The selected text is a table, now transform it to html !
				var startTable = '<tr><td>' + selectedText[0].replace(/\|/g,'</td><td>') + '</td></tr>';
				for(var i = 2, len = selectedText.length; i < len; i++)
				{
					startTable += '<tr><td>' + selectedText[i].replace(/\|/g,'</td><td>') + '</td></tr>';
				}
			} else {
				var startTable = '<tr><td>Foo</td><td>Bar</td></tr><tr><td>Foo</td><td>Bar</td></tr>';
			}
			alert(	'<style>	#alert_message table td{border:1px solid black;padding:1px;min-width:25px;}								' +
					'			#alert_message table tr:first-child	td{font-weight:bold;}										</style>' +
<<<<<<< HEAD
					'<table contenteditable="true"><tr><td>Foo</td><td>Bar</td></tr><tr><td>Foo</td><td>Bar</td></tr></table>	',
			function() {
				var generatedTable = '\n\n';
				var generatedTableSeparation = '';
				$('#alert_message tr:first td').each(function(){
					generatedTable += $(this).text() + ' | ';
					for(var i = 0, len = $(this).text().length; i<len; i++) {
						generatedTableSeparation += '-';
					}
					generatedTableSeparation += '|';
				});
				generatedTableSeparation = generatedTableSeparation.substr(0,generatedTableSeparation.length - 1);
				generatedTable = generatedTable.substr(0,generatedTable.length - 3) + '\n' + generatedTableSeparation + '\n';
				$('#alert_message tr:gt(0)').each(function(){
					$(this).find('td').each(function(){
=======
					'<table contenteditable="true" class="test">' + startTable + '</table>	',
			(function(isTable) {
				return function() {
					var generatedTable = '\n\n';
					var generatedTableSeparation = '';
					$('#alert_message tr:first td').each(function(){
>>>>>>> 6fc90e14
						generatedTable += $(this).text() + ' | ';
						for(var i = 0, len = $(this).text().length; i<len; i++) {
							generatedTableSeparation += '-';
						}
						generatedTableSeparation += '|';
					});
					generatedTableSeparation = generatedTableSeparation.substr(0,generatedTableSeparation.length - 1);
					generatedTable = generatedTable.substr(0,generatedTable.length - 3) + '\n' + generatedTableSeparation + '\n';
					$('#alert_message tr:gt(0)').each(function(){
						$(this).find('td').each(function(){
							generatedTable += $(this).text() + ' | ';
						});
						generatedTable = generatedTable.substr(0,generatedTable.length - 3) + '\n';
					})
<<<<<<< HEAD
					generatedTable = generatedTable.substr(0,generatedTable.length - 3) + '\n';
				});
				generatedTable = generatedTable.replace(/\|/g,"\\|");
				modules['commentTools'].wrapSelection(box, generatedTable,'');
			});
=======
					if(isTable) {
						modules['commentTools'].replaceSelection(box, generatedTable);
					} else {
						modules['commentTools'].wrapSelection(box, generatedTable,'');
					}
				};
			})(isTable));
>>>>>>> 6fc90e14
			
			var addRow = gdAlert.makeButton("+ Row");
			var remRow = gdAlert.makeButton("- Row");
			var addCol = gdAlert.makeButton("+ Col");
			var remCol = gdAlert.makeButton("- Col");
			addRow.addEventListener('click', function() {
				var nbCol = $('#alert_message tr:first td').length;
				for(var i = 0, newRow = ''; i<nbCol; i++) {
					newRow += '<td>text</td>';
				}
				$('#alert_message table').append('<tr>' + newRow + '</tr>');
			}, false);
			remRow.addEventListener('click', function() {
				if($('#alert_message tr').length > 1)
				{
					$('#alert_message table tr:last').remove();
				}
			}, false);
			addCol.addEventListener('click', function() {
				$('#alert_message table tr').append('<td>text</td>');
			}, false);
			remCol.addEventListener('click', function() {
				if($('#alert_message tr:first td').length > 1)
				{
					$('#alert_message table tr td:last-of-type').remove();
				}
			}, false);
			gdAlert.container.appendChild(addRow);
			gdAlert.container.appendChild(remRow);
			gdAlert.container.appendChild(addCol);
			gdAlert.container.appendChild(remCol);
		}));

		if (modules["commentTools"].options.showInputLength.value) {
			var counter = $('<span class="RESCharCounter" title="character limit: 0/?????">0/?????</span>');
			editBar.append(counter);
			$('.submit-page #title-field .title').append($('<span class="RESCharCounter" title="character limit: 0/300">0/300</span>'));
		}

		this.addButtonToMacroGroup("", this.makeEditButton("reddiquette", "", null, function(button, box) {
			this.macroSelection(box, "[reddiquette](http://www.reddit.com/wiki/reddiquette) ", "");
		}));

		this.addButtonToMacroGroup("", this.makeEditButton("[Promote]", "", null, function(button, box) {
			var $button = $(button),
				clickCount = $button.data("clickCount") || 0;
			clickCount++;
			$button.data("clickCount", clickCount);
			if (clickCount > 2) {
				$button.parent().hide();
				modules["commentTools"].lod();
			}
			this.macroSelection(box, "[Reddit Enhancement Suite](http://redditenhancementsuite.com/) ");
		}));

		this.addButtonToMacroGroup("", this.makeEditButton("&#3232;\_&#3232;", "Look of disaproval", null, function(button, box) {
			this.macroSelection(box, "&#3232;\_&#3232;");
		}));

		this.addButtonToMacroGroup("", this.makeEditButton("Current timestamp", "", null, function(button, box) {
			var currentDate = new Date();
			this.macroSelection(box, currentDate.toTimeString());
		}));

		this.buildMacroDropdowns(editBar);

		var addMacroButton = modules['commentTools'].makeEditButton(modules['commentTools'].options.macros.addRowText, null, null, function() {
			modules['settingsNavigation'].loadSettingsPage(this.moduleID, 'macros');
			$('.RESMacroDropdown').fadeOut(100);
		});
		modules['commentTools'].addButtonToMacroGroup('', addMacroButton);

		// Wrap the edit bar in a <div> of its own 
		var wrappedEditBar = $("<div>").append(editBar);
		if (this.options.commentingAs.value && (!modules['usernameHider'].isEnabled())) {
			// show who we're commenting as...
			var commentingAs = $('<div class="commentingAs">').text('Commenting as: ' + RESUtils.loggedInUser());
			wrappedEditBar.append(commentingAs);

		}
		this.cachedEditBar = wrappedEditBar;
		return this.cachedEditBar;
	},
	macroDropDownTable: {},
	getMacroGroup: function(groupName) {
		// Normalize and supply a default group name{}
		groupName = (groupName || "").toString().trim() || "macros";
		var macroGroup;
		if (groupName in this.macroDropDownTable) {
			macroGroup = this.macroDropDownTable[groupName];
		} else {
			macroGroup = this.macroDropDownTable[groupName] = {};
			macroGroup.titleButton = $('<span class="RESMacroDropdownTitle">' + groupName + '</span>');
			macroGroup.container = $('<span class="RESMacroDropdown"><span class="RESMacroDropdownTitleOverlay">' + groupName + '</span></span>').hide();
			macroGroup.dropdown = $('<ul class="RESMacroDropdownList RESDropdownList"></ul>');
			macroGroup.container.append(macroGroup.dropdown);
		}
		return macroGroup;
	},
	addButtonToMacroGroup: function(groupName, button) {
		var group = this.getMacroGroup(groupName);
		group.dropdown.append($("<li>").append(button));
	},
	buildMacroDropdowns: function(editBar) {
		var macros = this.options.macros.value;

		for (var i = 0; i < macros.length; i++) {
			var macro = macros[i];

			//Confound these scoping rules
			(function(title, text, category, key) {
				var button = this.makeEditButton(title, null, key, function(button, box) {
					this.macroSelection(box, text, "");
				});
				this.addButtonToMacroGroup(category, button);
			}).apply(this, macro);
		}

		var macroWrapper = $('<span class="RESMacroWrappingSpan">');
		if ("macros" in this.macroDropDownTable) {
			macroWrapper.append(this.macroDropDownTable["macros"].titleButton);
			macroWrapper.append(this.macroDropDownTable["macros"].container);
		}
		for (var category in this.macroDropDownTable) {
			if (category === "macros") {
				continue;
			}
			macroWrapper.append(this.macroDropDownTable[category].titleButton);
			macroWrapper.append(this.macroDropDownTable[category].container);
		}
		editBar.append(macroWrapper);
	},
	makeEditButton: function(label, title, key, handler) {
		if (label == null) {
			label = "unlabeled";
		}
		if (title == null) {
			title = "";
		}
		var macroButtonIndex = this.macroCallbackTable.length;
		var button = $("<a>").html(label).attr({
			title: title,
			href: "javascript:void(0)",
			tabindex: 1,
			"data-macro-index": macroButtonIndex
		});

		if (key != null && key[0] != null) {
			this.macroKeyTable.push([key, macroButtonIndex]);
		}
		this.macroCallbackTable[macroButtonIndex] = handler;
		return button;
	},
	linkSelection: function(box) {
		var url = prompt("Enter the URL:", "");
		if (url != null) {
			//escape parens in url
			url = url.replace(/\(/, "\\(");
			url = url.replace(/\)/, "\\)");
			this.wrapSelection(box, "[", "](" + url + ")", function(text) {
				//escape brackets and parens in text
				text = text.replace(/\[/, "\\[");
				text = text.replace(/\]/, "\\]");
				text = text.replace(/\(/, "\\(");
				text = text.replace(/\)/, "\\)");
				return text;
			});
		}
	},
	macroSelection: function(box, macroText) {
		if (!this.options.keepMacroListOpen.value) {
			$('.RESMacroDropdown').fadeOut(100);
		}
		if (modules['commentTools'].options['macroPlaceholders'].value) {
			var formatText = this.fillPlaceholders.bind(this, box, macroText);
			this.wrapSelection(box, "", "", formatText);
		} else {
			this.wrapSelection(box, macroText, "");
		}
	},
	fillPlaceholders: function(box, macroText, selectedText) {
		var placeholders = macroText.match(/\{\{\w+\}\}/g);

		if (placeholders) {
			var completedPlaceholders = {};

			for (var i = 0; i < placeholders.length; i++) {
				var placeholder = placeholders[i];
				if (completedPlaceholders.hasOwnProperty(placeholder)) { 
					continue;
				}
				completedPlaceholders[placeholder] = true;
				
				var value = this.getMagicPlaceholderValue(placeholder, macroText, selectedText, box);
				if (value === void 0) {
					value = this.promptForPlaceholderValue(placeholder, macroText);
				}

				if (value == null) {
					// user cancelled
					break;
				}

				// Replace placeholder with value
				macroText = macroText.replace(new RegExp(placeholder, "g"), value);
			}
		}


		return macroText;
	},
	getMagicPlaceholderValue: function (placeholder, macroText, selectedText, box) {
		var sanitized = placeholder.substring(2, placeholder.length - 2).toLowerCase();
		switch (sanitized) {
			case "subreddit":
				var subreddit = RESUtils.currentSubreddit();
				if (subreddit) {
					subreddit = '/r/' + subreddit;
					return subreddit;
				}
				break;
			case "my_username":
				var username = RESUtils.loggedInUser();
				if (username) {
					username = '/u/' + username;
					return username;
				}
				break;
			case "op":
			case "op_username":
				var username = null;
				if (username) {
					username = '/u/' + username;
					return username;
				}
				break;
			case "url":
				return document.location.href;
				break;
			case "recipient":
			case "reply_to_user":
				// TODO
				break;
			case "selected":
			case "selection":
				return selectedText;
				break;
			case "now":
				var date = new Date();
				return date.toTimeString();
				break;
			case "today":
				var date = new Date();
				return date.toDateString();
				break;
			case "escaped":
				var escaped = selectedText.replace(/[\[\]()\\\*^~\-_.]/g, '\\$&');
				return escaped;
				break;
		}
	},
	promptForPlaceholderValue: function (placeholder, macroText) {
		var value;
		// Get value for placeholder
		var display = macroText 
			+ "\n\n\n"
			+ "Enter replacement for " + placeholder + ":" 
			;
		var value = placeholder;
		value = prompt(display, value);

		return value;
	},
	wrapSelection: function(box, prefix, suffix, escapeFunction) {
		if (box == null) {
			return;
		}
		//record scroll top to restore it later.
		var scrollTop = box.scrollTop;

		//We will restore the selection later, so record the current selection.
		var selectionStart = box.selectionStart;
		var selectionEnd = box.selectionEnd;

		var text = box.value;
		var beforeSelection = text.substring(0, selectionStart);
		var selectedText = text.substring(selectionStart, selectionEnd);
		var afterSelection = text.substring(selectionEnd);

		//Markdown doesn't like it when you tag a word like **this **. The space messes it up. So we'll account for that because Firefox selects the word, and the followign space when you double click a word.
		var trailingSpace = "";
		var cursor = selectedText.length - 1;
		while (cursor > 0 && selectedText[cursor] === " ") {
			trailingSpace += " ";
			cursor--;
		}
		selectedText = selectedText.substring(0, cursor + 1);

		if (escapeFunction != null) {
			selectedText = escapeFunction(selectedText);
		}

		box.value = beforeSelection + prefix + selectedText + suffix + trailingSpace + afterSelection;

		box.selectionEnd = beforeSelection.length + prefix.length + selectedText.length;
		if (selectionStart === selectionEnd) {
			box.selectionStart = box.selectionEnd;
		} else {
			box.selectionStart = beforeSelection.length + prefix.length;
		}

		box.scrollTop = scrollTop;
	},
	replaceSelection: function(box, replacement) {
		if (box == null) {
			return;
		}
		//record scroll top to restore it later.
		var scrollTop = box.scrollTop;

		//We will restore the selection later, so record the current selection.
		var selectionStart = box.selectionStart;
		var selectionEnd = box.selectionEnd;

		var text = box.value;
		var beforeSelection = text.substring(0, selectionStart);
		var afterSelection = text.substring(selectionEnd);


		box.value = beforeSelection + replacement + afterSelection;

		box.selectionEnd = beforeSelection.length + replacement.length;

		box.scrollTop = scrollTop;
	},
	wrapSelectedLines: function(box, prefix, suffix) {
		var scrollTop = box.scrollTop;
		var selectionStart = box.selectionStart;
		var selectionEnd = box.selectionEnd;

		var text = box.value;
		var startPosition = 0;
		var lines = text.split("\n");
		for (var i = 0; i < lines.length; i++) {
			var lineStart = startPosition;
			var lineEnd = lineStart + lines[i].length;
			//Check if either end of the line is within the selection
			if (selectionStart <= lineStart && lineStart <= selectionEnd || selectionStart <= lineEnd && lineEnd <= selectionEnd
				//Check if either end of the selection is within the line
				|| lineStart <= selectionStart && selectionStart <= lineEnd || lineStart <= selectionEnd && selectionEnd <= lineEnd) {
				lines[i] = prefix + lines[i] + suffix;
				//Move the offsets separately so we don't throw off detection for the other end
				var startMovement = 0,
					endMovement = 0;
				if (lineStart < selectionStart) {
					startMovement += prefix.length;
				}
				if (lineEnd < selectionStart) {
					startMovement += suffix.length;
				}
				if (lineStart < selectionEnd) {
					endMovement += prefix.length;
				}
				if (lineEnd < selectionEnd) {
					endMovement += suffix.length;
				}

				selectionStart += startMovement;
				selectionEnd += endMovement;
				lineStart += prefix.length;
				lineEnd += prefix.length + suffix.length;
			}
			//Remember the newline
			startPosition = lineEnd + 1;
		}

		box.value = lines.join("\n");
		box.selectionStart = selectionStart;
		box.selectionEnd = selectionEnd;
		box.scrollTop = scrollTop;
	},
	wrapSelectedWords: function(box, prefix) {
		var scrollTop = box.scrollTop;
		var selectionStart = box.selectionStart;
		var selectionEnd = box.selectionEnd;

		var text = box.value;
		var beforeSelection = text.substring(0, selectionStart);
		var selectedWords = text.substring(selectionStart, selectionEnd).split(" ");
		var afterSelection = text.substring(selectionEnd);

		var selectionModify = 0;

		for (i = 0; i < selectedWords.length; i++) {
			if (selectedWords[i] !== "") {
				if (selectedWords[i].indexOf("\n") !== -1) {
					newLinePosition = selectedWords[i].lastIndexOf("\n") + 1;
					selectedWords[i] = selectedWords[i].substring(0, newLinePosition) + prefix + selectedWords[i].substring(newLinePosition);
					selectionModify += prefix.length;
				}
				if (selectedWords[i].charAt(0) !== "\n") {
					selectedWords[i] = prefix + selectedWords[i];
				}
				selectionModify += prefix.length;
			}
			// If nothing is selected, stick the prefix in there and move the cursor to the right side.
			else if (selectedWords[i] === "" && selectedWords.length === 1) {
				selectedWords[i] = prefix + selectedWords[i];
				selectionModify += prefix.length;
				selectionStart += prefix.length;
			}
		}

		box.value = beforeSelection + selectedWords.join(" ") + afterSelection;
		box.selectionStart = selectionStart;
		box.selectionEnd = selectionEnd + selectionModify;
		box.scrollTop = scrollTop;
	},
	lod: function() {
		if (typeof this.firstlod === 'undefined') {
			this.firstlod = true;
			$('body').append('<div id="RESlod" style="display: none; position: fixed; left: 0; top: 0; right: 0; bottom: 0; background-color: #ddd; opacity: 0.9; z-index: 99999;"><div style="position: relative; text-align: center; width: 400px; height: 300px; margin: auto;"><div style="font-size: 100px; margin-bottom: 10px;">&#3232;\_&#3232;</div> when you do this, people direct their frustrations at <b>me</b>... could we please maybe give this a rest?</div></div>');
		}
		$('#RESlod').fadeIn('slow', function() {
			setTimeout(function() {
				$('#RESlod').fadeOut('slow');
			}, 5000);
		});
	},
	KEYS: {
		BACKSPACE: 8,
		TAB: 9,
		ENTER: 13,
		ESCAPE: 27,
		SPACE: 32,
		PAGE_UP: 33,
		PAGE_DOWN: 34,
		END: 35,
		HOME: 36,
		LEFT: 37,
		UP: 38,
		RIGHT: 39,
		DOWN: 40,
		NUMPAD_ENTER: 108,
		COMMA: 188
	},
	addAutoCompletePop: function() {

		this.autoCompleteCache = {};
		this.autoCompletePop = $('<div id="autocomplete_dropdown" \
			class="drop-choices srdrop inuse" \
			style="display:none;">');
		this.autoCompletePop.on("click mousedown", ".choice", function() {
			modules["commentTools"].autoCompleteHideDropdown();
			modules["commentTools"].autoCompleteInsert(this.innerHTML);
		});
		$("body").append(this.autoCompletePop);

		$("body").on({
			keyup: this.autoCompleteTrigger,
			keydown: this.autoCompleteNavigate,
			blur: this.autoCompleteHideDropdown
		}, ".usertext .usertext-edit textarea, #BigText, #wiki_page_content");
	},
	autoCompleteLastTarget: null,
	autoCompleteTrigger: function(e) {
		var mod = modules["commentTools"];
		var KEYS = mod.KEYS;
		//\0x08 is backspace
		if (/[^A-Za-z0-9 \x08]/.test(String.fromCharCode(e.keyCode))) {
			return true;
		}
		mod.autoCompleteLastTarget = this;
		var matchRE = /\W\/?([ru])\/([\w\.]*)$/;
		var matchSkipRE = /\W\/?([ru])\/([\w\.]*)\ $/;
		var fullText = $(this).val();
		var prefixText = fullText.slice(0, this.selectionStart);
		var match = matchRE.exec(" " + prefixText);
		if (match != null) {
			if (match[1] === "r" && mod.options.subredditAutocomplete.value == false) {
				return;
			}
			if (match[1] === "u" && mod.options.userAutocomplete.value == false) {
				return;
			}
		}

		if (match == null || match[2] === "" || match[2].length > 10) {
			if (e.keyCode === KEYS.SPACE || e.keyCode === KEYS.ENTER) {
				var match = matchSkipRE.exec(" " + prefixText);
				if (match) {
					mod.autoCompleteInsert(match[2]);
				}
			}
			return mod.autoCompleteHideDropdown();
		}

		var type = match[1];
		var query = match[2].toLowerCase();
		var queryId = type + "/" + query;
		var cache = mod.autoCompleteCache;
		if (queryId in cache) {
			return mod.autoCompleteUpdateDropdown(cache[queryId]);
		}

		RESUtils.debounce("autoComplete", 300, function() {
			if (type === "r") {
				mod.getSubredditCompletions(query);
			} else if (type === "u") {
				mod.getUserCompletions(query);
			}
		});
	},
	getSubredditCompletions: function(query) {
		var mod = modules['commentTools'];
		if (this.options.subredditAutocomplete.value) {
			$.ajax({
				type: "POST",
				url: "/api/search_reddit_names.json",
				data: {
					query: query,
					app: "res"
				},
				dataType: "json",
				success: function(data) {
					mod.autoCompleteCache['r/' + query] = data.names;
					mod.autoCompleteUpdateDropdown(data.names);
					mod.autoCompleteSetNavIndex(0);
				}
			});
		}
	},
	getUserCompletions: function(query) {
		if (this.options.userAutocomplete.value) {
			var tags = JSON.parse(RESStorage.getItem("RESmodules.userTagger.tags"));
			var tagNames = Object.keys(tags);
			var pageNames = [].map.call($(".author"), function(e) {
				return e.innerHTML;
			});
			var names = tagNames.concat(pageNames);
			names = names.filter(function(e, i, a) {
				return e.toLowerCase().indexOf(query) === 0;
			}).sort().reduce(function(prev, current, i, a) {
				//Removing duplicates
				if (prev[prev.length - 1] != current) {
					prev.push(current);
				}
				return prev;
			}, []);

			this.autoCompleteCache['u/' + query] = names;
			this.autoCompleteUpdateDropdown(names);
			this.autoCompleteSetNavIndex(0);
		}
	},
	autoCompleteNavigate: function(e) {
		//Don't mess with shortcuts for fancier cursor movement
		if (e.metaKey || e.shiftKey || e.ctrlKey || e.altKey) return;
		var mod = modules["commentTools"];
		var KEYS = mod.KEYS;
		var entries = mod.autoCompletePop.find("a.choice");
		var index = +mod.autoCompletePop.find(".selectedItem").data("index");
		if (mod.autoCompletePop.is(':visible')) {
			switch (e.keyCode) {
				case KEYS.DOWN:
				case KEYS.RIGHT:
					e.preventDefault();
					if (index < entries.length - 1) index++;
					mod.autoCompleteSetNavIndex(index);
					break;
				case KEYS.UP:
				case KEYS.LEFT:
					e.preventDefault();
					if (index > 0) index--;
					mod.autoCompleteSetNavIndex(index);
					break;
				case KEYS.TAB:
				case KEYS.ENTER:
					e.preventDefault();
					$(entries[index]).click();
					break;
				case KEYS.ESCAPE:
					e.preventDefault();
					mod.autoCompleteHideDropdown();
					return false;
					break;
			}
		}
	},
	autoCompleteSetNavIndex: function(index) {
		var entries = modules["commentTools"].autoCompletePop.find("a.choice");
		entries.removeClass("selectedItem");
		entries.eq(index).addClass("selectedItem");
	},
	autoCompleteHideDropdown: function() {
		modules["commentTools"].autoCompletePop.hide();
	},
	autoCompleteUpdateDropdown: function(names) {
		var mod = modules["commentTools"];

		if (!names.length) return mod.autoCompleteHideDropdown();
		mod.autoCompletePop.empty();
		$.each(names.slice(0, 20), function(i, e) {
			mod.autoCompletePop.append('<a class="choice" data-index="' + i + '">' + e + '</a>');
		});

		var textareaOffset = $(mod.autoCompleteLastTarget).offset();
		textareaOffset.left += $(mod.autoCompleteLastTarget).width();
		mod.autoCompletePop.css(textareaOffset).show();

		mod.autoCompleteSetNavIndex(0);

	},
	autoCompleteInsert: function(inputValue) {
		var textarea = modules["commentTools"].autoCompleteLastTarget,
			caretPos = textarea.selectionStart,
			left = textarea.value.substr(0, caretPos),
			right = textarea.value.substr(caretPos);
		left = left.replace(/\/?([ru])\/(\w*)\ ?$/, '/$1/' + inputValue + ' ');
		textarea.value = left + right;
		textarea.selectionStart = textarea.selectionEnd = left.length;
		textarea.focus()
	},
	findTextareaForElement: function(elem) {
		return $(elem)
			.closest(".usertext-edit, .RESDialogContents, .wiki-page-content")
			.find("textarea")
			.filter("#BigText, [name=text], [name=description], [name=public_description], #wiki_page_content")
			.first();
	}
};<|MERGE_RESOLUTION|>--- conflicted
+++ resolved
@@ -434,7 +434,6 @@
 			this.wrapSelectedLines(box, "1. ", "");
 		}));
 		editBar.append(this.makeEditButton('<span style="border:1px solid;">Table</span>', '', null, function(button, box) {
-			debugger;
 			// First check if the selected text is a table, this also clean the selection
 			var selectedText = box.value.substr(box.selectionStart,box.selectionEnd).replace(/^[\s]+/,"").replace(/[\s]+$/,"").split('\n'); // In fact, if the header start by "   |" this is not a table. But it's better to accept it then after editing the table it will work
 			if (selectedText.length >= 2) {
@@ -494,32 +493,14 @@
 			}
 			alert(	'<style>	#alert_message table td{border:1px solid black;padding:1px;min-width:25px;}								' +
 					'			#alert_message table tr:first-child	td{font-weight:bold;}										</style>' +
-<<<<<<< HEAD
-					'<table contenteditable="true"><tr><td>Foo</td><td>Bar</td></tr><tr><td>Foo</td><td>Bar</td></tr></table>	',
-			function() {
-				var generatedTable = '\n\n';
-				var generatedTableSeparation = '';
-				$('#alert_message tr:first td').each(function(){
-					generatedTable += $(this).text() + ' | ';
-					for(var i = 0, len = $(this).text().length; i<len; i++) {
-						generatedTableSeparation += '-';
-					}
-					generatedTableSeparation += '|';
-				});
-				generatedTableSeparation = generatedTableSeparation.substr(0,generatedTableSeparation.length - 1);
-				generatedTable = generatedTable.substr(0,generatedTable.length - 3) + '\n' + generatedTableSeparation + '\n';
-				$('#alert_message tr:gt(0)').each(function(){
-					$(this).find('td').each(function(){
-=======
-					'<table contenteditable="true" class="test">' + startTable + '</table>	',
+					'<table contenteditable="true">' + startTable + '</table>	',
 			(function(isTable) {
 				return function() {
 					var generatedTable = '\n\n';
 					var generatedTableSeparation = '';
 					$('#alert_message tr:first td').each(function(){
->>>>>>> 6fc90e14
-						generatedTable += $(this).text() + ' | ';
-						for(var i = 0, len = $(this).text().length; i<len; i++) {
+						generatedTable += $(this).text().replace(/\|/g,"\\|") + ' | ';
+						for(var i = 0, len = $(this).text().replace(/\|/g,"\\|").length; i<len; i++) {
 							generatedTableSeparation += '-';
 						}
 						generatedTableSeparation += '|';
@@ -528,17 +509,10 @@
 					generatedTable = generatedTable.substr(0,generatedTable.length - 3) + '\n' + generatedTableSeparation + '\n';
 					$('#alert_message tr:gt(0)').each(function(){
 						$(this).find('td').each(function(){
-							generatedTable += $(this).text() + ' | ';
+							generatedTable += $(this).text().replace(/\|/g,"\\|") + ' | ';
 						});
 						generatedTable = generatedTable.substr(0,generatedTable.length - 3) + '\n';
-					})
-<<<<<<< HEAD
-					generatedTable = generatedTable.substr(0,generatedTable.length - 3) + '\n';
-				});
-				generatedTable = generatedTable.replace(/\|/g,"\\|");
-				modules['commentTools'].wrapSelection(box, generatedTable,'');
-			});
-=======
+					});
 					if(isTable) {
 						modules['commentTools'].replaceSelection(box, generatedTable);
 					} else {
@@ -546,7 +520,6 @@
 					}
 				};
 			})(isTable));
->>>>>>> 6fc90e14
 			
 			var addRow = gdAlert.makeButton("+ Row");
 			var remRow = gdAlert.makeButton("- Row");
