<<<<<<< HEAD
addModule('userInfo', function (module, moduleID) {
	module.moduleName = 'User Info';
	module.category = 'Users';
	module.description = 'Adds a hover tooltip to users';
	module.options = {
=======
addModule('userInfo', function (module, moduleID) { $.extend(true, module, {
	moduleID: 'userInfo',
	moduleName: 'User Info',
	category: ['Users'],
	options: {
>>>>>>> 0ec72ef8
		hoverInfo: {
			type: 'boolean',
			value: true,
			description: 'Show information on user (karma, how long they\'ve been a redditor) on hover.'
		},
		useQuickMessage: {
			type: 'boolean',
			value: true,
			description: 'Open the quick message dialog when clicking on the "send message" button in hover info, instead of going straight to reddit\'s message page.',
			dependsOn: 'hoverInfo'
		},
		hoverDelay: {
			type: 'text',
			value: 800,
			description: 'Delay, in milliseconds, before hover tooltip loads. Default is 800.',
			advanced: true,
			dependsOn: 'hoverInfo'
		},
		fadeDelay: {
			type: 'text',
			value: 200,
			description: 'Delay, in milliseconds, before hover tooltip fades away. Default is 200.',
			advanced: true,
			dependsOn: 'hoverInfo'
		},
		fadeSpeed: {
			type: 'text',
			value: 0.7,
			description: 'Fade animation\'s speed (in seconds). Default is 0.7.',
			advanced: true,
			dependsOn: 'hoverInfo'
		},
		gildComments: {
			type: 'boolean',
			value: true,
			description: 'When clicking the "give gold" button on the user hover info on a comment, give gold to the comment.',
			advanced: true,
			dependsOn: 'hoverInfo'
		},
		highlightButton: {
			type: 'boolean',
			value: true,
			description: 'Show "highlight" button in user hover info, for distinguishing posts/comments from particular users.',
			advanced: true,
			dependsOn: 'hoverInfo'
		},
		highlightColor: {
			type: 'color',
			value: '#5544CC',
			description: 'Color used to highlight a selected user, when "highlighted" from hover info.',
			advanced: true,
			dependsOn: 'highlightButton'
		},
		highlightColorHover: {
			type: 'color',
			value: '#6677AA',
			description: 'Color used to highlight a selected user on hover.',
			advanced: true,
			dependsOn: 'highlightButton'
		},
		USDateFormat: {
			type: 'boolean',
			value: false,
			description: 'Show date (redditor since...) in US format (i.e. 08-31-2010)',
			advanced: true,
			dependsOn: 'hoverInfo'
		}
	};

	module.go = function() {
		if ((module.isEnabled()) && (module.isMatchURL())) {
			$(document.body).on('mouseover', modules['userTagger'].usernameSelector, handleMouseOver);
		}
	};

	function handleMouseOver(e) {
		if (!modules['userTagger'].usernameRE.test(e.target.href)) return;
		modules['hover'].infocard(moduleID)
			.target(e.target)
			.options({
				width: 475,
				openDelay: module.options.hoverDelay.value,
				fadeDelay: module.options.fadeDelay.value,
				fadeSpeed: module.options.fadeSpeed.value
			})
			.populateWith(showUserInfo)
			.begin();
	}

	var lastOpenedAuthorLink, authorInfoToolTipHighlight;

	function showUserInfo(def, obj, context) {
		var test = obj.href.match(modules['userTagger'].usernameRE),
			thisUserName,
			nameLowerCase,
			throbber = '<span class="RESThrobber"></span>';

		if (test) {
			thisUserName = test[1];
			nameLowerCase = thisUserName.toLowerCase();
		}

		lastOpenedAuthorLink = obj;

		// Get the logged in user's ID and store it on first run.
		if (!module.loggedInID) {
			// Clear the author's cache so the friend button will have both
			// author and logged in user's ID.
			RESUtils.cache.expire({endpoint: '/user/' + nameLowerCase + '/about.json'});
			RESUtils.getUserInfo(function (me) {
				module.loggedInID = me.data.id;
			});
		}
		def.notify(thisUserName, throbber);

		RESUtils.cache.fetch({
			method: 'GET',
			endpoint: '/user/' + nameLowerCase + '/about.json',
			callback: renderAuthorInfo.bind(null, def, obj)
		});
	}

	function hideAuthorInfo() {
		modules['hover'].infocard('userInfo').close();
	}

	function renderAuthorInfo(def, authorLink, data) {
		if (!(data && data.data)) {
			def.resolve(undefined, 'User not found');
			return false;
		}
		data = data.data;
		var userTaggerEnabled = (modules['userTagger'].isEnabled()) && (modules['userTagger'].isMatchURL());
		var utctime = data.created_utc;
		var d = new Date(utctime * 1000);
		var friendButton;
		var myID = 't2_' + module.loggedInID;
		data.name = data.name.toLowerCase();

		var header = $('<div />');
		header.append('<a href="/user/' + escapeHTML(data.name) + '">/u/' + escapeHTML(data.name) + '</a> (<a href="/user/' + escapeHTML(data.name) + '/submitted/">Links</a>) (<a href="/user/' + escapeHTML(data.name) + '/comments/">Comments</a>)');

		// Add friend button to header.
		if (data.is_friend) {
			friendButton = '<span class="fancy-toggle-button toggle" style="display: inline-block; margin-left: 12px;"><a class="option active remove" href="#" tabindex="100" onclick="return toggle(this, unfriend(\'' + data.name + '\', \'' + myID + '\', \'friend\'), friend(\'' + data.name + '\', \'' + myID + '\', \'friend\'))">- friends</a><a class="option add" href="#">+ friends</a></span>';
		} else {
			friendButton = '<span class="fancy-toggle-button toggle" style="display: inline-block; margin-left: 12px;"><a class="option active add" href="#" tabindex="100" onclick="return toggle(this, friend(\'' + data.name + '\', \'' + myID + '\', \'friend\'), unfriend(\'' + data.name + '\', \'' + myID + '\', \'friend\'))">+ friends</a><a class="option remove" href="#">- friends</a></span>';
		}
		header.append(friendButton);
		header.find('.toggle').click(function (e) {
			if (e.target.tagName !== 'A') return;
			// The cache is now outdated, so expire it.
			RESUtils.cache.expire({endpoint: '/user/' + data.name + '/about.json'});
		});

		def.notify(header, 'Getting friend button...');

		// var userHTML = '<a class="hoverAuthor" href="/user/'+data.name+'">'+data.name+'</a>:';
		var userHTML = '<div class="authorFieldPair"><div class="authorLabel">Redditor since:</div> <div class="authorDetail">' + RESUtils.niceDate(d, module.options.USDateFormat.value) + ' (' + RESUtils.niceDateDiff(d) + ')</div></div>';
		userHTML += '<div class="authorFieldPair"><div class="authorLabel">Link Karma:</div> <div class="authorDetail">' + escapeHTML(data.link_karma) + '</div></div>';
		userHTML += '<div class="authorFieldPair"><div class="authorLabel">Comment Karma:</div> <div class="authorDetail">' + escapeHTML(data.comment_karma) + '</div></div>';
		if (modules['userTagger'].tags && modules['userTagger'].tags[data.name] && modules['userTagger'].tags[data.name].link) {
			var links = modules['userTagger'].tags[data.name].link.split(/\s/).reduce(function(pre, cur) {
				return pre + '<a target="_blank" href="' + escapeHTML(cur) + '">' + escapeHTML(cur).replace(/^https?:\/\/(www\.)?/, '') + '</a>';
			}, '');
			userHTML += '<div class="authorFieldPair"><div class="authorLabel">Link:</div> <div class="authorDetail">' + links + '</div></div>';
		}
		userHTML += '<div class="clear"></div><div class="bottomButtons">';
		userHTML += '<a target="_blank" class="blueButton composeButton" href="/message/compose/?to=' + escapeHTML(data.name) + '"><img src="https://redditstatic.s3.amazonaws.com/mailgray.png"> send message</a>';
		if (data.is_gold) {
			userHTML += '<a target="_blank" class="blueButton" href="/gold/about">User has Reddit Gold</a>';
		} else {
			userHTML += '<a target="_blank" id="gildUser" class="blueButton" href="/gold?goldtype=gift&recipient=' + escapeHTML(data.name) + '">Gift Reddit Gold</a>';
		}

		if (module.options.highlightButton.value) {
			if (!module.highlightedUsers || !module.highlightedUsers[data.id]) {
				userHTML += '<div class="blueButton" id="highlightUser" userid="' + escapeHTML(data.id) + '">Highlight</div>';
			} else {
				userHTML += '<div class="redButton" id="highlightUser" userid="' + escapeHTML(data.id) + '">Unhighlight</div>';
			}
		}

		if (userTaggerEnabled && (modules['userTagger'].tags && modules['userTagger'].tags[data.name]) && (modules['userTagger'].tags[data.name].ignore)) {
			userHTML += '<div class="redButton" id="ignoreUser" user="' + escapeHTML(data.name) + '">&empty; Unignore</div>';
		} else {
			userHTML += '<div class="blueButton" id="ignoreUser" user="' + escapeHTML(data.name) + '">&empty; Ignore</div>';
		}
		userHTML += '<div class="clear"></div></div>'; // closes bottomButtons div
		var body = $('<div id="authorInfoToolTip" />').append(userHTML);
		def.resolve(null, body);

		if (userTaggerEnabled) {
			var ignoreButton = body.find('#ignoreUser');
			ignoreButton.on('click', ignoreUser);
		}
		if (module.options.highlightButton.value) {
			authorInfoToolTipHighlight = body.find('#highlightUser');
			authorInfoToolTipHighlight.on('click', function(e) {
				var userid = e.target.getAttribute('userid');
				toggleUserHighlight(userid);
			});
		}
		if (module.options.gildComments.value && RESUtils.pageType() === 'comments') {
			var giveGold = body.find('#gildUser');
			giveGold.on('click', function(e) {
				if (e.ctrlKey || e.cmdKey || e.shiftKey) {
					return;
				}

				var comment = $(authorLink).closest('.comment');
				if (!comment) {
					return;
				}

				hideAuthorInfo();
				var giveGold = comment.find('.give-gold')[0];
				RESUtils.click(giveGold);
				e.preventDefault();
			});
		}

		if (module.options.useQuickMessage.value && modules['quickMessage'].isEnabled()) {
			var composeButton = body.find('a.composeButton');
			composeButton.on('click', function(e) {
				if (e.which === 1) {
					e.preventDefault();

					var entryUrl;
					if (modules['quickMessage'].options.linkToCurrentPage.value) {
						var permalink = $(lastOpenedAuthorLink).closest('.entry').find('a.bylink');
						if (permalink.length) {
							entryUrl = permalink[0].href;
							if (entryUrl.indexOf('?context=') === -1) {
								entryUrl += '?context=10';
							}
						}
					}

					modules['quickMessage'].openQuickMessageDialog({
						to: escapeHTML(data.name),
						body: entryUrl
					});
					hideAuthorInfo();
				}
			});
		}
	}

	function toggleUserHighlight(userid) {
		if (!module.highlightedUsers) {
			module.highlightedUsers = {};
		}
		if (module.highlightedUsers[userid]) {
			module.highlightedUsers[userid].remove();
			delete module.highlightedUsers[userid];
			toggleUserHighlightButton(true);
			if(modules['commentNavigator'].isEnabled() && modules['commentNavigator'].isMatchURL() && modules['commentNavigator'].options.openOnHighlightUser.value) {
				modules['commentNavigator'].getPostsByCategory(); // refresh informations
			}
		} else {
			module.highlightedUsers[userid] = modules['userHighlight'].highlightUser(userid);
			toggleUserHighlightButton(false);
			if(modules['commentNavigator'].isEnabled() && modules['commentNavigator'].isMatchURL() && modules['commentNavigator'].options.openOnHighlightUser.value) {
				modules['commentNavigator'].showNavigator('highlighted');
			}
		}
	}

	function toggleUserHighlightButton(canHighlight) {
		authorInfoToolTipHighlight
			.toggleClass('blueButton', canHighlight)
			.toggleClass('redButton', !canHighlight)
			.text(canHighlight ? 'Highlight' : 'Unhighlight');
	}

	function ignoreUser(e) {
		var thisIgnore, thisName;

		if (e.target.classList.contains('blueButton')) {
			e.target.classList.remove('blueButton');
			e.target.classList.add('redButton');
			$(e.target).html('&empty; Unignore');
			thisIgnore = true;
		} else {
			e.target.classList.remove('redButton');
			e.target.classList.add('blueButton');
			$(e.target).html('&empty; Ignore');
			thisIgnore = false;
		}
		thisName = e.target.getAttribute('user');
		modules['userTagger'].ignoreUser(thisName, thisIgnore);
	}
});<|MERGE_RESOLUTION|>--- conflicted
+++ resolved
@@ -1,16 +1,8 @@
-<<<<<<< HEAD
 addModule('userInfo', function (module, moduleID) {
 	module.moduleName = 'User Info';
-	module.category = 'Users';
+	module.category = ['Users'];
 	module.description = 'Adds a hover tooltip to users';
 	module.options = {
-=======
-addModule('userInfo', function (module, moduleID) { $.extend(true, module, {
-	moduleID: 'userInfo',
-	moduleName: 'User Info',
-	category: ['Users'],
-	options: {
->>>>>>> 0ec72ef8
 		hoverInfo: {
 			type: 'boolean',
 			value: true,
