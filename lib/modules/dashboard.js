--- conflicted
+++ resolved
@@ -138,8 +138,7 @@
 		RESUtils.addCSS('ul.widgetStateButtons li.refresh { margin-left: 3px; width: 24px; position:relative; padding: 0; }');
 		RESUtils.addCSS('ul.widgetStateButtons li .res-icon { margin: 3px; }');
 		RESUtils.addCSS('#userTaggerContents .show { display: inline-block; }');
-<<<<<<< HEAD
-		RESUtils.addCSS('#tagPageControls { display: inline-block; position: relative; top: 9px;}');
+		RESUtils.addCSS('#tagPageControls { display: inline-block; margin: 0 0 0 10px; }');
 		// some styles to override /r/dashboard stylesheet.
 		RESUtils.addCSS('#userTaggerContents, #newCommentsContents { margin-right: 305px; font-size: small; }');
 		RESUtils.addCSS('#userTaggerContents table, #newCommentsContents table { margin: 0; width: 100%; }');
@@ -148,12 +147,6 @@
 		RESUtils.addCSS('#newCommentsTable td:first-child, #newCommentsTable th:first-child { width: auto; white-space: normal; }');
 		RESUtils.addCSS('#newCommentsTable .deleteIcon, #userTaggerTable .deleteIcon { color: rgba(0,0,0,0); }');
 		RESUtils.addCSS('#newCommentsTable tr:hover .deleteIcon, #userTaggerTable tr:hover .deleteIcon { color: #369; }');
-=======
-		RESUtils.addCSS('#tagPageControls { display: inline-block; margin: 0 0 0 10px; }');
-		RESUtils.addCSS('.dashboardPane.md { max-width: none; font-size: x-small; }');
-		RESUtils.addCSS('.dashboardPane.md table { margin: 0; width: 100%; }');
-		RESUtils.addCSS('.dashboardPane.md th { font-weight: normal; }');
->>>>>>> 518bd7e2
 
 		var dbLinks = $('span.redditname a');
 		if ($(dbLinks).length > 1) {
