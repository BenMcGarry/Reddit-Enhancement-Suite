modules['dashboard'] = {
	moduleID: 'dashboard',
	moduleName: 'RES Dashboard',
	category: 'UI',
	alwaysEnabled: true,
	options: {
		defaultPosts: {
			type: 'text',
			value: 3,
			description: 'Number of posts to show by default in each widget',
			advanced: true
		},
		defaultSort: {
			type: 'enum',
			values: [{
				name: 'hot',
				value: 'hot'
			}, {
				name: 'new',
				value: 'new'
			}, {
				name: 'controversial',
				value: 'controversial'
			}, {
				name: 'top',
				value: 'top'
			}],
			value: 'hot',
			description: 'Default sort method for new widgets'
		},
		dashboardShortcut: {
			type: 'boolean',
			value: true,
			description: 'Show +dashboard shortcut in sidebar for easy addition of dashboard widgets.'
		},
		tagsPerPage: {
			type: 'text',
			value: 25,
<<<<<<< HEAD
			description: 'How many user tags to show per page. (enter zero to show all on one page)',
			advanced: true
=======
			description: 'How many user tags to show per page on the <a href="/r/Dashboard/#userTaggerContents">my users tags</a> tab. (enter zero to show all on one page)'
>>>>>>> 2bf84997
		}
	},
	description: 'The RES Dashboard is home to a number of features including widgets and other useful tools',
	isEnabled: function() {
		return RESConsole.getModulePrefs(this.moduleID);
	},
	include: [
		'all'
	],
	isMatchURL: function() {
		return RESUtils.isMatchURL(this.moduleID);
	},
	go: function() {
		if (this.isEnabled()) {
			this.getLatestWidgets();
			RESUtils.addCSS('.RESDashboardToggle { margin-right: 5px; color: white; background-image: url(https://redditstatic.s3.amazonaws.com/bg-button-add.png); cursor: pointer; text-align: center; width: 68px; font-weight: bold; font-size: 10px; border: 1px solid #444; padding: 1px 6px; border-radius: 3px 3px 3px 3px;  }');
			RESUtils.addCSS('.RESDashboardToggle.remove { background-image: url(https://redditstatic.s3.amazonaws.com/bg-button-remove.png) }');
			if (this.isMatchURL()) {
				$('#RESDropdownOptions').prepend('<li id="DashboardLink"><a href="/r/Dashboard">my dashboard</a></li>');
				if (RESUtils.currentSubreddit()) {
					RESUtils.addCSS('.RESDashboardToggle {}');
					// one more safety check... not sure how people's widgets[] arrays are breaking.
					if (!(this.widgets instanceof Array)) {
						this.widgets = [];
					}
					if (RESUtils.currentSubreddit('dashboard')) {
						$('#noresults, #header-bottom-left .tabmenu:not(".viewimages")').hide();
						$('#header-bottom-left .redditname a:first').text('My Dashboard');
						this.drawDashboard();
					}
					if (this.options.dashboardShortcut.value == true) this.addDashboardShortcuts();
				}
			}
		}
	},
	getLatestWidgets: function() {
		try {
			this.widgets = JSON.parse(RESStorage.getItem('RESmodules.dashboard.' + RESUtils.loggedInUser())) || [];
		} catch (e) {
			this.widgets = [];
		}
	},
	loader: 'data:image/gif;base64,R0lGODlhEAAQAPQAAP///2+NyPb3+7zK5e3w95as1rPD4W+NyKC02oOdz8/Z7Nnh8HqVzMbS6XGOyI2l06m73gAAAAAAAAAAAAAAAAAAAAAAAAAAAAAAAAAAAAAAAAAAAAAAAAAAAAAAAAAAACH/C05FVFNDQVBFMi4wAwEAAAAh/hpDcmVhdGVkIHdpdGggYWpheGxvYWQuaW5mbwAh+QQJCgAAACwAAAAAEAAQAAAFdyAgAgIJIeWoAkRCCMdBkKtIHIngyMKsErPBYbADpkSCwhDmQCBethRB6Vj4kFCkQPG4IlWDgrNRIwnO4UKBXDufzQvDMaoSDBgFb886MiQadgNABAokfCwzBA8LCg0Egl8jAggGAA1kBIA1BAYzlyILczULC2UhACH5BAkKAAAALAAAAAAQABAAAAV2ICACAmlAZTmOREEIyUEQjLKKxPHADhEvqxlgcGgkGI1DYSVAIAWMx+lwSKkICJ0QsHi9RgKBwnVTiRQQgwF4I4UFDQQEwi6/3YSGWRRmjhEETAJfIgMFCnAKM0KDV4EEEAQLiF18TAYNXDaSe3x6mjidN1s3IQAh+QQJCgAAACwAAAAAEAAQAAAFeCAgAgLZDGU5jgRECEUiCI+yioSDwDJyLKsXoHFQxBSHAoAAFBhqtMJg8DgQBgfrEsJAEAg4YhZIEiwgKtHiMBgtpg3wbUZXGO7kOb1MUKRFMysCChAoggJCIg0GC2aNe4gqQldfL4l/Ag1AXySJgn5LcoE3QXI3IQAh+QQJCgAAACwAAAAAEAAQAAAFdiAgAgLZNGU5joQhCEjxIssqEo8bC9BRjy9Ag7GILQ4QEoE0gBAEBcOpcBA0DoxSK/e8LRIHn+i1cK0IyKdg0VAoljYIg+GgnRrwVS/8IAkICyosBIQpBAMoKy9dImxPhS+GKkFrkX+TigtLlIyKXUF+NjagNiEAIfkECQoAAAAsAAAAABAAEAAABWwgIAICaRhlOY4EIgjH8R7LKhKHGwsMvb4AAy3WODBIBBKCsYA9TjuhDNDKEVSERezQEL0WrhXucRUQGuik7bFlngzqVW9LMl9XWvLdjFaJtDFqZ1cEZUB0dUgvL3dgP4WJZn4jkomWNpSTIyEAIfkECQoAAAAsAAAAABAAEAAABX4gIAICuSxlOY6CIgiD8RrEKgqGOwxwUrMlAoSwIzAGpJpgoSDAGifDY5kopBYDlEpAQBwevxfBtRIUGi8xwWkDNBCIwmC9Vq0aiQQDQuK+VgQPDXV9hCJjBwcFYU5pLwwHXQcMKSmNLQcIAExlbH8JBwttaX0ABAcNbWVbKyEAIfkECQoAAAAsAAAAABAAEAAABXkgIAICSRBlOY7CIghN8zbEKsKoIjdFzZaEgUBHKChMJtRwcWpAWoWnifm6ESAMhO8lQK0EEAV3rFopIBCEcGwDKAqPh4HUrY4ICHH1dSoTFgcHUiZjBhAJB2AHDykpKAwHAwdzf19KkASIPl9cDgcnDkdtNwiMJCshACH5BAkKAAAALAAAAAAQABAAAAV3ICACAkkQZTmOAiosiyAoxCq+KPxCNVsSMRgBsiClWrLTSWFoIQZHl6pleBh6suxKMIhlvzbAwkBWfFWrBQTxNLq2RG2yhSUkDs2b63AYDAoJXAcFRwADeAkJDX0AQCsEfAQMDAIPBz0rCgcxky0JRWE1AmwpKyEAIfkECQoAAAAsAAAAABAAEAAABXkgIAICKZzkqJ4nQZxLqZKv4NqNLKK2/Q4Ek4lFXChsg5ypJjs1II3gEDUSRInEGYAw6B6zM4JhrDAtEosVkLUtHA7RHaHAGJQEjsODcEg0FBAFVgkQJQ1pAwcDDw8KcFtSInwJAowCCA6RIwqZAgkPNgVpWndjdyohACH5BAkKAAAALAAAAAAQABAAAAV5ICACAimc5KieLEuUKvm2xAKLqDCfC2GaO9eL0LABWTiBYmA06W6kHgvCqEJiAIJiu3gcvgUsscHUERm+kaCxyxa+zRPk0SgJEgfIvbAdIAQLCAYlCj4DBw0IBQsMCjIqBAcPAooCBg9pKgsJLwUFOhCZKyQDA3YqIQAh+QQJCgAAACwAAAAAEAAQAAAFdSAgAgIpnOSonmxbqiThCrJKEHFbo8JxDDOZYFFb+A41E4H4OhkOipXwBElYITDAckFEOBgMQ3arkMkUBdxIUGZpEb7kaQBRlASPg0FQQHAbEEMGDSVEAA1QBhAED1E0NgwFAooCDWljaQIQCE5qMHcNhCkjIQAh+QQJCgAAACwAAAAAEAAQAAAFeSAgAgIpnOSoLgxxvqgKLEcCC65KEAByKK8cSpA4DAiHQ/DkKhGKh4ZCtCyZGo6F6iYYPAqFgYy02xkSaLEMV34tELyRYNEsCQyHlvWkGCzsPgMCEAY7Cg04Uk48LAsDhRA8MVQPEF0GAgqYYwSRlycNcWskCkApIyEAOwAAAAAAAAAAAA==',
	drawDashboard: function() {
		// this first line hides the "you need RES 4.0+ to view the dashboard" link
		RESUtils.addCSS('.id-t3_qi5iy {display: none;}');
		RESUtils.addCSS('.RESDashboardComponent { position: relative; border: 1px solid #ccc; border-radius: 3px 3px 3px 3px; overflow: hidden; margin-bottom: 10px; }');
		RESUtils.addCSS('.RESDashboardComponentHeader { box-sizing: border-box; padding: 5px 0 8px 0; background-color: #f0f3fc; overflow: hidden; }');
		RESUtils.addCSS('.RESDashboardComponentScrim { position: absolute; top: 0; bottom: 0; left: 0; right: 0; z-index: 5; display: none; }');
		RESUtils.addCSS('.RESDashboardComponentLoader { box-sizing: border-box; position: absolute; background-color: #f2f9ff; border: 1px solid #b9d7f4; border-radius: 3px 3px 3px 3px; width: 314px; height: 40px; left: 50%; top: 50%; margin-left: -167px; margin-top: -20px; text-align: center; padding-top: 11px; }');
		RESUtils.addCSS('.RESDashboardComponentLoader span { position: relative; top: -6px; left: 5px; } ');
		RESUtils.addCSS('.RESDashboardComponentContainer { padding: 10px 15px 0 15px; min-height: 100px; }');
		RESUtils.addCSS('.RESDashboardComponentContainer.minimized { display: none; }');
		RESUtils.addCSS('.RESDashboardComponent a.widgetPath, .addNewWidget, .editWidget { display: inline-block; margin-left: 0; margin-top: 7px; color: #000; font-weight: bold; }');
		RESUtils.addCSS('.editWidget { float: left; margin-right: 10px; } ');
		RESUtils.addCSS('.RESDashboardComponent a.widgetPath { margin-left: 15px; vertical-align: top; width: 120px; overflow: hidden; text-overflow: ellipsis; }');
		RESUtils.addCSS('#RESDashboardAddComponent, #RESDashboardEditComponent { box-sizing: border-box; padding: 5px 8px 5px 8px; vertical-align: middle; background-color: #cee3f8; border: 1px solid #369;}');
		RESUtils.addCSS('#RESDashboardEditComponent { display: none; position: absolute; }');
		// RESUtils.addCSS('#RESDashboardComponentScrim, #RESDashboardComponentLoader { background-color: #ccc; opacity: 0.3; border: 1px solid red; display: none; }');
		RESUtils.addCSS('#addRedditFormContainer, #addMailWidgetContainer, #addUserFormContainer, #addSearchFormContainer { display: none; }');
		RESUtils.addCSS('#addWidgetButtons, #addRedditFormContainer, #addMailWidgetContainer, #addUserFormContainer, #addSearchFormContainer, #editRedditFormContainer, #editSearchFormContainer { width: auto; min-width: 550px; height: 28px; float: right; text-align: right; }');
		RESUtils.addCSS('#editRedditFormContainer, #editSearchFormContainer { width: auto; }');
		RESUtils.addCSS('#addUserForm, #addSearchForm, #addRedditForm { display: inline-block }');
		RESUtils.addCSS('#addUser { width: 200px; height: 24px; }');
		RESUtils.addCSS('#addRedditFormContainer ul.token-input-list-facebook, #editRedditFormContainer ul.token-input-list-facebook { float: left; }');
		RESUtils.addCSS('#addReddit { width: 115px; background-color: #fff; border: 1px solid #96bfe8; margin-left: 6px; margin-right: 6px; padding: 1px 2px 1px 2px; }');
		RESUtils.addCSS('#addRedditDisplayName, #editRedditDisplayName { width: 140px; height: 24px; background-color: #fff; border: 1px solid #96bfe8; margin-left: 6px; margin-right: 6px; padding: 1px 2px 1px 2px; }');
		RESUtils.addCSS('#editReddit { width: 5px; } ');
		RESUtils.addCSS('.addButton, .updateButton { cursor: pointer; display: inline-block; width: auto; padding: 3px 5px; font-size: 11px; color: #fff; border: 1px solid #636363; border-radius: 3px; background-color: #5cc410; margin-top: 3px; margin-left: 5px; }');
		RESUtils.addCSS('.cancelButton { width: 50px; text-align: center; cursor: pointer; display: inline-block; padding: 3px 5px; font-size: 11px; color: #fff; border: 1px solid #636363; border-radius: 3px; background-color: #D02020; margin-top: 3px; margin-left: 5px; }');
		RESUtils.addCSS('.backToWidgetTypes { display: inline-block; vertical-align: top; margin-top: 8px; font-weight: bold; color: #000; cursor: pointer; }');
		RESUtils.addCSS('.RESDashboardComponentHeader ul { font-family: Verdana; font-size: 13px; box-sizing: border-box; line-height: 22px; display: inline-block; margin-top: 2px; }');
		RESUtils.addCSS('.RESDashboardComponentHeader ul li { box-sizing: border-box; vertical-align: middle; height: 24px; display: inline-block; cursor: pointer; padding: 0 6px; border: 1px solid #c7c7c7; background-color: #fff; color: #6c6c6c; border-radius: 3px 3px 3px 3px; }');
		RESUtils.addCSS('.RESDashboardComponentHeader .editButton { display: inline-block; padding: 0; width: 24px; -moz-box-sizing: border-box; vertical-align: middle; margin-left: 10px; } ');
		RESUtils.addCSS('.RESDashboardComponent.minimized ul li { display: none; }');
		RESUtils.addCSS('.RESDashboardComponent.minimized li.RESClose, .RESDashboardComponent.minimized li.minimize { display: inline-block; }');
		RESUtils.addCSS('ul.widgetSortButtons li { margin-right: 10px; }');
		RESUtils.addCSS('.RESDashboardComponentHeader ul li.active, .RESDashboardComponentHeader ul li:hover { background-color: #a6ccf1; color: #fff; border-color: #699dcf; }');
		RESUtils.addCSS('ul.widgetStateButtons li { margin-right: 5px; }');
		RESUtils.addCSS('ul.widgetStateButtons li:last-child { margin-right: 0; }');
		RESUtils.addCSS('ul.widgetStateButtons li.disabled { background-color: #ddd; }');
		RESUtils.addCSS('ul.widgetStateButtons li.disabled:hover { cursor: auto; background-color: #ddd; color: #6c6c6c; border: 1px solid #c7c7c7; }');
		RESUtils.addCSS('ul.widgetSortButtons { margin-left: 10px; }');
		RESUtils.addCSS('ul.widgetStateButtons { float: right; margin-right: 8px; }');
		RESUtils.addCSS('ul.widgetStateButtons li.updateTime { cursor: auto; background: none; border: none; color: #afafaf; font-size: 9px; padding-right: 0; }');
		RESUtils.addCSS('ul.widgetStateButtons li.minimize, ul.widgetStateButtons li.close { font-size: 24px; }');
		RESUtils.addCSS('.minimized ul.widgetStateButtons li.minimize { font-size: 14px; }');
		RESUtils.addCSS('ul.widgetStateButtons li.refresh { margin-left: 3px; width: 24px; position:relative; padding: 0; }');
		RESUtils.addCSS('ul.widgetStateButtons li.refresh div { height: 16px; width: 16px; position: absolute; left: 4px; top: 4px; background-image: url("https://s3.amazonaws.com/e.thumbs.redditmedia.com/r22WT2K4sio9Bvev.png"); background-repeat: no-repeat; background-position: -16px -209px; }');
		RESUtils.addCSS('#userTaggerContents .show { display: inline-block; }');
		RESUtils.addCSS('#tagPageControls { display: inline-block; position: relative; top: 9px;}');

		var dbLinks = $('span.redditname a');
		if ($(dbLinks).length > 1) {
			$(dbLinks[0]).addClass('active');
		}

		// add each subreddit widget...
		// add the "add widget" form...
		this.attachContainer();
		this.attachAddComponent();
		this.attachEditComponent();
		this.initUpdateQueue();
	},
	initUpdateQueue: function() {
		modules['dashboard'].updateQueue = [];
		for (var i in this.widgets)
			if (this.widgets[i]) this.addWidget(this.widgets[i]);

		setTimeout(function() {
			$('#RESDashboard').dragsort({
				dragSelector: "div.RESDashboardComponentHeader",
				dragSelectorExclude: 'a, li.refreshAll, li.refresh > div, .editButton',
				dragEnd: modules['dashboard'].saveOrder,
				placeHolderTemplate: "<li class='placeHolder'></li>"
			});
			// dragSelectorExclude: 'a, li.refreshAll, li.refresh > div, .editButton, div.placeHolder',
		}, 300);
	},
	addToUpdateQueue: function(updateFunction) {
		modules['dashboard'].updateQueue.push(updateFunction);
		if (!modules['dashboard'].updateQueueTimer) {
			modules['dashboard'].updateQueueTimer = setInterval(modules['dashboard'].processUpdateQueue, 2000);
			setTimeout(modules['dashboard'].processUpdateQueue, 100);
		}
	},
	processUpdateQueue: function() {
		var thisUpdate = modules['dashboard'].updateQueue.pop();
		thisUpdate();
		if (modules['dashboard'].updateQueue.length < 1) {
			clearInterval(modules['dashboard'].updateQueueTimer);
			delete modules['dashboard'].updateQueueTimer;
		}
	},
	saveOrder: function() {
		var data = $("#siteTable li.RESDashboardComponent").map(function() {
			return $(this).attr("id");
		}).get();
		data.reverse();
		var newOrder = [];
		for (var i = 0, len = modules['dashboard'].widgets.length; i < len; i++) {
			var newIndex = data.indexOf(modules['dashboard'].widgets[i].basePath.replace(/(\/|\+)/g, '_'));
			newOrder[newIndex] = modules['dashboard'].widgets[i];
		}
		modules['dashboard'].widgets = newOrder;
		delete newOrder;
		RESStorage.setItem('RESmodules.dashboard.' + RESUtils.loggedInUser(), JSON.stringify(modules['dashboard'].widgets));
	},
	attachContainer: function() {
		this.siteTable = $('#siteTable.linklisting');
		$(this.siteTable).append('<div id="dashboardContents" class="dashboardPane" />');
		if ((location.hash !== '') && (location.hash !== '#dashboardContents')) {
			$('span.redditname a').removeClass('active');
			var activeTabID = location.hash.replace('#', '#tab-');
			$(activeTabID).addClass('active');
			$('.dashboardPane').hide();
			$(location.hash).show();
		} else {
			$('#userTaggerContents').hide();
		}
		$('span.redditname a:first').click(function(e) {
			e.preventDefault();
			location.hash = 'dashboardContents';
			$('span.redditname a').removeClass('active');
			$(this).addClass('active');
			$('.dashboardPane').hide();
			$('#dashboardContents').show();
		});
	},
	attachEditComponent: function() {
		this.dashboardContents = $('#dashboardContents');
		this.dashboardEditComponent = $('<div id="RESDashboardEditComponent" class="RESDashboardComponent" />');
		$(this.dashboardEditComponent).html(' \
			<div class="editWidget">Edit widget</div> \
			<div id="editRedditFormContainer" class="editRedditForm"> \
				<form id="editRedditForm"> \
					<input type="text" id="editReddit"> \
					<input type="text" id="editRedditDisplayName" placeholder="display name (e.g. stuff)"> \
					<input type="submit" class="updateButton" value="save changes"> \
					<input type="cancel" class="cancelButton" value="cancel"> \
				</form> \
				<form id="editSearchForm"> \
					<input type="text" id="editSearch" placeholder="search terms"> \
					<input type="text" id="editSearchDisplayName" placeholder="display name (e.g. stuff)"> \
					<input type="submit" class="updateButton" value="save changes"> \
					<input type="cancel" class="cancelButton" value="cancel"> \
				</form> \
			</div> \
		');
		var thisEle = $(this.dashboardEditComponent).find('#editReddit');

		$(this.dashboardEditComponent).find('#editRedditForm').submit(
			function(e) {
				e.preventDefault();
				var thisBasePath = $('#editReddit').val();
				if (thisBasePath !== '') {
					if (thisBasePath.indexOf(',') !== -1) {
						thisBasePath = thisBasePath.replace(/\,/g, '+');
					}
					modules['dashboard'].widgetBeingEdited.formerBasePath = modules['dashboard'].widgetBeingEdited.basePath;
					modules['dashboard'].widgetBeingEdited.basePath = '/r/' + thisBasePath;
					modules['dashboard'].widgetBeingEdited.displayName = $('#editRedditDisplayName').val();
					modules['dashboard'].widgetBeingEdited.update();
					$('#editReddit').tokenInput('clear');
					$('#RESDashboardEditComponent').fadeOut(function() {
						$('#editReddit').blur();
					});
					modules['dashboard'].widgetBeingEdited.widgetEle.find('.widgetPath').text(modules['dashboard'].widgetBeingEdited.displayName).attr('title', '/r/' + thisBasePath);
					modules['dashboard'].updateWidget();
				}
			}
		);
		$(this.dashboardEditComponent).find('#editSearchForm').submit(
			function(e) {
				e.preventDefault();
				var thisBasePath = $('#editSearch').val();
				modules['dashboard'].widgetBeingEdited.formerBasePath = modules['dashboard'].widgetBeingEdited.basePath;
				modules['dashboard'].widgetBeingEdited.basePath = '/search?q=' + encodeURIComponent(thisBasePath);
				modules['dashboard'].widgetBeingEdited.displayName = $('#editSearchDisplayName').val();
				modules['dashboard'].widgetBeingEdited.update();
				$('#RESDashboardEditComponent').fadeOut(function() {
					$('#editSearch').val('').blur();
					$('#editSearchDisplayName').val('').blur();
				});
				modules['dashboard'].widgetBeingEdited.widgetEle.find('.widgetPath').text(modules['dashboard'].widgetBeingEdited.displayName).attr('title', thisBasePath);
				modules['dashboard'].updateWidget();
			}
		);
		$(this.dashboardEditComponent).find('.cancelButton').click(
			function(e) {
				if(modules['dashboard'].widgetBeingEdited.basePath.substr(0,10) === '/search?q=') {
					$('#RESDashboardEditComponent').fadeOut(function() {
						$('#editSearchDisplayName').val('').blur();
					});
				} else {
					$('#editReddit').tokenInput('clear');
					$('#RESDashboardEditComponent').fadeOut(function() {
						$('#editReddit').blur();
					});
				}
			}
		);
		$(document.body).append(this.dashboardEditComponent);
	},
	showEditForm: function() {
		var basePath = modules['dashboard'].widgetBeingEdited.basePath;
		var widgetEle = modules['dashboard'].widgetBeingEdited.widgetEle;
		var eleTop = $(widgetEle).position().top;
		var eleWidth = $(widgetEle).width();
		$('#RESDashboardEditComponent').css('top', eleTop + 'px').css('left', '5px').css('width', (eleWidth + 2) + 'px');
		if(basePath.substr(0,10) === '/search?q=') {
			$('#editSearchDisplayName').val(modules['dashboard'].widgetBeingEdited.displayName);
			$('#editSearch').val(decodeURIComponent(basePath.substr(10)));
			$('#editSearchForm').show();
			$('#editRedditForm').hide();
			$('#RESDashboardEditComponent').fadeIn('fast')
		} else {
			$('#editRedditDisplayName').val(modules['dashboard'].widgetBeingEdited.displayName);
			$('#editRedditForm').show();
			$('#editSearchForm').hide();
			$('#RESDashboardEditComponent').fadeIn('fast')
			basePath = basePath.replace(/^\/r\//, '');
			var prepop = [];
			var reddits = basePath.split('+');
			for (var i = 0, len = reddits.length; i < len; i++) {
				prepop.push({
					id: reddits[i],
					name: reddits[i]
				});
			}
			if (typeof modules['dashboard'].firstEdit === 'undefined') {
				$('#editReddit').tokenInput('/api/search_reddit_names.json?app=res', {
					method: "POST",
					queryParam: "query",
					theme: "facebook",
					allowFreeTagging: true,
					zindex: 999999999,
					onResult: function(response) {
						var names = response.names;
						var results = [];
						for (var i = 0, len = names.length; i < len; i++) {
							results.push({
								id: names[i],
								name: names[i]
							});
						}
						if (names.length === 0) {
							var failedQueryValue = $('#token-input-editReddit').val();
							results.push({
								id: failedQueryValue,
								name: failedQueryValue,
								failedResult: true
							});
						}
						return results;
					},
					onCachedResult: function(response) {
						var names = response.names;
						var results = [];
						for (var i = 0, len = names.length; i < len; i++) {
							results.push({
								id: names[i],
								name: names[i]
							});
						}
						if (names.length === 0) {
							var failedQueryValue = $('#token-input-editReddit').val();
							results.push({
								id: failedQueryValue,
								name: failedQueryValue,
								failedResult: true
							});
						}
						return results;
					},
					prePopulate: prepop,
					searchingText: 'Searching for matching reddits - may take a few seconds...',
					hintText: 'Type one or more subreddits for which to create a widget.',
					resultsFormatter: function(item) {
						var thisDesc = item.name;
						if (item['failedResult']) thisDesc += ' - [this subreddit may not exist, ensure proper spelling]';
						return "<li>" + thisDesc + "</li>"
					}
				});
				modules['dashboard'].firstEdit = true;
			} else {
				$('#editReddit').tokenInput('clear');
				for (var i = 0, len = prepop.length; i < len; i++) {
					$('#editReddit').tokenInput('add', prepop[i]);
				}
			}
		}
	},
	attachAddComponent: function() {
		this.dashboardContents = $('#dashboardContents');
		this.dashboardAddComponent = $('<div id="RESDashboardAddComponent" class="RESDashboardComponent" />');
		$(this.dashboardAddComponent).html(' \
			<div class="addNewWidget">Add a new widget</div> \
			<div id="addWidgetButtons"> \
				<div class="addButton" id="addSearchWidget">+search widget</div> \
				<div class="addButton" id="addMailWidget">+mail widget</div> \
				<div class="addButton" id="addUserWidget">+user widget</div> \
				<div class="addButton" id="addRedditWidget">+subreddit widget</div> \
			</div> \
			<div id="addSearchFormContainer" class="addSearchForm"> \
				<div class="backToWidgetTypes">&laquo; back</div> \
				<form id="addSearchForm"> \
					<input type="text" id="addSearch" placeholder="search terms"> \
					<input type="text" id="addSearchDisplayName" placeholder="display name (e.g. stuff)"> \
					<input type="submit" class="addButton" value="+add"> \
				</form> \
			</div> \
			<div id="addMailWidgetContainer"> \
				<div class="backToWidgetTypes">&laquo; back</div> \
				<div class="addButton widgetShortcut" widgetPath="/message/inbox/">+inbox</div> \
				<div class="addButton widgetShortcut" widgetPath="/message/unread/">+unread</div> \
				<div class="addButton widgetShortcut" widgetPath="/message/messages/">+messages</div> \
				<div class="addButton widgetShortcut" widgetPath="/message/comments/">+comment replies</div> \
				<div class="addButton widgetShortcut" widgetPath="/message/selfreply/">+post replies</div> \
			</div> \
			<div id="addUserFormContainer" class="addUserForm"> \
				<div class="backToWidgetTypes">&laquo; back</div> \
				<form id="addUserForm"> \
					<input type="text" id="addUser"> \
					<input type="submit" class="addButton" value="+add"> \
				</form> \
			</div> \
			<div id="addRedditFormContainer" class="addRedditForm"> \
				<div class="backToWidgetTypes">&laquo; back</div> \
				<form id="addRedditForm"> \
					<input type="text" id="addReddit"> \
					<input type="text" id="addRedditDisplayName" placeholder="display name (e.g. stuff)"> \
					<input type="submit" class="addButton" value="+add"> \
				</form> \
			</div> \
		');
		$(this.dashboardAddComponent).find('.backToWidgetTypes').click(function(e) {
			$(this).parent().fadeOut(function() {
				$('#addWidgetButtons').fadeIn();
			});
		});
		$(this.dashboardAddComponent).find('.widgetShortcut').click(function(e) {
			var thisBasePath = $(this).attr('widgetPath');
			modules['dashboard'].addWidget({
				basePath: thisBasePath
			}, true);
			$('#addMailWidgetContainer').fadeOut(function() {
				$('#addWidgetButtons').fadeIn();
			});
		});
		$(this.dashboardAddComponent).find('#addRedditWidget').click(function(e) {
			$('#addWidgetButtons').fadeOut(function() {
				$('#addRedditFormContainer').fadeIn(function() {
					$('#token-input-addReddit').focus();
				});
			});
		});
		$(this.dashboardAddComponent).find('#addMailWidget').click(function(e) {
			$('#addWidgetButtons').fadeOut(function() {
				$('#addMailWidgetContainer').fadeIn();
			});
		});
		$(this.dashboardAddComponent).find('#addUserWidget').click(function(e) {
			$('#addWidgetButtons').fadeOut(function() {
				$('#addUserFormContainer').fadeIn();
			});
		});
		$(this.dashboardAddComponent).find('#addSearchWidget').click(function(e) {
			$('#addWidgetButtons').fadeOut(function() {
				$('#addSearchFormContainer').fadeIn();
			});
		});

		var thisEle = $(this.dashboardAddComponent).find('#addReddit');
		$(thisEle).tokenInput('/api/search_reddit_names.json?app=res', {
			method: "POST",
			queryParam: "query",
			theme: "facebook",
			allowFreeTagging: true,
			zindex: 999999999,
			onResult: function(response) {
				var names = response.names;
				var results = [];
				for (var i = 0, len = names.length; i < len; i++) {
					results.push({
						id: names[i],
						name: names[i]
					});
				}
				if (names.length === 0) {
					var failedQueryValue = $('#token-input-addReddit').val();
					results.push({
						id: failedQueryValue,
						name: failedQueryValue,
						failedResult: true
					});
				}
				return results;
			},
			onCachedResult: function(response) {
				var names = response.names;
				var results = [];
				for (var i = 0, len = names.length; i < len; i++) {
					results.push({
						id: names[i],
						name: names[i]
					});
				}
				if (names.length === 0) {
					var failedQueryValue = $('#token-input-addReddit').val();
					results.push({
						id: failedQueryValue,
						name: failedQueryValue,
						failedResult: true
					});
				}
				return results;
			},
			/* prePopulate: prepop, */
			searchingText: 'Searching for matching reddits - may take a few seconds...',
			hintText: 'Type one or more subreddits for which to create a widget.',
			resultsFormatter: function(item) {
				var thisDesc = item.name;
				if (item['failedResult']) thisDesc += ' - [this subreddit may not exist, ensure proper spelling]';
				return "<li>" + thisDesc + "</li>"
			}
		});

		$(this.dashboardAddComponent).find('#addRedditForm').submit(
			function(e) {
				e.preventDefault();
				var thisBasePath = $('#addReddit').val();
				if (thisBasePath !== '') {
					if (thisBasePath.indexOf(',') !== -1) {
						thisBasePath = thisBasePath.replace(/\,/g, '+');
					}
					var thisDisplayName = ($('#addRedditDisplayName').val()) ? $('#addRedditDisplayName').val() : thisBasePath;
					modules['dashboard'].addWidget({
						basePath: thisBasePath,
						displayName: thisDisplayName
					}, true);
					// $('#addReddit').val('').blur();
					$('#addReddit').tokenInput('clear');
					$('#addRedditFormContainer').fadeOut(function() {
						$('#addReddit').blur();
						$('#addWidgetButtons').fadeIn();
					});
				}
			}
		);
		$(this.dashboardAddComponent).find('#addUserForm').submit(
			function(e) {
				e.preventDefault();
				var thisBasePath = '/user/' + $('#addUser').val();
				modules['dashboard'].addWidget({
					basePath: thisBasePath
				}, true);
				$('#addUser').val('').blur();
				$('#addUserFormContainer').fadeOut(function() {
					$('#addWidgetButtons').fadeIn();
				});
			}
		);
		$(this.dashboardAddComponent).find('#addSearchForm').submit(
			function(e) {
				e.preventDefault();
				var thisBasePath = '/search?q=' + encodeURIComponent($('#addSearch').val());
				var thisDisplayName = ($('#addSearchDisplayName').val()) ? $('#addSearchDisplayName').val() : thisBasePath;
				modules['dashboard'].addWidget({
					basePath: thisBasePath,
					displayName: thisDisplayName
				}, true);
				$('#addSearch').val('').blur();
				$('#addSearchFormContainer').fadeOut(function() {
					$('#addWidgetButtons').fadeIn();
				});
			}
		);
		$(this.dashboardContents).append(this.dashboardAddComponent);
		this.dashboardUL = $('<ul id="RESDashboard"></ul>');
		$(this.dashboardContents).append(this.dashboardUL);
	},
	addWidget: function(optionsObject, isNew) {
		if (optionsObject.basePath.slice(0, 1) !== '/') optionsObject.basePath = '/r/' + optionsObject.basePath;
		var exists = false;
		for (var i = 0, len = this.widgets.length; i < len; i++) {
			if (this.widgets[i].basePath == optionsObject.basePath) {
				exists = true;
				break;
			}
		}
		// hide any shortcut button for this widget, since it exists... wait a second, though, or it causes rendering stupidity.
		setTimeout(function() {
			$('.widgetShortcut[widgetPath="' + optionsObject.basePath + '"]').hide();
		}, 1000);
		if (exists && isNew) {
			alert('A widget for ' + optionsObject.basePath + ' already exists!');
		} else {
			var thisWidget = new this.widgetObject(optionsObject);
			thisWidget.init();
			modules['dashboard'].saveWidget(thisWidget.optionsObject());
		}
	},
	removeWidget: function(optionsObject) {
		this.getLatestWidgets();
		var exists = false;
		for (var i = 0, len = modules['dashboard'].widgets.length; i < len; i++) {
			if (modules['dashboard'].widgets[i].basePath == optionsObject.basePath) {
				exists = true;
				$(document.getElementById(modules['dashboard'].widgets[i].basePath.replace(/\/|\+/g, '_'))).fadeOut('slow', function(ele) {
					$(this).detach();
				});
				modules['dashboard'].widgets.splice(i, 1);
				// show any shortcut button for this widget, since we've now deleted it...
				setTimeout(function() {
					$('.widgetShortcut[widgetPath="' + optionsObject.basePath + '"]').show();
				}, 1000);
				break;
			}
		}
		if (!exists) {
			modules['notifications'].showNotification({
				moduleID: 'dashboard',
				type: 'error',
				message: 'The widget you just tried to remove does not seem to exist.'
			});
		}
		RESStorage.setItem('RESmodules.dashboard.' + RESUtils.loggedInUser(), JSON.stringify(modules['dashboard'].widgets));
	},
	saveWidget: function(optionsObject, init) {
		this.getLatestWidgets();
		var exists = false;
		for (var i = 0, len = modules['dashboard'].widgets.length; i < len; i++) {
			if (modules['dashboard'].widgets[i].basePath == optionsObject.basePath) {
				exists = true;
				modules['dashboard'].widgets[i] = optionsObject;
			}
		}
		if (!exists) modules['dashboard'].widgets.push(optionsObject);
		RESStorage.setItem('RESmodules.dashboard.' + RESUtils.loggedInUser(), JSON.stringify(modules['dashboard'].widgets));
	},
	updateWidget: function() {
		this.getLatestWidgets();
		var exists = false;
		for (var i = 0, len = modules['dashboard'].widgets.length; i < len; i++) {
			if (modules['dashboard'].widgets[i].basePath == modules['dashboard'].widgetBeingEdited.formerBasePath) {
				exists = true;
				delete modules['dashboard'].widgetBeingEdited.formerBasePath;
				modules['dashboard'].widgets[i] = modules['dashboard'].widgetBeingEdited.optionsObject();
			}
		}
		RESStorage.setItem('RESmodules.dashboard.' + RESUtils.loggedInUser(), JSON.stringify(modules['dashboard'].widgets));
	},
	widgetObject: function(widgetOptions) {
		var thisWidget = this; // keep a reference because the this keyword can mean different things in different scopes...
		thisWidget.basePath = widgetOptions.basePath;
		if ((typeof widgetOptions.displayName === 'undefined') || (widgetOptions.displayName === null)) {
			widgetOptions.displayName = thisWidget.basePath;
		}
		thisWidget.displayName = widgetOptions.displayName;
		thisWidget.numPosts = widgetOptions.numPosts || modules['dashboard'].options.defaultPosts.value;
		thisWidget.sortBy = widgetOptions.sortBy || modules['dashboard'].options.defaultSort.value;
		thisWidget.minimized = widgetOptions.minimized || false;
		thisWidget.widgetEle = $('<li class="RESDashboardComponent" id="' + thisWidget.basePath.replace(/\/|\+/g, '_') + '"><div class="RESDashboardComponentScrim"><div class="RESDashboardComponentLoader"><img id="dashboardLoader" src="' + modules['dashboard'].loader + '"><span>querying the server. one moment please.</span></div></div></li>');
		var editButtonHTML = (thisWidget.basePath.indexOf('/r/') === -1) ? '' : '<div class="editButton" title="edit"></div>';
		thisWidget.header = $('<div class="RESDashboardComponentHeader"><a class="widgetPath" title="' + thisWidget.basePath + '" href="' + thisWidget.basePath + '">' + thisWidget.displayName + '</a></div>');
		thisWidget.sortControls = $('<ul class="widgetSortButtons"><li sort="hot">hot</li><li sort="new">new</li><li sort="controversial">controversial</li><li sort="top">top</li></ul>');
		// return an optionsObject, which is what we'll store in the modules['dashboard'].widgets array.
		thisWidget.optionsObject = function() {
			return {
				basePath: thisWidget.basePath,
				displayName: thisWidget.displayName,
				numPosts: thisWidget.numPosts,
				sortBy: thisWidget.sortBy,
				minimized: thisWidget.minimized
			};
		};
		// set the sort by properly...
		$(thisWidget.sortControls).find('li[sort=' + thisWidget.sortBy + ']').addClass('active');
		$(thisWidget.sortControls).find('li').click(function(e) {
			thisWidget.sortChange($(e.target).attr('sort'));
		});
		$(thisWidget.header).append(thisWidget.sortControls);
		if ((thisWidget.basePath.indexOf('/r/') !== 0) && (thisWidget.basePath.indexOf('/user/') !== 0)) {
			setTimeout(function() {
				$(thisWidget.sortControls).hide();
			}, 100);
		}
		thisWidget.stateControls = $('<ul class="widgetStateButtons"><li class="updateTime"></li><li action="refresh" class="refresh"><div action="refresh"></div></li><li action="refreshAll" class="refreshAll">Refresh All</li><li action="addRow">+row</li><li action="subRow">-row</li><li action="edit" class="editButton"></li><li action="minimize" class="minimize">-</li><li action="delete" class="RESClose">&times;</li></ul>');
		$(thisWidget.stateControls).find('li').click(function(e) {
			switch ($(e.target).attr('action')) {
				case 'refresh':
					thisWidget.update();
					break;
				case 'refreshAll':
					$('li[action="refresh"]').click();
					break;
				case 'addRow':
					if (thisWidget.numPosts === 10) break;
					thisWidget.numPosts++;
					if (thisWidget.numPosts === 10) $(thisWidget.stateControls).find('li[action=addRow]').addClass('disabled');
					$(thisWidget.stateControls).find('li[action=subRow]').removeClass('disabled');
					modules['dashboard'].saveWidget(thisWidget.optionsObject());
					thisWidget.update();
					break;
				case 'subRow':
					if (thisWidget.numPosts === 0) break;
					thisWidget.numPosts--;
					if (thisWidget.numPosts === 1) $(thisWidget.stateControls).find('li[action=subRow]').addClass('disabled');
					$(thisWidget.stateControls).find('li[action=addRow]').removeClass('disabled');
					modules['dashboard'].saveWidget(thisWidget.optionsObject());
					thisWidget.update();
					break;
				case 'minimize':
					$(thisWidget.widgetEle).toggleClass('minimized');
					if ($(thisWidget.widgetEle).hasClass('minimized')) {
						$(e.target).text('+');
						thisWidget.minimized = true;
					} else {
						$(e.target).text('-');
						thisWidget.minimized = false;
						thisWidget.update();
					}
					$(thisWidget.contents).parent().slideToggle();
					modules['dashboard'].saveWidget(thisWidget.optionsObject());
					break;
				case 'delete':
					modules['dashboard'].removeWidget(thisWidget.optionsObject());
					break;
			}
		});
		$(thisWidget.header).append(thisWidget.stateControls);
		thisWidget.sortChange = function(sortBy) {
			thisWidget.sortBy = sortBy;
			$(thisWidget.header).find('ul.widgetSortButtons li').removeClass('active');
			$(thisWidget.header).find('ul.widgetSortButtons li[sort=' + sortBy + ']').addClass('active');
			thisWidget.update();
			modules['dashboard'].saveWidget(thisWidget.optionsObject());
		};
		thisWidget.edit = function(e) {
			modules['dashboard'].widgetBeingEdited = thisWidget;
			modules['dashboard'].showEditForm();
		};
		$(thisWidget.header).find('.editButton').click(thisWidget.edit);
		thisWidget.update = function() {
			if (thisWidget.basePath.indexOf('/user/') !== -1) {
				thisWidget.sortPath = (thisWidget.sortBy === 'hot') ? '/' : '?sort=' + thisWidget.sortBy;
			} else if (thisWidget.basePath.indexOf('/r/') !== -1) {
				thisWidget.sortPath = (thisWidget.sortBy === 'hot') ? '/' : '/' + thisWidget.sortBy + '/';
			} else {
				thisWidget.sortPath = '';
			}
			thisWidget.url = location.protocol + '//' + location.hostname + '/' + thisWidget.basePath + thisWidget.sortPath;
			$(thisWidget.contents).fadeTo('fast', 0.25);
			$(thisWidget.scrim).fadeIn();
			$.ajax({
				url: thisWidget.url,
				data: {
					limit: thisWidget.numPosts
				},
				success: thisWidget.populate,
				error: thisWidget.error
			});
		};
		thisWidget.container = $('<div class="RESDashboardComponentContainer"><div class="RESDashboardComponentContents"></div></div>');
		if (thisWidget.minimized) {
			$(thisWidget.container).addClass('minimized');
			$(thisWidget.stateControls).find('li.minimize').addClass('minimized').text('+');
		}
		thisWidget.scrim = $(thisWidget.widgetEle).find('.RESDashboardComponentScrim');
		thisWidget.contents = $(thisWidget.container).find('.RESDashboardComponentContents');
		thisWidget.init = function() {
			if (RESUtils.currentSubreddit('dashboard')) {
				thisWidget.draw();
				if (!thisWidget.minimized) modules['dashboard'].addToUpdateQueue(thisWidget.update);
			}
		};
		thisWidget.draw = function() {
			$(thisWidget.widgetEle).append(thisWidget.header);
			$(thisWidget.widgetEle).append(thisWidget.container);
			if (thisWidget.minimized) $(thisWidget.widgetEle).addClass('minimized');
			modules['dashboard'].dashboardUL.prepend(thisWidget.widgetEle);
			// $(thisWidget.scrim).fadeIn();
		};
		thisWidget.populate = function(response) {
			var $widgetContent = $(response).find('#siteTable'),
				$thisWidgetContents = $(thisWidget.contents);

			$widgetContent.attr('id', 'siteTable_' + thisWidget.basePath.replace(/\/|\+/g, '_'));
			if ($widgetContent.length === 2) $widgetContent = $($widgetContent[1]);
			$widgetContent.attr('url', thisWidget.url + '?limit=' + thisWidget.numPosts);
			if (($widgetContent.length > 0) && ($widgetContent.html() !== '')) {
				$widgetContent.html($widgetContent.html().replace(/<script(.|\s)*?\/script>/g, ''));

				// $widgetContent will contain HTML from Reddit's page load. No XSS here or you'd already be hit, can't call escapeHTML on this either and wouldn't help anyhow.
				try {
					$thisWidgetContents.empty().append($widgetContent);
				} catch (e) {
					// console.log(e);
				}

				$thisWidgetContents.fadeTo('fast', 1);
				$(thisWidget.scrim).fadeOut(function(e) {
					$(this).hide(); // make sure it is hidden in case the element isn't visible due to being on a different dashboard tab
				});
			} else {
				if (thisWidget.url.indexOf('/message/') !== -1) {
					$thisWidgetContents.html('<div class="widgetNoMail">No messages were found.</div>');
				} else {
					$thisWidgetContents.html('<div class="error">There were no results returned for this widget. If you made a typo, simply close the widget to delete it. If reddit is just under heavy load, try clicking refresh in a few moments.</div>');
				}
				$thisWidgetContents.fadeTo('fast', 1);
				$(thisWidget.scrim).fadeOut();
			}
			$(thisWidget.stateControls).find('.updateTime').text('updated: ' + RESUtils.niceDateTime());

			// now run watcher functions from other modules on this content...
			if(typeof $widgetContent[0] !== 'undefined'){
				RESUtils.watchers.siteTable.forEach(function(callback) {
					if (callback) callback($widgetContent[0]);
				});
			}
		};
		thisWidget.error = function(xhr, err) {
			// alert('There was an error loading data for this widget. Did you type a bad path, perhaps? Removing this widget automatically.');
			// modules['dashboard'].removeWidget(thisWidget.optionsObject());
			if (xhr.status === 404) {
				$(thisWidget.contents).html('<div class="error">This widget received a 404 not found error. You may have made a typo when adding it.</div>');
			} else {
				$(thisWidget.contents).html('<div class="error">There was an error loading data for this widget. Reddit may be under heavy load, or you may have provided an invalid path.</div>');
			}
			$(thisWidget.scrim).fadeOut();
			$(thisWidget.contents).fadeTo('fast', 1);
		};
	},
	addDashboardShortcuts: function() {
		var subButtons = document.querySelectorAll('.fancy-toggle-button');
		for (var h = 0, len = subButtons.length; h < len; h++) {
			var subButton = subButtons[h];
			if ((RESUtils.currentSubreddit().indexOf('+') === -1) && (RESUtils.currentSubreddit() !== 'mod')) {
				var thisSubredditFragment = RESUtils.currentSubreddit();
				var isMulti = false;
			} else if ($(subButton).parent().hasClass('subButtons')) {
				var isMulti = true;
				var thisSubredditFragment = $(subButton).parent().parent().find('a.title').text();
			} else {
				var isMulti = true;
				var thisSubredditFragment = $(subButton).next().text();
			}
			if (!($('#subButtons-' + thisSubredditFragment).length > 0)) {
				var subButtonsWrapper = $('<div id="subButtons-' + thisSubredditFragment + '" class="subButtons" style="margin: 0 !important;"></div>');
				$(subButton).wrap(subButtonsWrapper);
				// move this wrapper to the end (after any icons that may exist...)
				if (isMulti) {
					var theWrap = $(subButton).parent();
					$(theWrap).appendTo($(theWrap).parent());
				}
			}
			var dashboardToggle = document.createElement('span');
			dashboardToggle.setAttribute('class', 'REStoggle RESDashboardToggle');
			dashboardToggle.setAttribute('data-subreddit', thisSubredditFragment);
			var exists = false;
			for (var i = 0, sublen = this.widgets.length; i < sublen; i++) {
				if ((this.widgets[i]) && (this.widgets[i].basePath.toLowerCase() === '/r/' + thisSubredditFragment.toLowerCase())) {
					exists = true;
					break;
				}
			}
			if (exists) {
				dashboardToggle.textContent = '-dashboard';
				dashboardToggle.setAttribute('title', 'Remove this subreddit from your dashboard');
				dashboardToggle.classList.add('remove');
			} else {
				dashboardToggle.textContent = '+dashboard';
				dashboardToggle.setAttribute('title', 'Add this subreddit to your dashboard');
			}
			dashboardToggle.setAttribute('data-subreddit', thisSubredditFragment)
			dashboardToggle.addEventListener('click', modules['dashboard'].toggleDashboard, false);
			$('#subButtons-' + thisSubredditFragment).append(dashboardToggle);
			modules['styleTweaks'].protectElement($('#subButtons-' + thisSubredditFragment));
			var next = $('#subButtons-' + thisSubredditFragment).next();
			if ($(next).hasClass('title') && (!$('#subButtons-' + thisSubredditFragment).hasClass('swapped'))) {
				$('#subButtons-' + thisSubredditFragment).before($(next));
				$('#subButtons-' + thisSubredditFragment).addClass('swapped');
			}
		}
	},
	toggleDashboard: function(e) {
		var thisBasePath = '/r/' + $(e.target).data('subreddit');
		if (e.target.classList.contains('remove')) {
			modules['dashboard'].removeWidget({
				basePath: thisBasePath
			}, true);
			e.target.textContent = '+dashboard';
			e.target.classList.remove('remove');
		} else {
			modules['dashboard'].addWidget({
				basePath: thisBasePath
			}, true);
			e.target.textContent = '-dashboard';
			modules['notifications'].showNotification({
				header: 'Dashboard Notification',
				moduleID: 'dashboard',
				message: 'Dashboard widget added for ' + thisBasePath + ' <p><a class="RESNotificationButtonBlue" href="/r/Dashboard">view the dashboard</a></p><div class="clear"></div>'
			});
			e.target.classList.add('remove');
		}
	},
	addTab: function(tabID, tabName) {
		$('#siteTable.linklisting').append('<div id="' + tabID + '" class="dashboardPane" />');
		$('span.redditname').append('<a id="tab-' + tabID + '" class="dashboardTab" title="' + tabName + '">' + tabName + '</a>');
		$('#tab-' + tabID).click(function(e) {
			location.hash = tabID;
			$('span.redditname a').removeClass('active');
			$(this).addClass('active');
			$('.dashboardPane').hide();
			$('#' + tabID).show();
		});
	}
};<|MERGE_RESOLUTION|>--- conflicted
+++ resolved
@@ -36,12 +36,8 @@
 		tagsPerPage: {
 			type: 'text',
 			value: 25,
-<<<<<<< HEAD
-			description: 'How many user tags to show per page. (enter zero to show all on one page)',
+			description: 'How many user tags to show per page on the <a href="/r/Dashboard/#userTaggerContents">my users tags</a> tab. (enter zero to show all on one page)'
 			advanced: true
-=======
-			description: 'How many user tags to show per page on the <a href="/r/Dashboard/#userTaggerContents">my users tags</a> tab. (enter zero to show all on one page)'
->>>>>>> 2bf84997
 		}
 	},
 	description: 'The RES Dashboard is home to a number of features including widgets and other useful tools',
