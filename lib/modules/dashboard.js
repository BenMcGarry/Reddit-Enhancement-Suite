<<<<<<< HEAD
addModule('dashboard', function(module, moduleID) {
	module.moduleName = 'RES Dashboard';
	module.category = 'UI';
	module.description = 'The RES Dashboard is home to a number of features including widgets and other useful tools';
	module.alwaysEnabled = true;
	module.options = {
=======
addModule('dashboard', {
	moduleID: 'dashboard',
	moduleName: 'RES Dashboard',
	category: 'Productivity',
	alwaysEnabled: true,
	options: {
>>>>>>> 0ec72ef8
		menuItem: {
			type: 'boolean',
			value: true,
			description: 'Show link to my dashboard in RES menu'
		},
		defaultPosts: {
			type: 'text',
			value: 3,
			description: 'Number of posts to show by default in each widget',
			advanced: true
		},
		defaultSort: {
			type: 'enum',
			values: [{
				name: 'hot',
				value: 'hot'
			}, {
				name: 'new',
				value: 'new'
			},{
				name: 'rising',
				value: 'rising'
			}, {
				name: 'controversial',
				value: 'controversial'
			}, {
				name: 'top',
				value: 'top'
			}],
			value: 'hot',
			description: 'Default sort method for new widgets'
		},
		dashboardShortcut: {
			type: 'boolean',
			value: true,
			description: 'Show +dashboard shortcut in sidebar for easy addition of dashboard widgets.'
		},
		tagsPerPage: {
			type: 'text',
			value: 25,
			description: 'How many user tags to show per page on the <a href="/r/Dashboard/#userTaggerContents">my users tags</a> tab. (enter zero to show all on one page)',
			advanced: true
		}
	};
	module.go = function() {
		if (this.isEnabled()) {
			getLatestWidgets();
			if (this.isMatchURL()) {
				if (this.options.menuItem.value) {
					modules['RESMenu'].addMenuItem('<div id="DashboardLink"><a href="/r/Dashboard">my dashboard</a></div>', null, true);
				}
				if (RESUtils.currentSubreddit()) {
					// one more safety check... not sure how people's widgets[] arrays are breaking.
					if (!(this.widgets instanceof Array)) {
						this.widgets = [];
					}
					if (RESUtils.currentSubreddit('dashboard')) {
						$('#noresults, #header-bottom-left .tabmenu:not(".viewimages")').hide();
						$('#header-bottom-left .redditname a:first').text('My Dashboard');
						drawDashboard();
					}
					if (this.options.dashboardShortcut.value) addDashboardShortcuts();
				}
			}
		}
	};

	var MAX_ROWS = 100;
	var loader = 'data:image/gif;base64,R0lGODlhEAAQAPQAAP///2+NyPb3+7zK5e3w95as1rPD4W+NyKC02oOdz8/Z7Nnh8HqVzMbS6XGOyI2l06m73gAAAAAAAAAAAAAAAAAAAAAAAAAAAAAAAAAAAAAAAAAAAAAAAAAAAAAAAAAAACH/C05FVFNDQVBFMi4wAwEAAAAh/hpDcmVhdGVkIHdpdGggYWpheGxvYWQuaW5mbwAh+QQJCgAAACwAAAAAEAAQAAAFdyAgAgIJIeWoAkRCCMdBkKtIHIngyMKsErPBYbADpkSCwhDmQCBethRB6Vj4kFCkQPG4IlWDgrNRIwnO4UKBXDufzQvDMaoSDBgFb886MiQadgNABAokfCwzBA8LCg0Egl8jAggGAA1kBIA1BAYzlyILczULC2UhACH5BAkKAAAALAAAAAAQABAAAAV2ICACAmlAZTmOREEIyUEQjLKKxPHADhEvqxlgcGgkGI1DYSVAIAWMx+lwSKkICJ0QsHi9RgKBwnVTiRQQgwF4I4UFDQQEwi6/3YSGWRRmjhEETAJfIgMFCnAKM0KDV4EEEAQLiF18TAYNXDaSe3x6mjidN1s3IQAh+QQJCgAAACwAAAAAEAAQAAAFeCAgAgLZDGU5jgRECEUiCI+yioSDwDJyLKsXoHFQxBSHAoAAFBhqtMJg8DgQBgfrEsJAEAg4YhZIEiwgKtHiMBgtpg3wbUZXGO7kOb1MUKRFMysCChAoggJCIg0GC2aNe4gqQldfL4l/Ag1AXySJgn5LcoE3QXI3IQAh+QQJCgAAACwAAAAAEAAQAAAFdiAgAgLZNGU5joQhCEjxIssqEo8bC9BRjy9Ag7GILQ4QEoE0gBAEBcOpcBA0DoxSK/e8LRIHn+i1cK0IyKdg0VAoljYIg+GgnRrwVS/8IAkICyosBIQpBAMoKy9dImxPhS+GKkFrkX+TigtLlIyKXUF+NjagNiEAIfkECQoAAAAsAAAAABAAEAAABWwgIAICaRhlOY4EIgjH8R7LKhKHGwsMvb4AAy3WODBIBBKCsYA9TjuhDNDKEVSERezQEL0WrhXucRUQGuik7bFlngzqVW9LMl9XWvLdjFaJtDFqZ1cEZUB0dUgvL3dgP4WJZn4jkomWNpSTIyEAIfkECQoAAAAsAAAAABAAEAAABX4gIAICuSxlOY6CIgiD8RrEKgqGOwxwUrMlAoSwIzAGpJpgoSDAGifDY5kopBYDlEpAQBwevxfBtRIUGi8xwWkDNBCIwmC9Vq0aiQQDQuK+VgQPDXV9hCJjBwcFYU5pLwwHXQcMKSmNLQcIAExlbH8JBwttaX0ABAcNbWVbKyEAIfkECQoAAAAsAAAAABAAEAAABXkgIAICSRBlOY7CIghN8zbEKsKoIjdFzZaEgUBHKChMJtRwcWpAWoWnifm6ESAMhO8lQK0EEAV3rFopIBCEcGwDKAqPh4HUrY4ICHH1dSoTFgcHUiZjBhAJB2AHDykpKAwHAwdzf19KkASIPl9cDgcnDkdtNwiMJCshACH5BAkKAAAALAAAAAAQABAAAAV3ICACAkkQZTmOAiosiyAoxCq+KPxCNVsSMRgBsiClWrLTSWFoIQZHl6pleBh6suxKMIhlvzbAwkBWfFWrBQTxNLq2RG2yhSUkDs2b63AYDAoJXAcFRwADeAkJDX0AQCsEfAQMDAIPBz0rCgcxky0JRWE1AmwpKyEAIfkECQoAAAAsAAAAABAAEAAABXkgIAICKZzkqJ4nQZxLqZKv4NqNLKK2/Q4Ek4lFXChsg5ypJjs1II3gEDUSRInEGYAw6B6zM4JhrDAtEosVkLUtHA7RHaHAGJQEjsODcEg0FBAFVgkQJQ1pAwcDDw8KcFtSInwJAowCCA6RIwqZAgkPNgVpWndjdyohACH5BAkKAAAALAAAAAAQABAAAAV5ICACAimc5KieLEuUKvm2xAKLqDCfC2GaO9eL0LABWTiBYmA06W6kHgvCqEJiAIJiu3gcvgUsscHUERm+kaCxyxa+zRPk0SgJEgfIvbAdIAQLCAYlCj4DBw0IBQsMCjIqBAcPAooCBg9pKgsJLwUFOhCZKyQDA3YqIQAh+QQJCgAAACwAAAAAEAAQAAAFdSAgAgIpnOSonmxbqiThCrJKEHFbo8JxDDOZYFFb+A41E4H4OhkOipXwBElYITDAckFEOBgMQ3arkMkUBdxIUGZpEb7kaQBRlASPg0FQQHAbEEMGDSVEAA1QBhAED1E0NgwFAooCDWljaQIQCE5qMHcNhCkjIQAh+QQJCgAAACwAAAAAEAAQAAAFeSAgAgIpnOSoLgxxvqgKLEcCC65KEAByKK8cSpA4DAiHQ/DkKhGKh4ZCtCyZGo6F6iYYPAqFgYy02xkSaLEMV34tELyRYNEsCQyHlvWkGCzsPgMCEAY7Cg04Uk48LAsDhRA8MVQPEF0GAgqYYwSRlycNcWskCkApIyEAOwAAAAAAAAAAAA==';

	function getLatestWidgets() {
		try {
			module.widgets = JSON.parse(RESStorage.getItem('RESmodules.dashboard.' + RESUtils.loggedInUser())) || [];
		} catch (e) {
			module.widgets = [];
		}
	}

	function drawDashboard() {
		var dbLinks = $('span.redditname a');
		if ($(dbLinks).length > 1) {
			$(dbLinks[0]).addClass('active');
		}

		// add each subreddit widget...
		// add the "add widget" form...
		attachContainer();
		attachAddComponent();
		attachEditComponent();
		initUpdateQueue();
	}

	function initUpdateQueue() {
		for (var i in module.widgets)
			if (module.widgets[i]) addWidget(module.widgets[i]);

		setTimeout(function() {
			$('#RESDashboard').sortable({
				nested: false,
				handle: 'div.RESDashboardComponentHeader',
				itemSelector: '.RESDashboardComponent',
				placeholderClass: 'RESSortPlaceholder',
				placeholder: '<li class="RESSortPlaceholder"></li>',
				onCancel: function ($item, container, _super, event) {
					_super($item, container, _super, event);
					$(window).edgescroll('stop');
					$item.removeData('dragOffset');
				},
				onDrop: function($item, container, _super, event) {
					_super($item, container, _super, event);
					$item.removeData('dragOffset');
					$(window).edgescroll('stop');
					saveOrder();
				},
				onDrag: function ($item, position, _super, event) {
					var dragOffset = $item.data('dragOffset');
					//Reposition the row, remembering to apply the offset
					$item.css({
						top: position.top - dragOffset.top,
						left: position.left - dragOffset.left
					});
				},
				onDragStart: function ($item, container, _super, event) {
					$(window).edgescroll({speed: 4});

					var offset = $item.offset(),
						pointer = container.rootGroup.pointer;
					$item.css({
						position: 'absolute',
						height: $item.height(),
						width: $item.width()
					}).data('dragOffset', {
						left: pointer.left - offset.left,
						top: pointer.top - offset.top
					});
				}
			});
		}, 300);
	}

	var updateQueue = [];
	var updateQueueTimer;

	function addToUpdateQueue(updateFunction) {
		updateQueue.push(updateFunction);
		if (!updateQueueTimer) {
			updateQueueTimer = setInterval(processUpdateQueue, 2000);
			setTimeout(processUpdateQueue, 100);
		}
	}

	function processUpdateQueue() {
		var thisUpdate = updateQueue.pop();
		thisUpdate();
		if (updateQueue.length < 1) {
			clearInterval(updateQueueTimer);
			updateQueueTimer = null;
		}
	}

	function saveOrder() {
		var data = $('#siteTable li.RESDashboardComponent').map(function() {
			return $(this).attr('id');
		}).get();
		data.reverse();
		var newOrder = [];
		module.widgets.forEach(function(widget) {
			var newIndex = data.indexOf(widget.basePath.replace(/(\/|\+)/g, '_'));
			newOrder[newIndex] = widget;
		});
		module.widgets = newOrder;
		RESStorage.setItem('RESmodules.dashboard.' + RESUtils.loggedInUser(), JSON.stringify(module.widgets));
	}

	function attachContainer() {
		$('#siteTable.linklisting').append('<div id="dashboardContents" class="dashboardPane" />');
		if ((location.hash !== '') && (location.hash !== '#dashboardContents')) {
			$('span.redditname a').removeClass('active');
			var activeTabID = location.hash.replace('#', '#tab-');
			$(activeTabID).addClass('active');
			$('.dashboardPane').hide();
			$(location.hash).show();
		} else {
			$('#userTaggerContents').hide();
		}
		$('span.redditname a:first').click(function(e) {
			e.preventDefault();
			location.hash = 'dashboardContents';
			$('span.redditname a').removeClass('active');
			$(this).addClass('active');
			$('.dashboardPane').hide();
			$('#dashboardContents').show();
		});
	}

	var widgetBeingEdited;

	function attachEditComponent() {
		var $dashboardEditComponent = $('<div id="RESDashboardEditComponent" class="RESDashboardComponent" />');
		$dashboardEditComponent.html(' \
			<div class="editWidget">Edit widget</div> \
			<div id="editRedditFormContainer" class="editRedditForm"> \
				<form id="editRedditForm"> \
					<input type="text" id="editReddit"> \
					<input type="text" id="editRedditDisplayName" placeholder="display name (e.g. stuff)"> \
					<input type="submit" class="updateButton" value="save changes"> \
					<input type="cancel" class="cancelButton" value="cancel"> \
				</form> \
				<form id="editSearchForm"> \
					<input type="text" id="editSearch" placeholder="search terms"> \
					<input type="text" id="editSearchDisplayName" placeholder="display name (e.g. stuff)"> \
					<input type="submit" class="updateButton" value="save changes"> \
					<input type="cancel" class="cancelButton" value="cancel"> \
				</form> \
			</div> \
		');

		$dashboardEditComponent.find('#editRedditForm').submit(
			function(e) {
				e.preventDefault();
				var thisBasePath = $('#editReddit').val();
				if (thisBasePath !== '') {
					if (thisBasePath.indexOf(',') !== -1) {
						thisBasePath = thisBasePath.replace(/\,/g, '+');
					}
					widgetBeingEdited.formerBasePath = widgetBeingEdited.basePath;
					widgetBeingEdited.basePath = '/r/' + thisBasePath;
					widgetBeingEdited.displayName = $('#editRedditDisplayName').val();
					widgetBeingEdited.update();
					$('#editReddit').tokenInput('clear');
					$('#RESDashboardEditComponent').fadeOut(function() {
						$('#editReddit').blur();
					});
					widgetBeingEdited.widgetEle.find('.widgetPath').text(widgetBeingEdited.displayName).attr('title', '/r/' + thisBasePath);
					updateWidget();
				}
			}
		);
		$dashboardEditComponent.find('#editSearchForm').submit(
			function(e) {
				e.preventDefault();
				var thisBasePath = $('#editSearch').val();
				widgetBeingEdited.formerBasePath = widgetBeingEdited.basePath;
				widgetBeingEdited.basePath = '/search?q=' + encodeURIComponent(thisBasePath);
				widgetBeingEdited.displayName = $('#editSearchDisplayName').val();
				widgetBeingEdited.update();
				$('#RESDashboardEditComponent').fadeOut(function() {
					$('#editSearch').val('').blur();
					$('#editSearchDisplayName').val('').blur();
				});
				widgetBeingEdited.widgetEle.find('.widgetPath').text(widgetBeingEdited.displayName).attr('title', thisBasePath);
				updateWidget();
			}
		);
		$dashboardEditComponent.find('.cancelButton').click(
			function(e) {
				if (widgetBeingEdited.basePath.substr(0,10) === '/search?q=') {
					$('#RESDashboardEditComponent').fadeOut(function() {
						$('#editSearchDisplayName').val('').blur();
					});
				} else {
					$('#editReddit').tokenInput('clear');
					$('#RESDashboardEditComponent').fadeOut(function() {
						$('#editReddit').blur();
					});
				}
			}
		);
		$(document.body).append($dashboardEditComponent);
	}

	var firstEdit;

	function showEditForm() {
		var basePath = widgetBeingEdited.basePath;
		var widgetEle = widgetBeingEdited.widgetEle;
		var eleTop = $(widgetEle).position().top;
		var eleWidth = $(widgetEle).width();
		$('#RESDashboardEditComponent').css('top', eleTop + 'px').css('left', '5px').css('width', (eleWidth + 2) + 'px');
		if(basePath.substr(0,10) === '/search?q=') {
			$('#editSearchDisplayName').val(widgetBeingEdited.displayName);
			$('#editSearch').val(decodeURIComponent(basePath.substr(10)));
			$('#editSearchForm').show();
			$('#editRedditForm').hide();
			$('#RESDashboardEditComponent').fadeIn('fast');
		} else {
			$('#editRedditDisplayName').val(widgetBeingEdited.displayName);
			$('#editRedditForm').show();
			$('#editSearchForm').hide();
			$('#RESDashboardEditComponent').fadeIn('fast');
			basePath = basePath.replace(/^\/r\//, '');
			var reddits = basePath.split('+'),
				prepop = reddits.map(function(reddit) {
					return {
						id: reddit,
						name: reddit
					};
				});
			if (!firstEdit) {
				$('#editReddit').tokenInput('/api/search_reddit_names.json?app=res', {
					method: 'POST',
					queryParam: 'query',
					theme: 'facebook',
					allowFreeTagging: true,
					zindex: 999999999,
					onResult: function(response) {
						var names = response.names,
							results = names.map(function(name) {
								return {
									id: name,
									name: name
								};
							});
						if (names.length === 0) {
							var failedQueryValue = $('#token-input-editReddit').val();
							results.push({
								id: failedQueryValue,
								name: failedQueryValue,
								failedResult: true
							});
						}
						return results;
					},
					onCachedResult: function(response) {
						var names = response.names,
							results = names.map(function(name) {
								return {
									id: name,
									name: name
								};
							});
						if (names.length === 0) {
							var failedQueryValue = $('#token-input-editReddit').val();
							results.push({
								id: failedQueryValue,
								name: failedQueryValue,
								failedResult: true
							});
						}
						return results;
					},
					prePopulate: prepop,
					searchingText: 'Searching for matching reddits - may take a few seconds...',
					hintText: 'Type one or more subreddits for which to create a widget.',
					resultsFormatter: function(item) {
						var thisDesc = item.name;
						if (item['failedResult']) {
							thisDesc += ' - [this subreddit may not exist, ensure proper spelling]';
						}
						return '<li>' + thisDesc + '</li>';
					}
				});
				firstEdit = true;
			} else {
				$('#editReddit').tokenInput('clear');
				prepop.forEach(function(value) {
					$('#editReddit').tokenInput('add', value);
				});
			}
		}
	}

	var dashboardUL;

	function attachAddComponent() {
		var $dashboardAddComponent = $('<div id="RESDashboardAddComponent" class="RESDashboardComponent" />');
		$dashboardAddComponent.html(' \
			<div class="addNewWidget">Add a new widget</div> \
			<div id="addWidgetButtons"> \
				<div class="addButton" id="addSearchWidget">+search widget</div> \
				<div class="addButton" id="addMailWidget">+mail widget</div> \
				<div class="addButton" id="addUserWidget">+user widget</div> \
				<div class="addButton" id="addRedditWidget">+subreddit widget</div> \
			</div> \
			<div id="addSearchFormContainer" class="addSearchForm"> \
				<div class="backToWidgetTypes">&laquo; back</div> \
				<form id="addSearchForm"> \
					<input type="text" id="addSearch" placeholder="search terms"> \
					<input type="text" id="addSearchDisplayName" placeholder="display name (e.g. stuff)"> \
					<input type="submit" class="addButton" value="+add"> \
				</form> \
			</div> \
			<div id="addMailWidgetContainer"> \
				<div class="backToWidgetTypes">&laquo; back</div> \
				<div class="addButton widgetShortcut" widgetPath="/message/inbox/">+inbox</div> \
				<div class="addButton widgetShortcut" widgetPath="/message/unread/">+unread</div> \
				<div class="addButton widgetShortcut" widgetPath="/message/messages/">+messages</div> \
				<div class="addButton widgetShortcut" widgetPath="/message/comments/">+comment replies</div> \
				<div class="addButton widgetShortcut" widgetPath="/message/selfreply/">+post replies</div> \
				<div class="addButton widgetShortcut" widgetPath="/message/moderator/">+modmail</div> \
			</div> \
			<div id="addUserFormContainer" class="addUserForm"> \
				<div class="backToWidgetTypes">&laquo; back</div> \
				<form id="addUserForm"> \
					<input type="text" id="addUser"> \
					<input type="submit" class="addButton" value="+add"> \
				</form> \
			</div> \
			<div id="addRedditFormContainer" class="addRedditForm"> \
				<div class="backToWidgetTypes">&laquo; back</div> \
				<form id="addRedditForm"> \
					<input type="text" id="addReddit"> \
					<input type="text" id="addRedditDisplayName" placeholder="display name (e.g. stuff)"> \
					<input type="submit" class="addButton" value="+add"> \
				</form> \
			</div> \
		');
		$dashboardAddComponent.find('.backToWidgetTypes').click(function(e) {
			$(this).parent().fadeOut(function() {
				$('#addWidgetButtons').fadeIn();
			});
		});
		$dashboardAddComponent.find('.widgetShortcut').click(function(e) {
			var thisBasePath = $(this).attr('widgetPath');
			addWidget({
				basePath: thisBasePath
			}, true);
			$('#addMailWidgetContainer').fadeOut(function() {
				$('#addWidgetButtons').fadeIn();
			});
		});
		$dashboardAddComponent.find('#addRedditWidget').click(function(e) {
			$('#addWidgetButtons').fadeOut(function() {
				$('#addRedditFormContainer').fadeIn(function() {
					$('#token-input-addReddit').focus();
				});
			});
		});
		$dashboardAddComponent.find('#addMailWidget').click(function(e) {
			$('#addWidgetButtons').fadeOut(function() {
				$('#addMailWidgetContainer').fadeIn();
			});
		});
		$dashboardAddComponent.find('#addUserWidget').click(function(e) {
			$('#addWidgetButtons').fadeOut(function() {
				$('#addUserFormContainer').fadeIn();
			});
		});
		$dashboardAddComponent.find('#addSearchWidget').click(function(e) {
			$('#addWidgetButtons').fadeOut(function() {
				$('#addSearchFormContainer').fadeIn();
			});
		});

		var thisEle = $dashboardAddComponent.find('#addReddit');
		$(thisEle).tokenInput('/api/search_reddit_names.json?app=res', {
			method: 'POST',
			queryParam: 'query',
			theme: 'facebook',
			allowFreeTagging: true,
			zindex: 999999999,
			onResult: function(response) {
				var names = response.names,
					results = names.map(function(name) {
						return {
							id: name,
							name: name
						};
					});
				if (names.length === 0) {
					var failedQueryValue = $('#token-input-addReddit').val();
					results.push({
						id: failedQueryValue,
						name: failedQueryValue,
						failedResult: true
					});
				}
				return results;
			},
			onCachedResult: function(response) {
				var names = response.names,
					results = names.map(function(name) {
						return {
							id: name,
							name: name
						};
					});
				if (names.length === 0) {
					var failedQueryValue = $('#token-input-addReddit').val();
					results.push({
						id: failedQueryValue,
						name: failedQueryValue,
						failedResult: true
					});
				}
				return results;
			},
			/* prePopulate: prepop, */
			searchingText: 'Searching for matching reddits - may take a few seconds...',
			hintText: 'Type one or more subreddits for which to create a widget.',
			resultsFormatter: function(item) {
				var thisDesc = item.name;
				if (item['failedResult']) {
					thisDesc += ' - [this subreddit may not exist, ensure proper spelling]';
				}
				return '<li>' + thisDesc + '</li>';
			}
		});

		$dashboardAddComponent.find('#addRedditForm').submit(
			function(e) {
				e.preventDefault();
				var thisBasePath = $('#addReddit').val();
				if (thisBasePath !== '') {
					if (thisBasePath.indexOf(',') !== -1) {
						thisBasePath = thisBasePath.replace(/\,/g, '+');
					}
					var thisDisplayName = ($('#addRedditDisplayName').val()) ? $('#addRedditDisplayName').val() : thisBasePath;
					addWidget({
						basePath: thisBasePath,
						displayName: thisDisplayName
					}, true);
					// $('#addReddit').val('').blur();
					$('#addReddit').tokenInput('clear');
					$('#addRedditFormContainer').fadeOut(function() {
						$('#addReddit').blur();
						$('#addWidgetButtons').fadeIn();
					});
				}
			}
		);
		$dashboardAddComponent.find('#addUserForm').submit(
			function(e) {
				e.preventDefault();
				var thisBasePath = '/user/' + $('#addUser').val();
				addWidget({
					basePath: thisBasePath
				}, true);
				$('#addUser').val('').blur();
				$('#addUserFormContainer').fadeOut(function() {
					$('#addWidgetButtons').fadeIn();
				});
			}
		);
		$dashboardAddComponent.find('#addSearchForm').submit(
			function(e) {
				e.preventDefault();
				var thisBasePath = '/search?q=' + encodeURIComponent($('#addSearch').val());
				var thisDisplayName = ($('#addSearchDisplayName').val()) ? $('#addSearchDisplayName').val() : thisBasePath;
				addWidget({
					basePath: thisBasePath,
					displayName: thisDisplayName
				}, true);
				$('#addSearch').val('').blur();
				$('#addSearchFormContainer').fadeOut(function() {
					$('#addWidgetButtons').fadeIn();
				});
			}
		);
		var $dashboardContents = $('#dashboardContents');
		$dashboardContents.append($dashboardAddComponent);
		dashboardUL = $('<ul id="RESDashboard"></ul>');
		$dashboardContents.append(dashboardUL);
	}

	function addWidget(optionsObject, isNew) {
		if (optionsObject.basePath.slice(0, 1) !== '/') {
			optionsObject.basePath = '/r/' + optionsObject.basePath;
		}
		var exists = module.widgets.some(function(widget) {
			return widget.basePath === optionsObject.basePath;
		});
		// hide any shortcut button for this widget, since it exists... wait a second, though, or it causes rendering stupidity.
		setTimeout(function() {
			$('.widgetShortcut[widgetPath="' + optionsObject.basePath + '"]').hide();
		}, 1000);
		if (exists && isNew) {
			alert('A widget for ' + optionsObject.basePath + ' already exists!');
		} else {
			var thisWidget = new WidgetObject(optionsObject);
			thisWidget.init();
			saveWidget(thisWidget.optionsObject());
		}
	}

	function removeWidget(optionsObject) {
		getLatestWidgets();
		var exists;
		module.widgets = module.widgets.filter(function(widget) {
			if (widget.basePath === optionsObject.basePath) {
				exists = true;
				$(document.getElementById(widget.basePath.replace(/\/|\+/g, '_'))).fadeOut('slow', function(ele) {
					$(this).detach();
				});
				// show any shortcut button for this widget, since we've now deleted it...
				setTimeout(function() {
					$('.widgetShortcut[widgetPath="' + optionsObject.basePath + '"]').show();
				}, 1000);
				return false;
			}

			return true;
		});
		if (!exists) {
			modules['notifications'].showNotification({
				moduleID: 'dashboard',
				type: 'error',
				message: 'The widget you just tried to remove does not seem to exist.'
			});
		}
		RESStorage.setItem('RESmodules.dashboard.' + RESUtils.loggedInUser(), JSON.stringify(module.widgets));
	}

	function saveWidget(optionsObject, init) {
		getLatestWidgets();

		var index = module.widgets.findIndex(function(widget) {
			return widget.basePath === optionsObject.basePath;
		});

		// update if exists else append
		if (index === -1) {
			index = module.widgets.length;
		}
		module.widgets[index] = optionsObject;

		RESStorage.setItem('RESmodules.dashboard.' + RESUtils.loggedInUser(), JSON.stringify(module.widgets));
	}

	function updateWidget() {
		getLatestWidgets();
		module.widgets = module.widgets.map(function(widget) {
			if (widget.basePath === widgetBeingEdited.formerBasePath) {
				delete widgetBeingEdited.formerBasePath;
				widget = widgetBeingEdited.optionsObject();
			}
			return widget;
		});
		RESStorage.setItem('RESmodules.dashboard.' + RESUtils.loggedInUser(), JSON.stringify(module.widgets));
	}

	function WidgetObject(widgetOptions) {
		var thisWidget = this; // keep a reference because the this keyword can mean different things in different scopes...
		thisWidget.basePath = widgetOptions.basePath;
		if ((typeof widgetOptions.displayName === 'undefined') || (widgetOptions.displayName === null)) {
			widgetOptions.displayName = thisWidget.basePath;
		}
		thisWidget.displayName = widgetOptions.displayName;
		thisWidget.numPosts = widgetOptions.numPosts || module.options.defaultPosts.value;
		thisWidget.sortBy = widgetOptions.sortBy || module.options.defaultSort.value;
		thisWidget.minimized = widgetOptions.minimized || false;
		thisWidget.widgetEle = $('<li class="RESDashboardComponent" id="' + thisWidget.basePath.replace(/\/|\+/g, '_') + '"><div class="RESDashboardComponentScrim"><div class="RESDashboardComponentLoader"><img id="dashboardLoader" src="' + loader + '"><span>querying the server. one moment please.</span></div></div></li>');
		thisWidget.header = $('<div class="RESDashboardComponentHeader"><a class="widgetPath" title="' + thisWidget.basePath + '" href="' + thisWidget.basePath + '"></a></div>');
		thisWidget.header.find('.widgetPath').text(thisWidget.displayName);
		thisWidget.sortControls = $('<ul class="widgetSortButtons"><li sort="hot">hot</li><li sort="new">new</li><li sort="rising">rising</li><li sort="controversial">controversial</li><li sort="top">top</li></ul>');
		// return an optionsObject, which is what we'll store in the module.widgets array.
		thisWidget.optionsObject = function() {
			return {
				basePath: thisWidget.basePath,
				displayName: thisWidget.displayName,
				numPosts: thisWidget.numPosts,
				sortBy: thisWidget.sortBy,
				minimized: thisWidget.minimized
			};
		};
		// set the sort by properly...
		$(thisWidget.sortControls).find('li[sort=' + thisWidget.sortBy + ']').addClass('active');
		$(thisWidget.sortControls).find('li').click(function(e) {
			thisWidget.sortChange($(e.target).attr('sort'));
		});
		$(thisWidget.header).append(thisWidget.sortControls);
		if ((thisWidget.basePath.indexOf('/r/') !== 0) && (thisWidget.basePath.indexOf('/user/') !== 0)) {
			setTimeout(function() {
				$(thisWidget.sortControls).hide();
			}, 100);
		}
		thisWidget.stateControls = $('<ul class="widgetStateButtons"><li class="updateTime"></li><li action="refresh" class="refresh"><span class="res-icon">&#xF0B0;</span></li><li action="refreshAll" class="refreshAll">Refresh All</li><li action="addRow">+row</li><li action="subRow">-row</li><li action="edit" class="editButton"><span class="res-icon">&#xF139;</span></li><li action="minimize" class="minimize">-</li><li action="delete" class="RESClose">&times;</li></ul>');
		$(thisWidget.stateControls).find('li').click(function(e) {
			switch ($(e.target).attr('action')) {
				case 'refresh':
					thisWidget.update();
					break;
				case 'refreshAll':
					$('li[action="refresh"]').click();
					break;
				case 'addRow':
					if (thisWidget.numPosts === MAX_ROWS) break;
					thisWidget.numPosts++;
					if (thisWidget.numPosts === MAX_ROWS) $(thisWidget.stateControls).find('li[action=addRow]').addClass('disabled');
					$(thisWidget.stateControls).find('li[action=subRow]').removeClass('disabled');
					saveWidget(thisWidget.optionsObject());
					thisWidget.update();
					break;
				case 'subRow':
					if (thisWidget.numPosts === 0) break;
					thisWidget.numPosts--;
					if (thisWidget.numPosts === 1) $(thisWidget.stateControls).find('li[action=subRow]').addClass('disabled');
					$(thisWidget.stateControls).find('li[action=addRow]').removeClass('disabled');
					saveWidget(thisWidget.optionsObject());
					thisWidget.update();
					break;
				case 'minimize':
					$(thisWidget.widgetEle).toggleClass('minimized');
					if ($(thisWidget.widgetEle).hasClass('minimized')) {
						$(e.target).text('+');
						thisWidget.minimized = true;
					} else {
						$(e.target).text('-');
						thisWidget.minimized = false;
						thisWidget.update();
					}
					$(thisWidget.contents).parent().slideToggle();
					saveWidget(thisWidget.optionsObject());
					break;
				case 'delete':
					removeWidget(thisWidget.optionsObject());
					break;
			}
		});
		$(thisWidget.header).append(thisWidget.stateControls);
		thisWidget.sortChange = function(sortBy) {
			thisWidget.sortBy = sortBy;
			$(thisWidget.header).find('ul.widgetSortButtons li').removeClass('active');
			$(thisWidget.header).find('ul.widgetSortButtons li[sort=' + sortBy + ']').addClass('active');
			thisWidget.update();
			saveWidget(thisWidget.optionsObject());
		};
		thisWidget.edit = function(e) {
			widgetBeingEdited = thisWidget;
			showEditForm();
		};
		$(thisWidget.header).find('.editButton').click(thisWidget.edit);
		thisWidget.update = function() {
			if (thisWidget.basePath.indexOf('/user/') !== -1) {
				thisWidget.sortPath = (thisWidget.sortBy === 'hot') ? '/' : '?sort=' + thisWidget.sortBy;
			} else if (thisWidget.basePath.indexOf('/r/') !== -1) {
				thisWidget.sortPath = (thisWidget.sortBy === 'hot') ? '/' : '/' + thisWidget.sortBy + '/';
			} else {
				thisWidget.sortPath = '';
			}
			thisWidget.url = location.protocol + '//' + location.hostname + '/' + thisWidget.basePath + thisWidget.sortPath;
			$(thisWidget.contents).fadeTo('fast', 0.25);
			$(thisWidget.scrim).fadeIn();
			$.ajax({
				url: thisWidget.url,
				data: {
					limit: thisWidget.numPosts
				},
				success: thisWidget.populate,
				error: thisWidget.error
			});
		};
		thisWidget.container = $('<div class="RESDashboardComponentContainer"><div class="RESDashboardComponentContents"></div></div>');
		if (thisWidget.minimized) {
			$(thisWidget.container).addClass('minimized');
			$(thisWidget.stateControls).find('li.minimize').addClass('minimized').text('+');
		}
		thisWidget.scrim = $(thisWidget.widgetEle).find('.RESDashboardComponentScrim');
		thisWidget.contents = $(thisWidget.container).find('.RESDashboardComponentContents');
		thisWidget.init = function() {
			if (RESUtils.currentSubreddit('dashboard')) {
				thisWidget.draw();
				if (!thisWidget.minimized) addToUpdateQueue(thisWidget.update);
			}
		};
		thisWidget.draw = function() {
			$(thisWidget.widgetEle).append(thisWidget.header);
			$(thisWidget.widgetEle).append(thisWidget.container);
			if (thisWidget.minimized) $(thisWidget.widgetEle).addClass('minimized');
			dashboardUL.prepend(thisWidget.widgetEle);
			// $(thisWidget.scrim).fadeIn();
		};
		thisWidget.populate = function(response) {
			var $widgetContent = $(response).find('#siteTable'),
				$thisWidgetContents = $(thisWidget.contents),
				$noResults;

			$widgetContent.attr('id', 'siteTable_' + thisWidget.basePath.replace(/\/|\+/g, '_'));
			if ($widgetContent.length === 2) $widgetContent = $($widgetContent[1]);
			$widgetContent.attr('url', thisWidget.url + '?limit=' + thisWidget.numPosts);
			if (($widgetContent.length > 0) && ($widgetContent.html() !== '')) {
				$widgetContent.html($widgetContent.html().replace(/<script(.|\s)*?\/script>/g, ''));

				// check for "no results"
				$noResults = $widgetContent.find('#noresults.error');
				if ($noResults.length) {
					$widgetContent.html('<span class="error">No results found for this widget. Some sort methods, such as rising, may not always have results. Please try a different method.</span>');
				}

				// $widgetContent will contain HTML from Reddit's page load. No XSS here or you'd already be hit, can't call escapeHTML on this either and wouldn't help anyhow.
				try {
					$thisWidgetContents.empty().append($widgetContent);
				} catch (e) {
					// console.log(e);
				}

				$thisWidgetContents.fadeTo('fast', 1);
				$(thisWidget.scrim).fadeOut(function(e) {
					$(this).hide(); // make sure it is hidden in case the element isn't visible due to being on a different dashboard tab
				});
			} else {
				if (thisWidget.url.indexOf('/message/') !== -1) {
					$thisWidgetContents.html('<div class="widgetNoMail">No messages were found.</div>');
				} else {
					$thisWidgetContents.html('<div class="error">There were no results returned for this widget. If you made a typo, simply close the widget to delete it. If reddit is just under heavy load, try clicking refresh in a few moments.</div>');
				}
				$thisWidgetContents.fadeTo('fast', 1);
				$(thisWidget.scrim).fadeOut();
			}
			$(thisWidget.stateControls).find('.updateTime').text('updated: ' + RESUtils.niceDateTime());

			// now run watcher functions from other modules on this content...
			if (typeof $widgetContent[0] !== 'undefined') {
				RESUtils.watchers.siteTable.forEach(function(callback) {
					if (callback) callback($widgetContent[0]);
				});
			}
		};
		thisWidget.error = function(xhr, err) {
			// alert('There was an error loading data for this widget. Did you type a bad path, perhaps? Removing this widget automatically.');
			if (xhr.status === 404) {
				$(thisWidget.contents).html('<div class="error">This widget received a 404 not found error. You may have made a typo when adding it.</div>');
			} else {
				$(thisWidget.contents).html('<div class="error">There was an error loading data for this widget. Reddit may be under heavy load, or you may have provided an invalid path.</div>');
			}
			$(thisWidget.scrim).fadeOut();
			$(thisWidget.contents).fadeTo('fast', 1);
		};
	}

	function addDashboardShortcuts() {
		var subButtons = document.querySelectorAll('.side .fancy-toggle-button');
		for (var h = 0, len = subButtons.length; h < len; h++) {
			var subButton = subButtons[h],
				isMulti, thisSubredditFragment;
			if ((RESUtils.currentSubreddit().indexOf('+') === -1) && (RESUtils.currentSubreddit() !== 'mod')) {
				isMulti = false;
				thisSubredditFragment = RESUtils.currentSubreddit();
			} else if ($(subButton).parent().hasClass('subButtons')) {
				isMulti = true;
				thisSubredditFragment = $(subButton).parent().parent().find('a.title').text();
			} else {
				isMulti = true;
				thisSubredditFragment = $(subButton).next().text();
			}
			if ($('#subButtons-' + thisSubredditFragment).length === 0) {
				var subButtonsWrapper = $('<div id="subButtons-' + thisSubredditFragment + '" class="subButtons" style="margin: 0 !important;"></div>');
				$(subButton).wrap(subButtonsWrapper);
				// move this wrapper to the end (after any icons that may exist...)
				if (isMulti) {
					var theWrap = $(subButton).parent();
					$(theWrap).appendTo($(theWrap).parent());
				}
			}
			var dashboardToggle = document.createElement('span');
			dashboardToggle.setAttribute('class', 'res-fancy-toggle-button RESDashboardToggle REStoggle');
			dashboardToggle.setAttribute('data-subreddit', thisSubredditFragment);
			var exists = module.widgets.some(function(widget) {
				return (widget &&
					(widget.basePath.toLowerCase() === '/r/' + thisSubredditFragment.toLowerCase()));
			});
			if (exists) {
				dashboardToggle.textContent = '-dashboard';
				dashboardToggle.setAttribute('title', 'Remove this subreddit from your dashboard');
				dashboardToggle.classList.add('remove');
			} else {
				dashboardToggle.textContent = '+dashboard';
				dashboardToggle.setAttribute('title', 'Add this subreddit to your dashboard');
			}
			dashboardToggle.setAttribute('data-subreddit', thisSubredditFragment);
			dashboardToggle.addEventListener('click', module.toggleDashboard, false);
			$('#subButtons-' + thisSubredditFragment).append(dashboardToggle);
			// modules['styleTweaks'].protectElement($('#subButtons-' + thisSubredditFragment));  // DISABLED: too many dragons
			var next = $('#subButtons-' + thisSubredditFragment).next();
			if ($(next).hasClass('title') && (!$('#subButtons-' + thisSubredditFragment).hasClass('swapped'))) {
				$('#subButtons-' + thisSubredditFragment).before($(next));
				$('#subButtons-' + thisSubredditFragment).addClass('swapped');
			}
		}
	}

	module.toggleDashboard = function(e) {
		var thisBasePath = '/r/' + $(e.target).data('subreddit');
		if (e.target.classList.contains('remove')) {
			removeWidget({
				basePath: thisBasePath
			}, true);
			e.target.textContent = '+dashboard';
			e.target.classList.remove('remove');
		} else {
			addWidget({
				basePath: thisBasePath
			}, true);
			e.target.textContent = '-dashboard';
			modules['notifications'].showNotification({
				header: 'Dashboard Notification',
				moduleID: 'dashboard',
				message: 'Dashboard widget added for ' + thisBasePath + ' <p><a class="RESNotificationButtonBlue" href="/r/Dashboard">view the dashboard</a></p><div class="clear"></div>'
			});
			e.target.classList.add('remove');
		}
	};

	module.addTab = function(tabID, tabName) {
		$('#siteTable.linklisting').append('<div id="' + tabID + '" class="dashboardPane" />');
		$('span.redditname').append('<a id="tab-' + tabID + '" class="dashboardTab" title="' + tabName + '">' + tabName + '</a>');
		$('#tab-' + tabID).click(function(e) {
			location.hash = tabID;
			$('span.redditname a').removeClass('active');
			$(this).addClass('active');
			$('.dashboardPane').hide();
			$('#' + tabID).show();
		});
	};
});<|MERGE_RESOLUTION|>--- conflicted
+++ resolved
@@ -1,18 +1,9 @@
-<<<<<<< HEAD
 addModule('dashboard', function(module, moduleID) {
 	module.moduleName = 'RES Dashboard';
-	module.category = 'UI';
+	module.category = 'Productivity';
 	module.description = 'The RES Dashboard is home to a number of features including widgets and other useful tools';
 	module.alwaysEnabled = true;
 	module.options = {
-=======
-addModule('dashboard', {
-	moduleID: 'dashboard',
-	moduleName: 'RES Dashboard',
-	category: 'Productivity',
-	alwaysEnabled: true,
-	options: {
->>>>>>> 0ec72ef8
 		menuItem: {
 			type: 'boolean',
 			value: true,
