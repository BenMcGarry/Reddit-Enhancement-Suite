<<<<<<< HEAD
addModule('uploader', function(module, moduleID) {
	module.moduleName = 'Submit Page Uploader';
	module.category = 'Editing';
	module.description = 'Lets you upload files from the submit page.';
	module.options = {
=======
addModule('uploader', {
	moduleID: 'uploader',
	moduleName: 'Submit Page Uploader',
	category: ['Submissions'],
	options: {
>>>>>>> 0ec72ef8
		preferredHost: {
			type: 'enum',
			value: 'imgrush', // There are no other hosts at the moment, so the default is just Imgrush
			values: [ /* loadDynamicOptions */ ],
			description: 'Choose the website you wish to host your files on. Do you own a hosting site you want to add?\
				<a href="https://github.com/honestbleeps/Reddit-Enhancement-Suite/wiki/Adding-new-media-hosts">Read here</a> for information on how to get yours added.'
		}
	};
	module.include = [
		'submit'
	];
	module.hosts = {};
	module.loadLibraries = function() {
		return RESUtils.init.await.library('mediaHostUploaders').then(function(hosts) {
			module.hosts = hosts;
		});
	};
	module.loadDynamicOptions = function() {
		for (var hostKey in module.hosts) {
			var host = module.hosts[hostKey];
			module.options.preferredHost.values.push({
				name: host.description,
				value: hostKey
			});
		}

		RESEnvironment.loadResourceAsText('modules/hosts/hosts.json', function(str) {
			var hosts = JSON.parse(str);
			module.options['preferredHost'].values.sort(function(host1, host2) {
				var hi1 = hosts.indexOf(host1.value);
				var hi2 = hosts.indexOf(host2.value);

				if (hi1 === -1) {
					return 1;
				}
				if (hi2 === -1) {
					return -1;
				}
				return hi1 - hi2;
			});
		});
	};
	module.go = function() {
		if (!this.isEnabled() || !this.isMatchURL()) {
			return;
		}
		var host = this.hosts[this.options.preferredHost.value] || Object.getOwnPropertyNames(this.hosts)[0];
		if (!host) return;

		var url = document.getElementById('url-field');
		if (!url) return;

		url.style.position = 'relative';
		var blurb = document.createElement('div');
		blurb.className = 'blurb';
		blurb.innerHTML = host.blurb;
		blurb.style.fontSize = '11px';
		blurb.style.marginTop = '-2em';
		url.appendChild(blurb);
		var input = document.createElement('input');
		input.style.display = 'none';
		input.type = 'file';
		url.appendChild(input);
		var progress = document.createElement('span');
		progress.className = 'progress';
		var pw = document.createElement('div');
		pw.className = 'progress-wrapper';
		pw.appendChild(progress);
		url.appendChild(pw);

		function handle(file) {
			if (host.maxSize !== -1) {
				if (file.size > host.maxSize) {
					blurb.innerHTML = 'This file is too large.';
					return;
				}
			}
			host.handleFile(file, url, progress);
		}
		input.addEventListener('change', function(e) {
			handle(input.files[0]);
		}, false);
		blurb.querySelector('.file-trigger').addEventListener('click', function(e) {
			e.preventDefault();
			input.click();
		}, false);
		function nop(e) { e.stopPropagation(); e.preventDefault(); }
		window.addEventListener('dragenter', nop, false);
		window.addEventListener('dragover', nop, false);
		window.addEventListener('dragleave', nop, false);
		window.addEventListener('drop', function(e) {
			nop(e);
			handle(e.dataTransfer.files[0]);
		}, false);

		host.load(url);
	};
});<|MERGE_RESOLUTION|>--- conflicted
+++ resolved
@@ -1,16 +1,8 @@
-<<<<<<< HEAD
 addModule('uploader', function(module, moduleID) {
 	module.moduleName = 'Submit Page Uploader';
-	module.category = 'Editing';
+	module.category = ['Submissions'];
 	module.description = 'Lets you upload files from the submit page.';
 	module.options = {
-=======
-addModule('uploader', {
-	moduleID: 'uploader',
-	moduleName: 'Submit Page Uploader',
-	category: ['Submissions'],
-	options: {
->>>>>>> 0ec72ef8
 		preferredHost: {
 			type: 'enum',
 			value: 'imgrush', // There are no other hosts at the moment, so the default is just Imgrush
