--- conflicted
+++ resolved
@@ -1,17 +1,9 @@
-<<<<<<< HEAD
+/*
 addModule('uploader', function(module, moduleID) {
 	module.moduleName = 'Submit Page Uploader';
 	module.category = ['Submissions'];
 	module.description = 'Lets you upload files from the submit page.';
 	module.options = {
-=======
-/*
-addModule('uploader', {
-	moduleID: 'uploader',
-	moduleName: 'Submit Page Uploader',
-	category: 'Editing',
-	options: {
->>>>>>> 0a0161f9
 		preferredHost: {
 			type: 'enum',
 			value: 'DEFAULT_HOST_HERE',
@@ -108,12 +100,6 @@
 		}, false);
 
 		host.load(url);
-<<<<<<< HEAD
 	};
 });
-=======
-	},
-	hosts: {}
-});
-*/
->>>>>>> 0a0161f9
+*/