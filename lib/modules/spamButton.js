<<<<<<< HEAD
addModule('spamButton', function(module, moduleID) {
	module.moduleName = 'Spam Button';
	module.category = 'Filters';
	module.disabledByDefault = true;
	module.description = 'Adds a Spam button to posts for easy reporting.';
	module.go = function() {
=======
addModule('spamButton', {
	moduleID: 'spamButton',
	moduleName: 'Spam Button',
	category: 'Submissions',
	disabledByDefault: true,
	options: {},
	description: 'Adds a Spam button to posts for easy reporting.',
	isEnabled: function() {
		return RESUtils.options.getModulePrefs(this.moduleID);
	},
	include: [
		'all'
	],
	isMatchURL: function() {
		return RESUtils.isMatchURL(this.moduleID);
	},
	go: function() {
>>>>>>> 0ec72ef8
		if ((this.isEnabled()) && (this.isMatchURL())) {
			// check if the spam button was on by default from an old install of RES.  Per Reddit Admin request, this is being
			// disabled by default due to excess misuse, but people who want to purposefully re-enable it may do so.
			var reset = RESStorage.getItem('RESmodules.spamButton.reset');
			if (!reset) {
				RESStorage.setItem('RESmodules.spamButton.reset', 'true');
				RESUtils.options.enableModule('spamButton', false);
			}

			// credit to tico24 for the idea, here: http://userscripts.org/scripts/review/84454
			// code adapted for efficiency...
			if (RESUtils.loggedInUser() !== RESUtils.currentUserProfile()) {
				RESUtils.watchForElement('siteTable', addSpamButtons);
				RESUtils.watchForElement('newComments', addSpamButtons);
				addSpamButtons();
			}
		}
	};

	function addSpamButtons(ele) {
		ele = ele || document;
		if ((RESUtils.pageType() === 'linklist') || (RESUtils.pageType() === 'comments') || (RESUtils.pageType() === 'profile')) {
			var allLists = ele.querySelectorAll('.thing:not(.deleted):not(.morerecursion):not(.morechildren) > .entry .buttons');
			for (var i = 0, len = allLists.length; i < len; i++) {
				var spam = document.createElement('li');
				// insert spam button second to last in the list... this is a bit hacky and assumes singleClick is enabled...
				// it should probably be made smarter later, but there are so many variations of configs, etc, that it's a bit tricky.
				allLists[i].lastChild.parentNode.insertBefore(spam, allLists[i].lastChild);

				// it's faster to figure out the author only if someone actually clicks the link, so we're modifying the code to listen for clicks and not do all that queryselector stuff.
				var a = document.createElement('a');
				a.setAttribute('class', 'option');
				a.setAttribute('title', 'Report this user as a spammer');
				a.addEventListener('click', reportPost, false);
				a.setAttribute('href', '#');
				a.textContent = 'rts';
				a.title = 'spam';
				spam.appendChild(a);
			}
		}
	}

	function reportPost(e) {
		var a = e.target;
		var authorProfileContainer = a.parentNode.parentNode.parentNode;
		var authorProfileLink = authorProfileContainer.querySelector('.author');
		var href = authorProfileLink.href;
		var authorName = authorProfileLink.textContent;
		a.setAttribute('href', '/r/spam/submit?url=' + href + '&title=overview for ' + authorName);
		a.setAttribute('target', '_blank');
	}
});<|MERGE_RESOLUTION|>--- conflicted
+++ resolved
@@ -1,29 +1,9 @@
-<<<<<<< HEAD
 addModule('spamButton', function(module, moduleID) {
 	module.moduleName = 'Spam Button';
-	module.category = 'Filters';
+	module.category = 'Submissions';
 	module.disabledByDefault = true;
 	module.description = 'Adds a Spam button to posts for easy reporting.';
 	module.go = function() {
-=======
-addModule('spamButton', {
-	moduleID: 'spamButton',
-	moduleName: 'Spam Button',
-	category: 'Submissions',
-	disabledByDefault: true,
-	options: {},
-	description: 'Adds a Spam button to posts for easy reporting.',
-	isEnabled: function() {
-		return RESUtils.options.getModulePrefs(this.moduleID);
-	},
-	include: [
-		'all'
-	],
-	isMatchURL: function() {
-		return RESUtils.isMatchURL(this.moduleID);
-	},
-	go: function() {
->>>>>>> 0ec72ef8
 		if ((this.isEnabled()) && (this.isMatchURL())) {
 			// check if the spam button was on by default from an old install of RES.  Per Reddit Admin request, this is being
 			// disabled by default due to excess misuse, but people who want to purposefully re-enable it may do so.
