<<<<<<< HEAD
addModule('spoilerTags', function(module, moduleID) {
	module.moduleName = 'Global Spoiler Tags';
	module.category = 'UI';
	module.description = 'Hide spoiler-tagged comments on user profiles until moused over.';
	module.include = [
=======
addModule('spoilerTags', {
	moduleName: 'Global Spoiler Tags',
	category: ['Appearance'],
	description: 'Hide spoiler-tagged comments on user profiles until moused over.',
	include: [
>>>>>>> 0ec72ef8
		'profile'
	];
	module.options = {
		transition: {
			type: 'boolean',
			value: true,
			description: 'Delay showing spoiler text momentarily'
		}
	};
	module.go = function() {
		if (!this.isEnabled() || !this.isMatchURL()) {
			return;
		}
		RESTemplates.load('spoiler-styles', function(template) {
			var style = template.text({
				transition: module.options.transition.value
			});
			RESUtils.addCSS(style);
		});
	};
});<|MERGE_RESOLUTION|>--- conflicted
+++ resolved
@@ -1,16 +1,8 @@
-<<<<<<< HEAD
 addModule('spoilerTags', function(module, moduleID) {
 	module.moduleName = 'Global Spoiler Tags';
-	module.category = 'UI';
+	module.category = ['Appearance'];
 	module.description = 'Hide spoiler-tagged comments on user profiles until moused over.';
 	module.include = [
-=======
-addModule('spoilerTags', {
-	moduleName: 'Global Spoiler Tags',
-	category: ['Appearance'],
-	description: 'Hide spoiler-tagged comments on user profiles until moused over.',
-	include: [
->>>>>>> 0ec72ef8
 		'profile'
 	];
 	module.options = {
