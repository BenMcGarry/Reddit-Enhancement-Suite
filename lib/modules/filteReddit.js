modules['filteReddit'] = {
	moduleID: 'filteReddit',
	moduleName: 'filteReddit',
	category: [ 'Filters', 'Posts' ],
	options: {
		// any configurable options you have go here...
		// options must have a type and a value..
		// valid types are: text, boolean (if boolean, value must be true or false)
		// for example:
		NSFWfilter: {
			type: 'boolean',
			value: false,
			description: 'Filters all links labelled NSFW'
		},
		notificationThreshold: {
			type: 'text',
			value: '80',
			description: 'If more than this percentage (0-100) of a page is filtered, show a notification',
			advanced: true
		},
		NSFWQuickToggle: {
			type: 'boolean',
			value: true,
			description: 'Add a quick NSFW on/off toggle to the gear menu',
			advanced: true
		},
		excludeCommentsPage: {
			type: 'boolean',
			value: true,
			description: 'When visiting the comments page for a filtered link, allow the link/expando to be shown'
		},
		excludeModqueue: {
			type: 'boolean',
			value: true,
			description: 'Don\'t filter anything on modqueue pages (modqueue, reports, spam)'
		},
		excludeUserPages: {
			type: 'boolean',
			value: false,
			description: 'Don\'t filter anything on users\' profile pages'
		},
		regexpFilters: {
			type: 'boolean',
			value: true,
			advanced: true,
			description: 'Allow RegExp in certain filteReddit fields.' +
				'<br>If you have filters which start with <code>/</code> and don\'t know what RegExp is, you should turn this option off.' +
				'<br>Find out more on the <a href="/r/Enhancement/wiki/index/filters/filtereddit/regexp">/r/Enhancement wiki</a>.'
		},
		keywords: {
			type: 'table',
			addRowText: '+add filter',
			fields: [{
					name: 'keyword',
					type: 'text'
				}, {
					name: 'applyTo',
					type: 'enum',
					values: [{
						name: 'Everywhere',
						value: 'everywhere'
					}, {
						name: 'Everywhere but:',
						value: 'exclude'
					}, {
						name: 'Only on:',
						value: 'include'
					}],
					value: 'everywhere',
					description: 'Apply filter to:'
				},
				{
					name: 'subreddits',
					type: 'list',
					listType: 'subreddits'
				},
				{
					name: 'unlessKeyword',
					type: 'text'
				},
				{
					name: 'context',
					type: 'text'
				}
				 //,
				/* { name: 'inclusions', type: 'list', source: location.protocol + '/api/search_reddit_names' } */
			],
			value: [],
			description: 'Hide posts with certain keywords in the title.' +
				'\n\n<br><br>RegExp like <code>/(this|that|theother)/i</code> is allowed for keyword (but not unlessKeyword).' +
				'\n\n<br>Find out more on the <a href="/r/Enhancement/wiki/index/filters/filtereddit/regexp">/r/Enhancement wiki</a>.'
		},
		filterSubredditsFrom: {
			type: 'enum',
			value: 'everywhere-except-subreddit',
			values: [{
				name: 'Everywhere except inside a subreddit',
				value: 'everywhere-except-subreddit'
			}, {
				name: 'Everywhere',
				value: 'everywhere'
			}, {
				name: '/r/all and domain pages',
				value: 'legacy',
			}, ]
		},
		subreddits: {
			type: 'table',
			addRowText: '+add filter',
			fields: [{
				name: 'subreddit',
				type: 'text'
			}],
			value: [],
			description: 'Hide posts submitted to certain subreddits.' +
				'\n\n<br><br>RegExp like <code>/(this|that|theother)/i</code> is allowed for subreddit.' +
				'\n\n<br>Find out more on the <a href="/r/Enhancement/wiki/index/filters/filtereddit/regexp">/r/Enhancement wiki</a>.'
		},
		domains: {
			type: 'table',
			addRowText: '+add filter',
			fields: [{
					name: 'keyword',
					type: 'text'
				}, {
					name: 'applyTo',
					type: 'enum',
					values: [{
						name: 'Everywhere',
						value: 'everywhere'
					}, {
						name: 'Everywhere but:',
						value: 'exclude'
					}, {
						name: 'Only on:',
						value: 'include'
					}],
					value: 'everywhere',
					description: 'Apply filter to:'
				},
				{
					name: 'subreddits',
					type: 'list',
					listType: 'subreddits'
				}
				/* { name: 'inclusions', type: 'list', source: location.protocol + '/api/search_reddit_names' } */
			],
			value: [],
			description: 'Hide posts that link to certain domains.' +
				'\n\n<br><br>Caution: domain keywords like "reddit" would ignore "reddit.com" and "fooredditbar.com".' +
				'\n\n<br><br>RegExp like <code>/(this|that|theother)/i</code> is allowed for domain.' +
				'\n\n<br>Find out more on the <a href="/r/Enhancement/wiki/index/filters/filtereddit/regexp">/r/Enhancement wiki</a>.'
		},
		flair: {
			type: 'table',
			addRowText: '+add filter',
			fields: [{
					name: 'keyword',
					type: 'text'
				}, {
					name: 'applyTo',
					type: 'enum',
					values: [{
						name: 'Everywhere',
						value: 'everywhere'
					}, {
						name: 'Everywhere but:',
						value: 'exclude'
					}, {
						name: 'Only on:',
						value: 'include'
					}],
					value: 'everywhere',
					description: 'Apply filter to:'
				},
				{
					name: 'subreddits',
					type: 'list',
					listType: 'subreddits'
				}
				/* { name: 'inclusions', type: 'list', source: location.protocol + '/api/search_reddit_names' } */
			],
			value: [],
			description: 'Hide in posts where certain keywords are in the post\'s link flair' +
				'\n\n<br><br>RegExp like <code>/(this|that|theother)/i</code> is allowed for flair.' +
				'\n\n<br>Find out more on the <a href="/r/Enhancement/wiki/index/filters/filtereddit/regexp">/r/Enhancement wiki</a>.'
		},
		allowNSFW: {
			type: 'table',
			addRowText: '+add subreddits',
			description: 'Don\'t hide NSFW posts from certain subreddits when the NSFW filter is turned on.',
			fields: [
				{
					name: 'subreddits',
					type: 'list',
					listType: 'subreddits'
				},
				{
					name: 'where',
					type: 'enum',
					values: [{
						name: 'Everywhere',
						value: 'everywhere'
					}, {
						name: 'When browsing subreddit/multi-subreddit',
						value: 'visit'
					}],
					value: 'everywhere'
				}
			]
		},
		customFilters: {
			type: 'builder',
			advanced: true, //VERY
			description: 'Hide posts based on complex custom criteria. <p>This is a very advanced feature, please <a href="http://www.reddit.com/r/Enhancement/wiki/customfilters">read the guide</a> before asking questions.  <p style="font-weight: bold; font-size: 16pt;">This feature is currently in beta. Filters may break in future RES updates.</p>',
			value: [],
			addItemText: '+add custom filter',
			defaultTemplate: function() {
				return {
					note: '', ver: 1,
					body: {type: 'group', op: 'all', of: [
						// empty
				]}};
			},
			cases: {
				group: {
					name: 'Group of conditions',
					defaultTemplate: function(op, of) {
						return {
							type: 'group',
							op: (op || 'all'),
							of: (of || [])
						};
					},
					fields: [
						{type: 'select', options: ['all', 'any', 'one', 'none'], id: 'op'},
						' of these are true:',
						{type: 'multi', include: 'all', id: 'of'}
					],
					evaluate: function(thing, data, config) {
						var seenTrue = false;
						if (data.op === 'all') {
							for (var i = 0; i < data.of.length; i++) {
								var condition = data.of[i];
								var result = config[condition.type].evaluate(thing, condition, config);
								if (result === false) return false;
							}
							return true;
						} else if (data.op === 'any') {
							for (var i = 0; i < data.of.length; i++) {
								var condition = data.of[i];
								var result = config[condition.type].evaluate(thing, condition, config);
								if (result === true) return true;
							}
							return false;
						} else if (data.op === 'one') {
							var seenTrue = false;
							for (var i = 0; i < data.of.length; i++) {
								var condition = data.of[i];
								var result = config[condition.type].evaluate(thing, condition, config);
								if (result) {
									if (seenTrue === true) return false;
									seenTrue = true;
								}

							return seenTrue;
							}
						} else if (data.op === 'none') {
							for (var i = 0; i < data.of.length; i++) {
								var condition = data.of[i];
								var result = config[condition.type].evaluate(thing, condition, config);
								if (result === true) return false;
							}
							return true;
						} else {
							throw new RangeError("Ilegal group operator: '"+data.op+"'");
						}
					}
				},
				score: {
					name: 'Score',
					defaultTemplate: function(op, val) {
						return {
							type: 'score',
							op: (op || '>'),
							val: (val || 0)
						};
					},
					fields: [
						'post has ',
						{type: 'select', options: 'COMPARISON', id: 'op'},
						' ',
						{type: 'number', id: 'val'},
						'points'
					],
					evaluate: function(thing, data, config) {
						var $scoreElement = null;
						if (thing.classList.contains('link')) {
							$scoreElement = $(thing).find('> .midcol > .score:visible');

						} else if (thing.classList.contains('comment')) {
							$scoreElement = $(thing).find('> .entry > .tagline > .score:visible');
						} else {
							//Unhandled type
							return false;
						}
						//parseInt() strips off the ' points' from comments
						var score = parseInt($scoreElement.text().trim(), 10);
						return modules.settingsConsole.numericalCompare(data.op, score, data.val);
					}
				},
				subreddit: {
					name: 'Subreddit',
					defaultTemplate: function(patt) {
						return {type: 'subreddit', patt: patt || ''};
					},
					fields: [
						'posted in /r/', {type: 'text', id: 'patt', validator: RegExp}
					],
					evaluate: function(thing, data, config) {
						var subreddit = null;
						if (thing.classList.contains('link')) {
							subreddit = $(thing).find('> .entry > .tagline > .subreddit').text().slice(3);
						} else if (thing.classList.contains('comment')) {
							subreddit = $(thing).find('> .parent > .subreddit').text();
						} else {
							//unhandled
							return false;
						}
						var pattern = new RegExp('^('+data.patt+')$', 'i');
						return pattern.test(subreddit.trim());
					}
				},
				username: {
					name: 'Username',
					defaultTemplate: function(patt) {
						return {type: 'username', patt: patt || ''};
					},
					fields: [
						'posted by /u/', {type: 'text', id: 'patt', validator: RegExp}
					],
					evaluate: function(thing, data, config) {
						var user  = $(thing).find('> .entry > .tagline > .author').text();
						if (user === '') return false;
						var pattern = new RegExp('^('+data.patt+')$', 'i');
						return pattern.test(user.trim());
					}
				},
				commentCount: {
					name: 'Comment count',
					defaultTemplate: function(op, val) {
						return {type: 'commentCount', op: op || '>', val: val || 0};
					},
					fields:[
						'post has ',
						{type: 'select', options: 'COMPARISON', id: 'op'},
						' ',
						{type: 'number', id: 'val'},
						' comments'
					],
					evaluate: function(thing, data, config) {
						var $thing = $(thing);
						var text = null;
						if (thing.classList.contains('link')) {
							text = $thing.find('.buttons .comments').text();
						} else if (thing.classList.contains('comment')) {
							text = $thing.find('.buttons a:contains(full comments)').text();
						} else {
							//unhandled
							return false;
						}
						var commentCount = parseInt(/\d+/.exec(text.trim()), 10);
						return modules.settingsConsole.numericalCompare(data.op, commentCount, data.val);
					}
				},
				userAttr: {
					name: 'User attribute (friend/mod/etc...)',
					defaultTemplate: function(cat) {
						return {type: 'userAttr', attr: cat || 'friend'}
					},
					fields: [
						'user is ',
						{type: 'select', id: 'attr', options: [
							['a friend', 'friend'],
							['a moderator', 'moderator'],
							['an admin', 'admin'],
							// ['op', 'submitter]',
							'me'
						]}
					],
					evaluate: function(thing, data, config) {
						var $author  = $(thing).find('> .entry > .tagline > .author');
						if (data.attr === 'me') {
							//No standard marker for my own posts so compare against the logged in user
							var authorName = $author.text().trim().toLowerCase();
							//loggedInUser returns null when logged out
							var myName = (RESUtils.loggedInUser() || '').trim().toLowerCase();
							return authorName === myName;
						} else {
							//The other cases have hardcoded class names
							return $author[0].classList.contains(data.attr);
						}
					}
				},
				domain: {
					name: 'Link domain name',
					defaultTemplate: function(dom) {
						return {type: 'domain', patt: dom || ''}
					},
					fields: [
						'post links to the domain ',
						{type: 'text', id: 'patt', validator: RegExp}
					],
					evaluate: function(thing, data, config) {
						if (!thing.classList.contains('link')) return false;
						var domain = $(thing).find('> .entry > .title > .domain > a').text();
						var pattern = new RegExp('^('+data.patt+')$', 'i');
						return pattern.test(domain.trim());
					}
				},
				dow: {
					name: 'Day of week',
					defaultTemplate: function(dom) {
						return {type: 'dow', days: []};
					},
					fields: [
						'current day of the week is ',
						{
							type: 'checkset', id: 'days',
							//Uses same 3 letter names as
							//.toLocaleDateString('en-US', {weekday: 'short'}))
							items: 'Sun,Mon,Tue,Wed,Thu,Fri,Sat'.split(','),
						}
					],
					evaluate: function(thing, data, config) {
						//duplicating because I was having issues with accessing a variable before it was assigned
						var dayList = 'Sun,Mon,Tue,Wed,Thu,Fri,Sat'.split(',');
						//Get 3 letter name
						var currentDOW = dayList[new Date().getDay()];

						//At the time of writing Safari doesn't support the toLocaleDateString
						// var currentDOW = new Date().toLocaleDateString('en-US', {weekday: 'short'});
						return data.days.indexOf(currentDOW) > -1;
					}
				},
				linkFlair: {
					name: 'Link flair',
					defaultTemplate: function(patt) {
						return {type: 'linkFlair', patt: patt || ''}
					},
					fields: [
						'post has link flair matching ',
						{type: 'text', id: 'patt', validator: RegExp}
					],
					evaluate: function(thing, data, config) {
						var text = $(thing).find('> .entry > .title > .linkflairlabel').text();
						var pattern = new RegExp('^(' + data.patt + ')$', 'i');
						return pattern.test(text.trim());
					}
				},
				userFlair: {
					name: 'User flair',
					defaultTemplate: function(patt) {
						return {type: 'userFlair', patt: patt || ''}
					},
					fields: [
						'author of this post has flair matching ',
						{type: 'text', id: 'patt', validator: RegExp}
					],
					evaluate: function(thing, data, config) {
						var text = $(thing).find('> .entry > .tagline > .flair').text();
						var pattern = new RegExp('^(' + data.patt + ')$', 'i');
						return pattern.test(text.trim());
					}
				},
				postType: {
					name: 'Post type',
					defaultTemplate: function(kind) {
						return {type: 'postType', kind: kind || 'link'}
					},
					fields: [
						'post is a ', {
							//id: 'type' results in a collsion
							type: 'select', id: 'kind',
							options: [
								['link post', 'link'],
								['self post', 'self'],
								// 'comment',
							]
						}, '.'
					],
					evaluate: function(thing, data, config) {
						var contains = thing.classList.contains.bind(thing.classList);
						switch (data.kind) {
							case 'comment': return contains('comment');
							case 'link':    return contains('link') && !contains('self');
							case 'self':    return contains('link') &&  contains('self');
							default: throw new RuntimeError('unknown post type "' + data.kind + '"');
						}
					}
				},
				postTitle: {
					name: 'Post title',
					defaultTemplate: function(patt) {
						return {type: 'postTitle', patt: patt || ''}
					},
					fields: [
						'post\'s title contains ', {type: 'text', id: 'patt', validator: RegExp}
					],
					evaluate: function(thing, data, config) {
						var title = $(thing).find('>.entry > .title > a.title').text();
						//Do not anchor for this case
						return new RegExp(data.patt, 'i').test(title);
					}
				},
				postAge: {
					name: 'Post age',
					defaultTemplate: function(age) {
						//4 hours in milliseconds
						return {type: 'postAge', age: age || 4*60*60*1000};
					},
					fields: [
						'post is ',
						{type: 'select', id: 'op', options: [
							['more than', '>'],
							['less than', '<']
						]},
						' ', {type: 'duration', id: 'age'}, ' old'
					],
					evaluate: function(thing, data, config) {
						var postTime = new Date($(thing)
							.closest('.thing')
							.find('> .entry > .tagline > .live-timestamp')
							.attr('dateTime'));
						var now = new Date();
						return modules.settingsConsole.numericalCompare(data.op, now-postTime, data.age);
					}
				},
				currentSub: {
					name: 'When browsing a subreddit',
					defaultTemplate: function(patt) {
						return {type: 'currentSub', patt: patt || ''};
					},
					fields: [
						'when browsing /r/',
						{type: 'text', id: 'patt', validator: RegExp},
					],
					evaluate: function(thing, data, config) {
						var sub = RESUtils.currentSubreddit();
						if (sub == null) return false;
						return new RegExp('^(' + data.patt + ')$', 'i').test(sub);
					}
				},
				currentUserProfile: {
					name: 'When browsing a user profile',
					defaultTemplate: function(patt) {
						return {type: 'currentUserProfile', patt: patt || ''};
					},
					fields: [
						'when browsing /u/',
						{type: 'text', id: 'patt', validator: RegExp},
						'\'s posts',
					],
					evaluate: function(thing, data, config) {
						var user = RESUtils.currentUserProfile();
						if (user == null) return false;
						return new RegExp('^(' + data.patt + ')$', 'i').test(user);
					}
				},
				currentMulti: {
					name: 'When browsing a multireddit',
					defaultTemplate: function(user, name) {
						return {type: 'currentMulti', user: user || '', name: name || ''};
					},
					fields: [
						'when browsing /u/',
						{type: 'text', id: 'user', validator: RegExp},
						'/m/',
						{type: 'text', id: 'name', validator: RegExp},
					],
					evaluate: function(thing, data, config) {
						var parts = /^(?:user\/)?([a-z0-9_-]+)\/m\/([a-z0-9_-]+)$/i
							.exec(RESUtils.currentMultireddit());
						if (parts == null) return false;
						var multiNameRE = data.name.trim() === '' ? /.*/ : new RegExp('^(' + data.name + ')$', 'i');
						var user = parts[1], multi = parts[2];
						if (user === 'me' && data.name.trim() === 'me') {
							return multiNameRE.test(multi);
						} else {
							return (data.user.trim() === '' ? /.*/ : new RegExp('^(' + data.user + ')$', 'i')).test(user) && multiNameRE.test(multi);
						}
					}
				},
				browsingFrontPage: {
					name: 'Browsing the front page',
					defaultTemplate: function() {
						return {type: 'browsingFrontPage'};
					},
					fields: [
						'when browsing the front page',
					],
					evaluate: function(thing, data, config) {
						return RESUtils.pageType() === 'linklist'
						    && RESUtils.currentSubreddit() == null
						    && RESUtils.currentMultireddit() == null
						    && RESUtils.currentUserProfile() == null;
					}
				},
				isNSFW: {
					name: 'NSFW post',
					defaultTemplate: function() {
						return {type: 'isNSFW'};
					},
					fields: [
						'post is marked NSFW',
					],
					evaluate: function(thing, data, config) {
						return thing.classList.contains('over18');
					}
				},
				/*
				possible for later:

				res tag
				res score
				up/down/unvoted
				sort
				//*/
			}
		}
	},
	description: 'Filter out NSFW content, or links by keyword, domain (use User Tagger to ignore by user) or subreddit (for /r/all or /domain/*).',
	isEnabled: function() {
		return RESUtils.options.getModulePrefs(this.moduleID);
	},
	include: [
		/^https?:\/\/(?:[\-\w\.]+\.)?reddit\.com\/?(?:\??[\w]+=[\w]+&?)*/i,
		/^https?:\/\/(?:[\-\w\.]+\.)?reddit\.com\/r\/[\w]+\/?(?:\??[\w]+=[\w]+&?)*$/i
	],
	exclude: [
		// /^https?:\/\/(?:[-\w\.]+\.)?reddit\.com\/[-\w\.\/]+\/comments\/[-\w\.]+/i,
		// /^https?:\/\/(?:[-\w\.]+\.)?reddit\.com\/comments\/[-\w\.]+/i
		/^https?:\/\/(?:[\-\w\.]+\.)?reddit\.com\/over18.*/i
	],
	excludeSaved: /^https?:\/\/(?:[\-\w\.]+\.)?reddit\.com\/user\/[\w]+\/saved/i,
	excludeModqueue: /^https?:\/\/(?:[\-\w\.]+\.)?reddit\.com\/r\/[\-\w\.]+\/about\/(?:modqueue|reports|spam)\/?/i,
	isMatchURL: function() {
		if (
			this.options.excludeModqueue.value && this.excludeModqueue.test(location.href) ||
			this.options.excludeUserPages.value && RESUtils.pageType() === 'profile'
		) {
			return false;
		}

		return RESUtils.isMatchURL(this.moduleID);
	},
	beforeLoad: function() {
		if (this.isEnabled()) {
			RESUtils.addCSS('.RESFilterToggle { margin-right: 5px; color: white; background-image: url(https://redditstatic.s3.amazonaws.com/bg-button-add.png); cursor: pointer; text-align: center; width: 68px; font-weight: bold; font-size: 10px; border: 1px solid #444; padding: 1px 6px; border-radius: 3px 3px 3px 3px;  }');
			RESUtils.addCSS('.RESFilterToggle.remove { background-image: url(https://redditstatic.s3.amazonaws.com/bg-button-remove.png) }');
			RESUtils.addCSS('.RESFiltered { display: none !important; }');
			if (this.options.NSFWfilter.value && this.isEnabled() && this.isMatchURL()) {
				this.addNSFWFilterStyle();
			}
		}
	},
	go: function() {
		// shh I'm cheating. This runs the toggle on every single page, bypassing isMatchURL.
		if ((this.isEnabled()) && (this.options.NSFWQuickToggle.value)) {
			var thisFrag = document.createDocumentFragment(),
				toggleOn, toggleOff;

			toggleOn = RESUtils.createElement('span', null, 'toggleOn', 'on');
			toggleOff = RESUtils.createElement('span', null, 'toggleOff', 'off');
			this.nsfwSwitch = document.createElement('div');
			this.nsfwSwitch.setAttribute('title', 'Toggle NSFW Filter');
			function onClickSwitch(e) {
				e.preventDefault();
				modules['filteReddit'].toggleNsfwFilter();
			}
			this.nsfwSwitch.textContent = 'nsfw filter';
			this.nsfwSwitchToggle = RESUtils.createElement('div', 'nsfwSwitchToggle', 'toggleButton');
			this.nsfwSwitchToggle.appendChild(toggleOn);
			this.nsfwSwitchToggle.appendChild(toggleOff);
			this.nsfwSwitch.appendChild(this.nsfwSwitchToggle);
			if (this.options.NSFWfilter.value) {
				this.nsfwSwitchToggle.classList.add('enabled');
			} else {
				this.nsfwSwitchToggle.classList.remove('enabled');
			}
			thisFrag.appendChild(this.nsfwSwitch);
			modules['RESMenu'].addMenuItem(this.nsfwSwitch, onClickSwitch);
		}

		if ((this.isEnabled()) && (this.isMatchURL())) {
			this.scanEntries();
			RESUtils.watchForElement('siteTable', modules['filteReddit'].scanEntries);

			modules['commandLine'].registerCommand('nsfw', 'nsfw [on|off] - toggle nsfw filter on/off',
				function(command, val, match) {
					return 'Toggle nsfw filter on or off';
				}, function(command, val, match, e) {
					var toggle;
					switch (val && val.toLowerCase()) {
						case 'on':
							toggle = true;
							break;
						case 'off':
							toggle = false;
							break;
						default:
							return 'nsfw on &nbsp; or &nbsp; nsfw off ?';
					}
					modules['filteReddit'].toggleNsfwFilter(toggle, true);
				}
			);

			$(modules['contexts']).on('activated deactivated', function() {
				var contexts = modules['filteReddit'].options.keywords.value
					.map(function(value) { return value[4]; })
					.filter(function(value) { return value; });
				if (contexts.length) {
					modules['notifications'].showNotification({
						header: 'Filters toggled',
						message: '<a href="' + window.location.href + '">Reload the page.</a>',
						moduleID: 'contexts',
						optionKey: 'toggle',
						notificationID: 'contextToggled',
						cooldown: 10000,
						closeDelay: 1500
					}, 600);
				}
			});

		}
	},
	toggleNsfwFilter: function(toggle, notify) {
		if (toggle !== true && toggle === false || modules['filteReddit'].options.NSFWfilter.value) {
			modules['filteReddit'].filterNSFW(false);
			RESUtils.options.setOption('filteReddit', 'NSFWfilter', false);
			$(modules['filteReddit'].nsfwSwitchToggle).removeClass('enabled');
		} else {
			modules['filteReddit'].filterNSFW(true);
			RESUtils.options.setOption('filteReddit', 'NSFWfilter', true);
			$(modules['filteReddit'].nsfwSwitchToggle).addClass('enabled');
		}

		if (notify) {
			var onOff = modules['filteReddit'].options.NSFWfilter.value ? 'on' : ' off';

			modules['notifications'].showNotification({
				header: 'NSFW Filter',
				moduleID: 'filteReddit',
				optionKey: 'NSFWfilter',
				message: 'NSFW Filter has been turned ' + onOff + '.'
			}, 4000);
		}
	},
	scanEntries: function(ele) {
		var numFiltered = 0;
		var numNsfwHidden = 0;

		var entries;
		if (typeof ele === 'undefined' || ele === null) {
			if (modules['filteReddit'].options.excludeCommentsPage.value) {
				entries = document.querySelectorAll('body:not(.comments-page) #siteTable .link');
			} else {
				entries = document.querySelectorAll('#siteTable .link');
			}
		} else {
			entries = ele.querySelectorAll('div.thing.link');
		}
		// var RALLre = /\/r\/all\/?(([\w]+)\/)?/i;
		// var onRALL = RALLre.exec(location.href);
		var filterSubs = (modules['filteReddit'].options.filterSubredditsFrom.value === 'everywhere') ||
			(modules['filteReddit'].options.filterSubredditsFrom.value === 'everywhere-except-subreddit' && !RESUtils.currentSubreddit()) ||
			(RESUtils.currentSubreddit('all')) || (RESUtils.currentDomain()) || (RESUtils.currentMultireddit('me/f/all')),
			onSavedPage = modules['filteReddit'].excludeSaved.test && modules['filteReddit'].excludeSaved.test(location.href);

		for (var i = 0, len = entries.length; i < len; i++) {
			var postSubreddit, currSub;
			if (!onSavedPage) {
				var postTitle = entries[i].querySelector('.entry a.title').textContent;
				var postDomain = entries[i].querySelector('.entry span.domain > a');
				postDomain = (postDomain) ? postDomain.textContent.toLowerCase() : 'reddit.com'; // ads by redditads does not have a domain
				var thisSubreddit = entries[i].querySelector('.entry a.subreddit');
				var postFlair = entries[i].querySelector('.entry span.linkflairlabel');
				if (thisSubreddit !== null) {
					postSubreddit = RESUtils.subredditRegex.exec(thisSubreddit.href)[1] || false;
				} else {
					postSubreddit = RESUtils.currentSubreddit();
				}

				var filtered = false;


				if (!filtered) filtered = modules['filteReddit'].executeCustomFilters(entries[i]);

				currSub = (RESUtils.currentSubreddit()) ? RESUtils.currentSubreddit().toLowerCase() : null;
				if (!filtered) filtered = modules['filteReddit'].filterTitle(postTitle, postSubreddit);
				if (!filtered) filtered = modules['filteReddit'].filterDomain(postDomain, postSubreddit || currSub);
				if ((!filtered) && (filterSubs) && (postSubreddit)) {
					filtered = modules['filteReddit'].filterSubreddit(postSubreddit);
				}
				if ((!filtered) && (postFlair)) {
					filtered = modules['filteReddit'].filterFlair(postFlair.textContent, postSubreddit);
				}
				if (filtered) {
					entries[i].classList.add('RESFiltered');
					numFiltered++;
				}
			}

			if (entries[i].classList.contains('over18')) {
				if (modules['filteReddit'].allowNSFW(postSubreddit, currSub)) {
					entries[i].classList.add('allowOver18');
				} else if (modules['filteReddit'].options.NSFWfilter.value) {
					numNsfwHidden++;
				}
			}
		}

		var notificationThreshold = parseInt(modules['filteReddit'].options.notificationThreshold.value, 10);
		if (typeof notificationThreshold !== 'number' || isNaN(notificationThreshold)) {
			notificationThreshold = modules['filteReddit'].options.notificationThreshold.default;
		}
		notificationThreshold = Math.max(0, Math.min(notificationThreshold, 110)); // so users can go the extra 10% to avoid notifications completely
		notificationThreshold /= 100;

		var percentageHidden = (numFiltered + numNsfwHidden) / entries.length;
		if (entries.length && percentageHidden >= notificationThreshold) {
			var notification = [];
			if (!percentageHidden) notification.push('No posts were filtered.');
			if (numFiltered) notification.push(numFiltered + ' post(s) hidden by ' + modules['settingsNavigation'].makeUrlHashLink('filteReddit', 'keywords', 'custom filters') + '.');
			if (numNsfwHidden) notification.push(numNsfwHidden + ' post(s) hidden by the ' + modules['settingsNavigation'].makeUrlHashLink('filteReddit', 'NSFWfilter', 'NSFW filter') + '.');
			if (numNsfwHidden && modules['filteReddit'].options.NSFWQuickToggle.value) notification.push('You can toggle the nsfw filter in the <span class="gearIcon"></span> menu.');

			notification = notification.join('<br><br>');
			modules['notifications'].showNotification({
				header: 'Posts Filtered',
				moduleID: 'filteReddit',
				message: notification
			});
		}
	},
	addedNSFWFilterStyle: false,
	addNSFWFilterStyle: function() {
		if (this.addedNSFWFilterStyle) return;
		this.addedNSFWFilterStyle = true;

		RESUtils.addCSS('body:not(.allowOver18) .thing.over18:not(.allowOver18) { display: none !important; }');
	},
	filterNSFW: function(filterOn) {
		this.addNSFWFilterStyle();
		$(document.body).toggleClass('allowOver18');
	},
	filterTitle: function(title, reddit) {
		reddit = reddit ? reddit.toLowerCase() : null;
		return this.filtersMatchString('keywords', title.toLowerCase(), reddit);
	},
	filterDomain: function(domain, reddit) {
		domain = domain ? domain.toLowerCase() : null;
		reddit = reddit ? reddit.toLowerCase() : null;
		return this.filtersMatchString('domains', domain, reddit);
	},
	filterSubreddit: function(subreddit) {
		// check for /r/ hack from when reddit changed its format and broke RES filters
		if (!this.filterFormatChecked) {
			this.checkFilterFormat();
		}
		return this.filtersMatchString('subreddits', subreddit.toLowerCase(), null, true);
	},
	filterFlair: function(flair, reddit) {
		reddit = reddit ? reddit.toLowerCase() : null;
		return this.filtersMatchString('flair', flair.toLowerCase(), reddit);
	},
	checkFilterFormat: function() {
		var i = 0,
			len = this.options.subreddits.value.length,
			changed = false,
			check;

		for (; i<len; i++) {
			check = this.options.subreddits.value[i][0];
			if (check.substr(0,3) === '/r/') {
				this.options.subreddits.value[i][0] = check.substr(3);
				changed = true;
			}
		}
		if (changed) {
			RESUtils.options.saveModuleOptions('filteReddit');
		}
		this.filterFormatChecked = true;
	},
	_filters: {},
	filters: function(type) {
		var module = modules['filteReddit'];
		var sources = module.options[type].value;
		if (!module._filters[type] || module._filters[type].length !== sources.length) {
			var filters = [];
			module._filters[type] = filters;

			for (var i = 0; i < sources.length; i++) {
				var filter = {};
				filters.push(filter);

				var source = sources[i];
				if (typeof source !== 'object') {
					source = [ source ];
				}

				var searchString = source[0];
				if (modules['filteReddit'].options.regexpFilters.value && modules['filteReddit'].regexRegex.test(searchString)) {
					var regexp = modules['filteReddit'].regexRegex.exec(searchString);
					try {
						searchString = new RegExp(regexp[1], regexp[2]);
					} catch (e) {
						modules['notifications'].showNotification({
							moduleID: 'filteReddit',
							optionKey: type,
							notificationID: 'badRegexpPattern',
							header: 'filteReddit RegExp issue',
							message: 'There was a problem parsing a RegExp in your filteReddit settings. ' +
								modules['settingsNavigation'].makeUrlHashLink('filteReddit', type, 'Correct it now.') +
								'<p>RegExp: <code>' + RESUtils.sanitizeHTML(searchString) + '</code></p>' +
								'<blockquote>' + e.toString() + '</blockquote>'
						});
					}
				} else {
					searchString = searchString.toString().toLowerCase();
				}
				filter.searchString = searchString;

				var applyTo = source[1] || 'everywhere';
				filter.applyTo = applyTo;

				var applyList = (source[2] || '').toLowerCase().split(',');
				filter.applyList = applyList;

				var exceptSearchString = source[3] && source[3].toString().toLowerCase() || '';
				filter.exceptSearchString = exceptSearchString;
			}
		}

		return module._filters[type];
	},
	allowAllNSFW: null, // lazy loaded with boolean-y value
	subredditAllowNsfwOption: null, // lazy loaded with function to get a given subreddit's row in this.options.allowNSFW
	allowNSFW: function(postSubreddit, currSubreddit) {
		if (!this.options.allowNSFW.value || !this.options.allowNSFW.value.length) return false;

		if (typeof currSubreddit === 'undefined') {
			currSubreddit = RESUtils.currentSubreddit();
		}

		if (!this.subredditAllowNsfwOption) {
			this.subredditAllowNsfwOption = RESUtils.indexOptionTable('filteReddit', 'allowNSFW', 0);
		}

		if (this.allowAllNsfw == null && currSubreddit) {
			var optionValue = this.subredditAllowNsfwOption(currSubreddit);
			this.allowAllNsfw = (optionValue && optionValue[0][1] === 'visit') || false;
		}
		if (this.allowAllNsfw) {
			return true;
		}

		if (!postSubreddit) postSubreddit = currSubreddit;
		if (!postSubreddit) return false;
		var optionValue = this.subredditAllowNsfwOption(postSubreddit);
		if (optionValue) {
			if (optionValue[0][1] === 'everywhere') {
				return true;
			} else { // optionValue[1] == visit (subreddit or multisubreddit)
				if (RESUtils.inList(postSubreddit, currSubreddit, '+')) {
					return true;
				}
			}
		}
	},
	regexRegex: /^\/(.*)\/([gim]+)?$/,
	filtersMatchString: function(filterType, stringToSearch, reddit, fullmatch) {
		var filters = modules['filteReddit'].filters(filterType);
		if (!filters || !filters.length) return false;
		if (!stringToSearch) {
			// this means a bad filter of some sort...
			return;
		}
		var i = filters.length;
		var result = false;

		while (i--) {
<<<<<<< HEAD
			if ((typeof obj[i] !== 'object') || (obj[i].length < 3)) {
				if (obj[i].length === 1) obj[i] = obj[i][0];
				obj[i] = [obj[i], 'everywhere', ''];
			}
			var searchString = obj[i][0];
			var exceptSearchString = obj[i][3];
			var applyTo = obj[i][1];
			var applyList = obj[i][2].toLowerCase().split(',');
			var context = obj[i][4];
=======
			var filter = filters[i];
>>>>>>> 4f7e11dd
			var skipCheck = false;

			if (context && !modules['contexts'].contextActive(context)) {
				skipCheck = true;
			}
			// we also want to know if we should be matching /r/all, because when getting
			// listings on /r/all, each post has a subreddit (that does not equal "all")
			var checkRAll = ((RESUtils.currentSubreddit() === 'all') && (filter.applyList.indexOf('all') !== -1));
			switch (filter.applyTo) {
				case 'exclude':
					if ((filter.applyList.indexOf(reddit) !== -1) || (checkRAll)) {
						skipCheck = true;
					}
					break;
				case 'include':
					if ((filter.applyList.indexOf(reddit) === -1) && (!checkRAll)) {
						skipCheck = true;
					}
					break;
			}

			if (!skipCheck && filter.exceptSearchString.length && stringToSearch.indexOf(filter.exceptSearchString) !== -1) {
				skipCheck = true;
			}

			if (skipCheck) {
				// skip checking this filter, duh
				continue;
			} else if (filter.searchString.test) {
				// filter is a regex
				if (filter.searchString.test(stringToSearch)) {
					result = true;
					break;
				}
			} else if (fullmatch) {
				// simple full string match
				if (stringToSearch === filter.searchString) {
					result = true;
					break;
				}
			} else {
				// simple in-string match
				if (stringToSearch.indexOf(filter.searchString) !== -1) {
					result = true;
					break;
				}
			}
		}
		return result;
	},
	toggleFilter: function(e) {
		var thisSubreddit = $(e.target).data('subreddit').toLowerCase();
		var filteredReddits = modules['filteReddit'].options.subreddits.value || [];
		var exists = false;
		for (var i = 0, len = filteredReddits.length; i < len; i++) {
			if ((filteredReddits[i]) && (filteredReddits[i][0].toLowerCase() === thisSubreddit)) {
				exists = true;
				filteredReddits.splice(i, 1);
				e.target.setAttribute('title', 'Filter this subreddit from /r/all and /domain/*');
				e.target.textContent = '+filter';
				e.target.classList.remove('remove');
				break;
			}
		}
		if (!exists) {
			var thisObj = [thisSubreddit, 'everywhere', ''];
			filteredReddits.push(thisObj);
			e.target.setAttribute('title', 'Stop filtering this subreddit from /r/all and /domain/*');
			e.target.textContent = '-filter';
			e.target.classList.add('remove');
		}
		modules['filteReddit'].options.subreddits.value = filteredReddits;
		// save change to options...
		RESUtils.options.saveModuleOptions('filteReddit');
	},
	executeCustomFilters: function(thing) {
		var advancedFilterOptions = modules['filteReddit'].options['customFilters'];
		var filters = advancedFilterOptions.value,
		    config = advancedFilterOptions.cases;
		for (var i = 0, length = filters.length; i < length; i++) {
			if (config[filters[i].body.type].evaluate(thing, filters[i].body, config)) {
				return true;
			}
		}
		return false;
	},
};<|MERGE_RESOLUTION|>--- conflicted
+++ resolved
@@ -78,10 +78,6 @@
 					name: 'unlessKeyword',
 					type: 'text'
 				},
-				{
-					name: 'context',
-					type: 'text'
-				}
 				 //,
 				/* { name: 'inclusions', type: 'list', source: location.protocol + '/api/search_reddit_names' } */
 			],
@@ -618,6 +614,21 @@
 						return thing.classList.contains('over18');
 					}
 				},
+				toggle: {
+					name: 'Custom toggle',
+					defaultTemplate: function() {
+						return { name: '' }
+					},
+					fields: [
+						'custom toggled named',
+						{type: 'text', id: 'toggleName', validator: RegExp},
+						'is turned on'
+					],
+					evaluate: function(thing, data, config) {
+						var toggleName = data.toggleName;
+						return modules['contexts'].contextActive(toggleName);
+					}
+				}
 				/*
 				possible for later:
 
@@ -714,24 +725,6 @@
 					modules['filteReddit'].toggleNsfwFilter(toggle, true);
 				}
 			);
-
-			$(modules['contexts']).on('activated deactivated', function() {
-				var contexts = modules['filteReddit'].options.keywords.value
-					.map(function(value) { return value[4]; })
-					.filter(function(value) { return value; });
-				if (contexts.length) {
-					modules['notifications'].showNotification({
-						header: 'Filters toggled',
-						message: '<a href="' + window.location.href + '">Reload the page.</a>',
-						moduleID: 'contexts',
-						optionKey: 'toggle',
-						notificationID: 'contextToggled',
-						cooldown: 10000,
-						closeDelay: 1500
-					}, 600);
-				}
-			});
-
 		}
 	},
 	toggleNsfwFilter: function(toggle, notify) {
@@ -990,24 +983,9 @@
 		var result = false;
 
 		while (i--) {
-<<<<<<< HEAD
-			if ((typeof obj[i] !== 'object') || (obj[i].length < 3)) {
-				if (obj[i].length === 1) obj[i] = obj[i][0];
-				obj[i] = [obj[i], 'everywhere', ''];
-			}
-			var searchString = obj[i][0];
-			var exceptSearchString = obj[i][3];
-			var applyTo = obj[i][1];
-			var applyList = obj[i][2].toLowerCase().split(',');
-			var context = obj[i][4];
-=======
 			var filter = filters[i];
->>>>>>> 4f7e11dd
 			var skipCheck = false;
 
-			if (context && !modules['contexts'].contextActive(context)) {
-				skipCheck = true;
-			}
 			// we also want to know if we should be matching /r/all, because when getting
 			// listings on /r/all, each post has a subreddit (that does not equal "all")
 			var checkRAll = ((RESUtils.currentSubreddit() === 'all') && (filter.applyList.indexOf('all') !== -1));
