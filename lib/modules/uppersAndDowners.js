--- conflicted
+++ resolved
@@ -1,16 +1,8 @@
-<<<<<<< HEAD
 addModule('uppersAndDowners', function(module, moduleID) {
 	module.moduleName = 'Uppers and Downers Enhanced';
-	module.category = 'UI';
+	module.category = 'Appearance';
 	module.description = 'Displays upvote and downvote counts on comments.<br><br>(reddit "fuzzes" vote counts as an anti-spam measure. RES only displays what reddit serves up.)';
 	module.options = {
-=======
-addModule('uppersAndDowners', {
-	moduleID: 'uppersAndDowners',
-	moduleName: 'Uppers and Downers Enhanced',
-	category: 'Appearance',
-	options: {
->>>>>>> 0ec72ef8
 		showSigns: {
 			type: 'boolean',
 			value: false,
