--- conflicted
+++ resolved
@@ -1,17 +1,8 @@
-<<<<<<< HEAD
 addModule('styleTweaks', function(module, moduleID) {
 	module.moduleName = 'Style Tweaks';
-	module.category = 'Style';
+	module.category = ['Appearance', 'Comments'];
 	module.description = 'Provides a number of style tweaks to the Reddit interface. Also allow you to disable specific subreddit style (the <a href="/prefs/#show_stylesheets">global setting</a> must be on).';
 	module.options = {
-=======
-addModule('styleTweaks', {
-	moduleID: 'styleTweaks',
-	moduleName: 'Style Tweaks',
-	category: ['Appearance', 'Comments'],
-	description: 'Provides a number of style tweaks to the Reddit interface. Also allow you to disable specific subreddit style (the <a href="/prefs/#show_stylesheets">global setting</a> must be on).',
-	options: {
->>>>>>> 0ec72ef8
 		navTop: {
 			type: 'boolean',
 			value: true,
