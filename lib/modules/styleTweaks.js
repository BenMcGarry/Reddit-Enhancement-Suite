modules['styleTweaks'] = {
	moduleID: 'styleTweaks',
	moduleName: 'Style Tweaks',
	category: 'UI',
	description: 'Provides a number of style tweaks to the Reddit interface. Also allow you to disable specific subreddit style (the <a href="/prefs/#show_stylesheets">global setting</a> must be on).',
	options: {
		navTop: {
			type: 'boolean',
			value: true,
			description: 'Moves the username navbar to the top (great on netbooks!)'
		},
		commentBoxes: {
			type: 'boolean',
			value: true,
			description: 'Highlights comment boxes for easier reading / placefinding in large threads.'
		},
		highlightScores: {
			type: 'boolean',
			value: true,
			description: 'Makes post/comment scores bold and therefore easier to find.'
		},
		/* REMOVED for performance reasons...
		commentBoxShadows: {
			type: 'boolean',
			value: false,
			description: 'Drop shadows on comment boxes (turn off for faster performance)'
		},
		*/
		commentRounded: {
			type: 'boolean',
			value: true,
			description: 'Round corners of comment boxes',
			advanced: true
		},
		commentHoverBorder: {
			type: 'boolean',
			value: false,
			description: 'Highlight comment box hierarchy on hover (turn off for faster performance)',
			advanced: true
		},
		commentIndent: {
			type: 'text',
			value: 10,
			description: 'Indent comments by [x] pixels (only enter the number, no \'px\')',
			advanced: true
		},
		continuity: {
			type: 'boolean',
			value: false,
			description: 'Show comment continuity lines',
			advanced: true
		},
		lightSwitch: {
			type: 'boolean',
			value: true,
			description: 'Enable lightswitch (toggle between light / dark reddit)',
			advanced: true
		},
		lightOrDark: {
			type: 'enum',
			values: [{
				name: 'Light',
				value: 'light'
			}, {
				name: 'Dark',
				value: 'dark'
			}],
			value: 'light',
			description: 'Light, or dark?'
		},
		automaticNightMode: {
			type: 'boolean',
			value: false,
			description: 'Enable automatic night mode&mdash;night mode automatically starts and stops at the times configured below.\
				<br><br>For the times below, a 24-hour clock ("military time") from 0:00 to 23:59 is used.\
				<br>e.g. the time 8:20pm would be written as 20:20, and 12:30am would be written as 00:30 or 0:30.\
				<br><br>To temporarily override automatic night mode, manually flip the night mode switch.\
				<br>Configure how long the override lasts below.'
		},
		nightModeStart: {
			type: 'text',
			value: '20:00',
			description: 'Time that automatic night mode starts. Default is 20:00 (8:00pm).'
		},
		nightModeEnd: {
			type: 'text',
			value: '6:00',
			description: 'Time that automatic night mode ends. Default is 6:00 (6:00am).'
		},
		nightModeOverrideHours: {
			type: 'text',
			value: 8,
			description: 'Number of hours that the automatic night mode override lasts. Default is 8 (hours).\
				<br>You can use a decimal number of hours here as well; e.g. 0.1 hours (which is 6 min).'
		},
		useSubredditStyleInDarkMode: {
			type: 'boolean',
			value: false,
			description: "Don't disable subreddit styles by default when using dark mode (night mode).\
				<br><br>When using dark mode, subreddit styles are automatically disabled unless <a href='/r/Enhancement/wiki/subredditstyling#wiki_res_night_mode_and_your_subreddit'>the subreddit indicates it is dark mode-friendly</a>. you must tick the 'Use subreddit stylesheet' in a subreddit's sidebar to enable subreddit styles in that subreddit. This is because most subreddits are not dark mode-friendly.\
<<<<<<< HEAD
				<br><br>If you choose to show subreddit styles, you will see flair images and spoiler tags, but be warned: <em>you may see bright images, comment highlighting, etc.</em>  If you do, please message the mods for that subreddit.",
			advanced: true
=======
				<br><br>If you choose to show subreddit styles, you will see flair images and spoiler tags, but be warned: <em>you may see bright images, comment highlighting, etc.</em>  If you do, please message the mods for that subreddit."
			},
		disableAnimations: {
			type: 'boolean',
			value: false,
			description: 'Discourage CSS3 animations. (This will apply to all of reddit, every subreddit, and RES functionality. However, subreddits might still some animations.)'
>>>>>>> 2bf84997
		},
		visitedStyle: {
			type: 'boolean',
			value: false,
			description: 'Reddit makes it so no links on comment pages appear as "visited" - including user profiles. This option undoes that.',
			advanced: true
		},
		showExpandos: {
			type: 'boolean',
			value: true,
			description: 'Bring back video and text expando buttons for users with compressed link display',
			advanced: true
		},
		hideUnvotable: {
			type: 'boolean',
			value: false,
			description: 'Hide vote arrows on threads where you cannot vote (e.g. archived due to age)'
		},
		showFullLinkFlair: {
			type: 'enum',
			values: [{
				name: 'Never',
				value: 'never'
			}, {
				name: 'On hover',
				value: 'hover'
			}, {
				name: 'Always',
				value: 'always'
			}],
			value: 'never',
			description: 'Choose when full link flair should be shown'
		},
		colorBlindFriendly: {
			type: 'boolean',
			value: false,
			description: 'Use colorblind friendly styles when possible',
			advanced: true
		},
		scrollSubredditDropdown: {
			type: 'boolean',
			value: true,
			description: 'Scroll the standard subreddit dropdown (useful for pinned header and disabled Subreddit Manager)',
			advanced: true
		},
		floatingSideBar: {
			type: 'boolean',
			value: false,
			description: 'Makes the left sidebar (with multireddits) float as you scroll down so you can always see it.',
			advanced: true
		}
	},
	isEnabled: function() {
		return RESConsole.getModulePrefs(this.moduleID);
	},
	include: [
		'all'
	],
	isMatchURL: function() {
		return RESUtils.isMatchURL(this.moduleID);
	},
	beforeLoad: function() {
		if ((this.isEnabled()) && (this.isMatchURL())) {
			if (RESUtils.currentSubreddit()) {
				this.curSubReddit = RESUtils.currentSubreddit().toLowerCase();
			}

			this.styleCBName = RESUtils.randomHash();

			RESUtils.addCSS('body.res .side .spacer .titlebox div #' + this.styleCBName + ':before { display: none !important;  }');
			RESUtils.addCSS('body.res .side .spacer .titlebox div #label-' + this.styleCBName + ':before { display: none !important; }');
			RESUtils.addCSS('body.res .side .spacer .titlebox div #' + this.styleCBName + ':after { display: none !important;  }');
			RESUtils.addCSS('body.res .side .spacer .titlebox div #label-' + this.styleCBName + ':after { display: none !important; }');

			// In firefox, we need to style tweet expandos because they can't take advantage of twitter.com's widget.js
			if (BrowserDetect.isFirefox()) {
				RESUtils.addCSS('.res blockquote.twitter-tweet { padding: 15px; border-left: 5px solid #ccc; font-size: 14px; line-height: 20px; }');
				RESUtils.addCSS('.res blockquote.twitter-tweet p { margin-bottom: 15px; }');
			}

			if (this.options.colorBlindFriendly.value) {
				document.html.classList.add('res-colorblind');
			}

			if (this.options.disableAnimations.value) {
				this.disableAnimations();
			}

			// if night mode is enabled, set a localstorage token so that in the future,
			// we can add the res-nightmode class to the page prior to page load.
			if (this.isDark()) {
				this.enableNightMode();
			} else {
				this.disableNightMode();
			}

			// wow, Reddit doesn't define a visited class for any links on comments pages...
			// let's put that back if users want it back.
			// If not, we still need a visited class for links in comments, like imgur photos for example, or inline image viewer can't make them look different when expanded!
			if (this.options.visitedStyle.value) {
				RESUtils.addCSS(".comment a:visited { color:#551a8b }");
			} else {
				RESUtils.addCSS(".comment .md p > a:visited { color:#551a8b }");
			}
			if (this.options.showExpandos.value) {
				RESUtils.addCSS('.compressed .expando-button { display: block !important; }');
			}
			if ((this.options.commentBoxes.value) && (RESUtils.pageType() === 'comments')) {
				this.commentBoxes();
			}
			if (this.options.highlightScores.value) {
				this.highlightScores();
			}
			if (this.options.hideUnvotable.value) {
				RESUtils.addCSS('.unvoted .arrow[onclick*=unvotable] { visibility: hidden }');
				RESUtils.addCSS('.voted .arrow[onclick*=unvotable] { cursor: normal; }');
			}

			if (this.options.showFullLinkFlair.value !== 'never') {
				RESUtils.addCSS('.linkflairlabel' + (this.options.showFullLinkFlair.value === 'hover' ? ':hover' : '') + ' { max-width: none; }');
			}
		}
	},
	go: function() {
		if ((this.isEnabled()) && (this.isMatchURL())) {

			// get the head ASAP!
			this.head = document.getElementsByTagName("head")[0];

			// handle night mode scenarios (check if subreddit is compatible, etc)
			this.handleNightModeAtStart();

			// get rid of antequated option we've removed (err, renamed) due to performance issues.
			if (typeof this.options.commentBoxHover !== 'undefined') {
				delete this.options.commentBoxHover;
				RESStorage.setItem('RESoptions.styleTweaks', JSON.stringify(modules['styleTweaks'].options));
			}

			if (this.isDark()) {
				// still add .res-nightmode to body just in case subreddit stylesheets specified body.res-nightmode instead of just .res-nightmode
				document.body.classList.add('res-nightmode');
			}

			if (this.options.navTop.value) {
				this.navTop();
			}

			this.handleAutomaticNightMode();

			if (this.options.lightSwitch.value) {
				this.createLightSwitch();
			}

			if (this.options.colorBlindFriendly.value) {
				var orangered = document.getElementById('mail');
				if ((orangered) && (orangered.classList.contains('havemail'))) {
					orangered.setAttribute('style', 'background-image: url(data:image/png;base64,iVBORw0KGgoAAAANSUhEUgAAAA8AAAAKAgMAAAAWdexqAAAACVBMVEX/VwD/hgD///9PE9e4AAAAL0lEQVQI12MIDQ0NYUhgYFBh8GBgaGFwYmBiYXBo4AASCSosDE5cTSwQCbASkGIAxJMH9f3+nCsAAAAASUVORK5CYII=); background-position: 0 0;');
				}
			}
			if (this.options.scrollSubredditDropdown.value) {
				var calcedHeight = Math.floor(window.innerHeight * 0.95);
				if ($('.drop-choices.srdrop').height() > calcedHeight) {
					RESUtils.addCSS('.drop-choices.srdrop { \
						overflow-y: scroll; \
						max-height: ' + calcedHeight + 'px; \
					}');
				}
			}
			if (this.options.showExpandos.value) {
				RESUtils.addCSS('.compressed .expando-button { display: block !important; }');
				var twitterLinks = document.body.querySelectorAll('.entry > p.title > a.title');
				var isTwitterLink = /twitter.com\/(?:#!\/)?([\w]+)\/(status|statuses)\/([\d]+)/i;
				for (var i = 0, len = twitterLinks.length; i < len; i++) {
					var thisHref = twitterLinks[i].getAttribute('href');
					thisHref = thisHref.replace('/#!', '');
					if (isTwitterLink.test(thisHref)) {
						var thisExpandoButton = document.createElement('div');
						thisExpandoButton.setAttribute('class', 'expando-button collapsed collapsedExpando selftext twitter');
						thisExpandoButton.addEventListener('click', modules['styleTweaks'].toggleTweetExpando, false);
						RESUtils.insertAfter(twitterLinks[i].parentNode, thisExpandoButton);
					}
				}
			}
			if (this.options.floatingSideBar.value) {
				this.floatSideBar();
			}
			this.subredditStyles();
			this.setupProtectProtectedElements();

			if ($('#show_stylesheets').length) {
				$('label[for=show_stylesheets]').after(' <span class="little gray">(RES allows you to disable specific subreddit styles!  <a href="/r/Enhancement/wiki/srstyle">Click here to learn more</a>)</span>');
			}
		}
	},
	floatSideBar: function() {
		this.sideBarElement = document.querySelector('.listing-chooser');
		if (this.sideBarElement) {
			window.addEventListener('scroll', modules['styleTweaks'].handleScroll, false);
		}
	},
	handleScroll: function(e) {
		if (modules['styleTweaks'].scrollTimer) {
			clearTimeout(modules['styleTweaks'].scrollTimer);
		}
		modules['styleTweaks'].scrollTimer = setTimeout(modules['styleTweaks'].handleScrollAfterTimer, 300);
	},
	handleScrollAfterTimer: function(e) {
		if (RESUtils.elementInViewport(modules['styleTweaks'].sideBarElement)) {
			modules['styleTweaks'].sideBarElement.setAttribute('style', '');
		} else {
			modules['styleTweaks'].sideBarElement.setAttribute('style', 'position: fixed; top: 0; z-index: 100; height: 100%; overflow-y: auto;');
		}
	},
	isDark: function() {
		return this.options.lightOrDark.value === 'dark';
	},
	handleAutomaticNightMode: function() {
		if (!this.options.automaticNightMode.value) {
			return;
		}

		// Handle automatic night mode override
		var MS_IN_HOUR = 3600000, // 1000(ms) * 60(s) * 60(min)

			// Grab the override start time, if it exists
			nightModeOverrideStart = RESStorage.getItem('RESmodules.styleTweaks.nightModeOverrideStart'),
			nightModeOverrideLength = MS_IN_HOUR * this.options.nightModeOverrideHours.value,

			// RESStorage.getItem returns null if no item is found, so default
			// nightModeOverrideEnd to 0
			nightModeOverrideEnd = (nightModeOverrideStart ?
				nightModeOverrideStart + nightModeOverrideLength : 0),

			isOverrideActive = (Date.now() <= nightModeOverrideEnd);

		// Toggle is needed if night mode time is reached but night mode is
		// disabled, or vice versa, *unless* override is active
		var needsNightModeToggle = !isOverrideActive &&
			(this.isDark() !== this.isTimeForNightMode());

		if (!needsNightModeToggle) {
			return;
		}

		if (this.isDark()) {
			this.disableNightMode();
		} else {
			this.enableNightMode();
		}
	},
	overrideNightMode: function() {
		if (!modules['styleTweaks'].options.automaticNightMode.value) {
			return;
		}

		// Temporarily disable automatic night mode by setting the start time
		// of override
		RESStorage.setItem('RESmodules.styleTweaks.nightModeOverrideStart',
			Date.now());
	},
	isTimeForNightMode: function() {
		var currentDate = new Date(),
			currentHour = currentDate.getHours(),
			currentMinute = currentDate.getMinutes(),
			currentTime = currentHour * 100 + currentMinute,

			startingTime = this.convertTimeStringToInt(this.options.nightModeStart.value),
			endingTime = this.convertTimeStringToInt(this.options.nightModeEnd.value);

		if (startingTime <= endingTime) {
			// e.g. enabled between 6am (600) and 8pm (2000)
			return (startingTime <= currentTime) && (currentTime <= endingTime);
		} else {
			// e.g. enabled between 8pm (2000) and 6am (600)
			return (currentTime <= endingTime) || (startingTime <= currentTime);
		}
	},
	convertTimeStringToInt: function(timeString) {
		// Converts a string of form "12:30" to an integer 1230
		var array = timeString.split(':'),
			hour = parseInt(array[0], 10),
			minute = parseInt(array[1], 10),
			time = hour * 100 + minute;

		return time;
	},
	handleNightModeAtStart: function() {
		this.nightModeWhitelist = [];
		var getWhitelist = RESStorage.getItem('RESmodules.styleTweaks.nightModeWhitelist');
		if (getWhitelist) {
			this.nightModeWhitelist = safeJSON.parse(getWhitelist, 'RESmodules.styleTweaks.nightModeWhitelist');
		}
		var idx = this.nightModeWhitelist.indexOf(this.curSubReddit);
		if (idx !== -1) {
			// go no further. this subreddit is whitelisted.
			return;
		}

		// check the sidebar for a link [](#/RES_SR_Config/NightModeCompatible) that indicates the sub is night mode compatible.
		this.isNightmodeCompatible = (document.querySelector('.side a[href="#/RES_SR_Config/NightModeCompatible"]') !== null);
		this.isNightmodeCompatible = this.isNightmodeCompatible || this.options.useSubredditStyleInDarkMode.value;

		// if night mode is on and the sub isn't compatible, disable its stylesheet.
		if (this.isDark() && !this.isNightmodeCompatible) {
			// hide header images since sub isn't night mode compatible and therefore they
			// may be bright images, etc.
			RESUtils.addCSS('.res-nightmode #header, .res-nightmode #header-bottom-left { background: #666660!important; }')
			this.disableSubredditStyle();
		}
	},
	toggleTweetExpando: function(e) {
		var thisExpando = e.target.nextSibling.nextSibling.nextSibling;
		if (e.target.classList.contains('collapsedExpando')) {
			$(e.target).removeClass('collapsedExpando collapsed').addClass('expanded');
			if (thisExpando.classList.contains('twitterLoaded')) {
				thisExpando.style.display = 'block';
				return;
			}
			var twitterLink = e.target.previousSibling.querySelector('.title');
			if (twitterLink) twitterLink = twitterLink.getAttribute('href').replace('/#!', '');
			var match = twitterLink.match(/twitter.com\/[^\/]+\/(?:status|statuses)\/([\d]+)/i);
			if (match !== null) {
				// var jsonURL = 'http://api.twitter.com/1/statuses/show/'+match[1]+'.json';
				var jsonURL = 'https://api.twitter.com/1/statuses/oembed.json?id=' + match[1],
					thisJSON = {
						requestType: 'loadTweet',
						url: jsonURL
					};
				if (BrowserDetect.isChrome()) {
					// we've got chrome, so we need to hit up the background page to do cross domain XHR

					// first, we need to see if we have permissions for the twitter API...
					var permissionsJSON = {
						requestType: 'permissions',
						callbackID: permissionQueue.count,
						data: {
							origins: ['https://api.twitter.com/*'],
						}
					}
					// save a function call that'll run the expando if our permissions request
					// comes back with a result of true
					permissionQueue.onloads[permissionQueue.count] = function(hasPermission) {
						if (hasPermission) {
							chrome.runtime.sendMessage(thisJSON, function(response) {
								// send message to background.html
								var tweet = response;
								$(thisExpando).html(tweet.html);
								thisExpando.style.display = 'block';
								thisExpando.classList.add('twitterLoaded');
							});
						} else {
							// close the expando since we don't have permission.
							$(e.target).removeClass('expanded').addClass('collapsed collapsedExpando');
						}
					}
					permissionQueue.count++;

					// we do a noop in the callback here because we can't actually get a
					// response - there's multiple async calls going on...
					chrome.runtime.sendMessage(permissionsJSON, function(response) {});

				} else if (BrowserDetect.isSafari()) {
					// we've got safari, so we need to hit up the background page to do cross domain XHR
					modules['styleTweaks'].tweetExpando = thisExpando;
					safari.self.tab.dispatchMessage(thisJSON.requestType, thisJSON);
				} else if (BrowserDetect.isOpera()) {
					// we've got opera, so we need to hit up the background page to do cross domain XHR
					modules['styleTweaks'].tweetExpando = thisExpando;
					opera.extension.postMessage(JSON.stringify(thisJSON));
				} else if (BrowserDetect.isFirefox()) {
					// we've got a jetpack extension, hit up the background page...
					// we have to omit the script tag and all of the nice formatting it brings us in Firefox
					// because AMO does not permit externally hosted script tags being pulled in from
					// oEmbed like this...
					jsonURL += '&omit_script=true';
					modules['styleTweaks'].tweetExpando = thisExpando;
					self.postMessage(thisJSON);
				}
			}
		} else {
			$(e.target).removeClass('expanded').addClass('collapsedExpando').addClass('collapsed');
			thisExpando.style.display = 'none';
		}

	},
	navTop: function() {
		RESUtils.addCSS('#header-bottom-right { top: 19px; border-radius: 0 0 0 3px; bottom: auto;  }');
		RESUtils.addCSS('.beta-notice { top: 48px; }');
		$('body, #header-bottom-right').addClass('res-navTop');
	},
	commentBoxes: function() {
		document.html.classList.add('res-commentBoxes');
		if (this.options.commentRounded.value) {
			document.html.classList.add('res-commentBoxes-rounded');
		}
		if (this.options.continuity.value) {
			document.html.classList.add('res-continuity');
		}
		if (this.options.commentHoverBorder.value) {
			document.html.classList.add('res-commentHoverBorder');
		}
		if (this.options.commentIndent.value) {
			// this should override the default of 10px in commentboxes.css because it's added later.
			RESUtils.addCSS('.res-commentBoxes .comment { margin-left:' + this.options.commentIndent.value + 'px !important; }');
		}
	},
	highlightScores: function() {
		RESUtils.addCSS('span.score { font-weight: bold; color: #333; }');
	},
	createLightSwitch: function() {
		RESUtils.addCSS(".lightOn { background-position: 0 -96px; } ");
		RESUtils.addCSS(".lightOff { background-position: 0 -108px; } ");
		var thisFrag = document.createDocumentFragment();
		this.lightSwitch = document.createElement('li');
		this.lightSwitch.setAttribute('title', "Toggle night and day");
		this.lightSwitch.addEventListener('click', function(e) {
			e.preventDefault();
			if (modules['styleTweaks'].isDark()) {
				modules['styleTweaks'].lightSwitchToggle.classList.remove('enabled');
				modules['styleTweaks'].disableNightMode();
			} else {
				modules['styleTweaks'].lightSwitchToggle.classList.add('enabled');
				modules['styleTweaks'].enableNightMode();
			}

			modules['styleTweaks'].overrideNightMode();
		}, true);
		// this.lightSwitch.setAttribute('id','lightSwitch');
		this.lightSwitch.textContent = 'night mode';
		this.lightSwitchToggle = RESUtils.createElementWithID('div', 'lightSwitchToggle', 'toggleButton');
		$(this.lightSwitchToggle).html('<span class="toggleOn">on</span><span class="toggleOff">off</span>');
		this.lightSwitch.appendChild(this.lightSwitchToggle);
		if (this.isDark()) {
			this.lightSwitchToggle.classList.add('enabled');
		} else {
			this.lightSwitchToggle.classList.remove('enabled');
		}
		// thisFrag.appendChild(separator);
		thisFrag.appendChild(this.lightSwitch);
		// if (RESConsole.RESPrefsLink) insertAfter(RESConsole.RESPrefsLink, thisFrag);
		$('#RESDropdownOptions').append(this.lightSwitch);
	},
	subredditStyles: function() {
		if (!RESUtils.currentSubreddit()) return;
		this.ignoredSubReddits = [];
		var getIgnored = RESStorage.getItem('RESmodules.styleTweaks.ignoredSubredditStyles');
		if (getIgnored) {
			this.ignoredSubReddits = safeJSON.parse(getIgnored, 'RESmodules.styleTweaks.ignoredSubredditStyles');
		}
		var subredditTitle = document.querySelector('.titlebox h1');
		this.styleToggleContainer = document.createElement('div');
		this.styleToggleLabel = document.createElement('label');
		this.styleToggleCheckbox = document.createElement('input');
		this.styleToggleCheckbox.setAttribute('type', 'checkbox');
		this.styleToggleCheckbox.setAttribute('id', this.styleCBName);
		this.styleToggleCheckbox.setAttribute('name', this.styleCBName);

		// are we blacklisting, or whitelisting subreddits?  If we're in night mode on a sub that's
		// incompatible with it, we want to check the whitelist. Otherwise, check the blacklist.

		if ((this.curSubReddit !== null) && (subredditTitle !== null)) {

			if (this.isDark() && !this.isNightmodeCompatible) {
				var idx = this.nightModeWhitelist.indexOf(this.curSubReddit);
				if (idx !== -1) {
					this.styleToggleCheckbox.checked = true;
				}
			} else {
				var idx = this.ignoredSubReddits.indexOf(this.curSubReddit);
				if (idx === -1) {
					this.styleToggleCheckbox.checked = true;
				} else {
					this.toggleSubredditStyle(false);
				}
			}
			this.styleToggleCheckbox.addEventListener('change', function(e) {
				modules['styleTweaks'].toggleSubredditStyle(this.checked);
			}, false);
			this.styleToggleContainer.appendChild(this.styleToggleCheckbox);
			RESUtils.insertAfter(subredditTitle, this.styleToggleContainer);
		}
		this.styleToggleLabel.setAttribute('for', this.styleCBName);
		this.styleToggleLabel.setAttribute('id', 'label-' + this.styleCBName);
		this.styleToggleLabel.textContent = 'Use subreddit style ';
		this.styleToggleContainer.appendChild(this.styleToggleLabel);

		this.protectElement(this.styleToggleContainer, 'display: block !important;');
		this.protectElement(this.styleToggleCheckbox, 'display: inline-block !important;');
		this.protectElement(this.styleToggleLabel, 'display: inline-block !important; margin-left: 4px !important;');

		this.setSRStyleToggleVisibility(true); // no source
	},
	srstyleHideLock: RESUtils.createMultiLock(),
	setSRStyleToggleVisibility: function(visible, source) {
		/// When showing/hiding popups which could overlay the "Use subreddit style" checkbox,
		/// set the checkbox's styling to "less visible" or "more visible"
		/// @param 	visible 		bool	make checkbox "more visible" (true) or less (false)
		/// @param 	source 	string 	popup ID, so checkbox stays less visible until that popup's lock is released
		var self = modules['styleTweaks'];
		if (!self.styleToggleContainer) return;

		if (typeof source !== "undefined") {
			if (visible) {
				self.srstyleHideLock.unlock(source);
			} else {
				self.srstyleHideLock.lock(source);
			}
		}

		modules['styleTweaks'].applyTopmostElementProtection(visible);
	},
	applyTopmostElementProtection: function(visible) {
		var self = modules['styleTweaks'];
		if (typeof visible === "undefined") {
			visible = true;
		}
		if (visible && self.srstyleHideLock.locked()) {
			visible = false;
		}

		// great, now people are still finding ways to hide this.. these extra declarations are to try and fight that.
		// Sorry, subreddit moderators, but users can disable all subreddit stylesheets if they want - this is a convenience
		// for them and I think taking this functionality away from them is unacceptable.

		var zIndex = 'z-index: ' + (visible ? ' 2147483646' : 'auto') + ' !important;';

		self.protectedElements.each(function(index, element) {
			var elementCss = element.getAttribute('data-res-css') || '';
			var css = RESUtils.baseStyleProtection + zIndex + elementCss;
			element.setAttribute('style', css);
		});
	},
	protectElement: function(element, css) {
		var elements = modules['styleTweaks'].protectedElements || $();
		modules['styleTweaks'].protectedElements = elements.add(element);

		if (css) {
			$(element).attr('data-res-css', css);
		}

		modules['styleTweaks'].applyTopmostElementProtection();
		modules['styleTweaks'].setupProtectProtectedElements();
	},
	protectedElements: undefined,
	protectProtectedElements: function() {
		if (RESUtils.currentSubreddit() === null || RESUtils.currentSubreddit() === void 0 || RESUtils.currentSubreddit().indexOf('+') !== -1) return;
		if (!document.body) {
			modules['styleTweaks'].setupProtectProtectedElements();
			return;
		}
		if (!(modules['styleTweaks'].protectedElements && modules['styleTweaks'].protectedElements.length)) return;

		var self = modules['styleTweaks'],
			$window = $(window),
			windowScroll = {
 				left: $window.scrollLeft(),
 				top: $window.scrollTop(),
 				width: $window.width(),
 				height: $window.height()
 			},
			protectedElements = self.protectedElements.filter(':not([data-res-protect-checked])'),
			someElementNotVisible = false;

		protectedElements.each(function(index, element) {
			var element = $(element);
			//do {
				var offset = element.offset();
				var checkPosition = { x: offset.left, y: offset.top };
				if (!isPositionInViewport(checkPosition)) {
					someElementNotVisible = true;
					return;
				} else {
					var elementAtProtectedPosition = document.elementFromPoint(checkPosition.x - windowScroll.left, checkPosition.y - windowScroll.top);
					var elementIsTopmost = !elementAtProtectedPosition || element.is(elementAtProtectedPosition) || element.has(elementAtProtectedPosition).length;
					if (!elementIsTopmost) {
						$(elementAtProtectedPosition).remove();
					}
				}
			//} while (!elementIsTopmost);

			element[0].setAttribute('data-res-protect-checked', true);  // don't use .attr('data-foo', 'bar') because jQuery converts that to .data('foo', 'bar'), and RES doesn't include :data() selector
		});

		if (someElementNotVisible) {
			// Some elements were not checked, try again later
			$(window).on('scroll', self.setupProtectProtectedElements);
		} else {
			$(window).off('scroll', self.setupProtectProtectedElements);
		}


		function isPositionInViewport(position) {
			if (position.x < windowScroll.left)
				return false;

			if (windowScroll.left + windowScroll.width < position.x)
				return false;

			if (position.y < windowScroll.top)
				return false;

			if (windowScroll.top + windowScroll.height < position.y)
				return false;

			return true;
		}
	},
	setupProtectProtectedElements: function() {
		var self = modules['styleTweaks'];

		clearTimeout(self.scrollListener);
		self.scrollListener = setTimeout(self.protectProtectedElements, 200);
	},
	toggleSubredditStyle: function(toggle, subreddit) {
		var togglesr = (subreddit) ? subreddit.toLowerCase() : this.curSubReddit;
		if (toggle) {
			this.enableSubredditStyle(subreddit);
		} else {
			this.disableSubredditStyle(subreddit);
		}
	},
	enableSubredditStyle: function(subreddit) {
		var togglesr = (subreddit) ? subreddit.toLowerCase() : this.curSubReddit;

		if (this.isDark() && !this.isNightmodeCompatible) {
			var idx = this.nightModeWhitelist.indexOf(togglesr);
			if (idx === -1) this.nightModeWhitelist.push(togglesr); // add if not found
			RESStorage.setItem('RESmodules.styleTweaks.nightModeWhitelist', JSON.stringify(this.nightModeWhitelist));
		} else if (this.ignoredSubReddits) {
			var idx = this.ignoredSubReddits.indexOf(togglesr);
			if (idx !== -1) this.ignoredSubReddits.splice(idx, 1); // Remove it if found...
			RESStorage.setItem('RESmodules.styleTweaks.ignoredSubredditStyles', JSON.stringify(this.ignoredSubReddits));
		}

		var subredditStyleSheet = document.createElement('link');
		subredditStyleSheet.setAttribute('title', 'applied_subreddit_stylesheet');
		subredditStyleSheet.setAttribute('rel', 'stylesheet');
		subredditStyleSheet.setAttribute('href', '/r/' + togglesr + '/stylesheet.css');
		if (!subreddit || (subreddit == this.curSubReddit)) this.head.appendChild(subredditStyleSheet);
	},
	disableSubredditStyle: function(subreddit) {
		var togglesr = (subreddit) ? subreddit.toLowerCase() : this.curSubReddit;

		if (this.isDark() && !this.isNightmodeCompatible) {
			var idx = this.nightModeWhitelist.indexOf(togglesr);
			if (idx !== -1) this.nightModeWhitelist.splice(idx, 1); // Remove it if found...
			RESStorage.setItem('RESmodules.styleTweaks.nightModeWhitelist', JSON.stringify(this.nightModeWhitelist));
		} else if (this.ignoredSubReddits) {
			var idx = this.ignoredSubReddits.indexOf(togglesr); // Find the index
			if (idx === -1) this.ignoredSubReddits.push(togglesr);
			RESStorage.setItem('RESmodules.styleTweaks.ignoredSubredditStyles', JSON.stringify(this.ignoredSubReddits));
		}

		var subredditStyleSheet = this.head.querySelector('link[title=applied_subreddit_stylesheet]');
		if (!subredditStyleSheet) subredditStyleSheet = this.head.querySelector('style[title=applied_subreddit_stylesheet]');
		if (!subredditStyleSheet) subredditStyleSheet = this.head.querySelector('style[data-apng-original-href]'); // apng extension fix (see #1076)
		if ((subredditStyleSheet) && (!subreddit || (subreddit == this.curSubReddit))) {
			subredditStyleSheet.parentNode.removeChild(subredditStyleSheet);
		}
	},
	disableAnimations: function() {
		var selectors = [];

		document.body.classList.add('res-animations-disabled');
		// This CSS is engineered to disable most animations without making the selector completely ridiculous.
		// If they get too obnoxious, then use the "disable subreddit style" hammer.
		RESUtils.addCSS('\
			html body.res #header:before,   \
			html body.res #header:after,   \
			html body.res #header *,	\
			html body.res #header *:before,   \
			html body.res #header *:after,   \
			html body.res #header ~ *,	\
			html body.res #header ~ *:before,	\
			html body.res #header ~ *:after,	\
			html body.res #header ~ * *,	\
			html body.res #header ~ * *:before,	\
			html body.res #header ~ * *:after,	\
			html body.res #header ~ * #siteTable *,	\
			html body.res #header ~ * #siteTable *:before,	\
			html body.res #header ~ * #siteTable *:after {	\
				-o-transition-property: none !important;	\
				-moz-transition-property: none !important;	\
				-ms-transition-property: none !important;	\
				-webkit-transition-property: none !important;	\
				transition-property: none !important;	\
				-webkit-animation: none !important;	\
				-moz-animation: none !important;	\
				-o-animation: none !important;	\
				-ms-animation: none !important;	\
				animation: none !important;	\
			}	\
			');

	},
	enableNightMode: function() {
		// Set the user preference, if possible (which is not at page load)
		if (RESStorage.getItem) {
			RESUtils.setOption('styleTweaks', 'lightOrDark', 'dark');
		}

		localStorage.setItem('RES_nightMode', true);
		document.html.classList.add('res-nightmode');

		if (document.body) {
			document.body.classList.add('res-nightmode');
		}
	},
	disableNightMode: function() {
		// Set the user preference, if possible (which is not at page load)
		if (RESStorage.getItem) {
			RESUtils.setOption('styleTweaks', 'lightOrDark', 'light');
		}

		localStorage.removeItem('RES_nightMode');
		document.html.classList.remove('res-nightmode');

		if (document.body) {
			document.body.classList.remove('res-nightmode');
		}
	}
};<|MERGE_RESOLUTION|>--- conflicted
+++ resolved
@@ -98,17 +98,13 @@
 			value: false,
 			description: "Don't disable subreddit styles by default when using dark mode (night mode).\
 				<br><br>When using dark mode, subreddit styles are automatically disabled unless <a href='/r/Enhancement/wiki/subredditstyling#wiki_res_night_mode_and_your_subreddit'>the subreddit indicates it is dark mode-friendly</a>. you must tick the 'Use subreddit stylesheet' in a subreddit's sidebar to enable subreddit styles in that subreddit. This is because most subreddits are not dark mode-friendly.\
-<<<<<<< HEAD
 				<br><br>If you choose to show subreddit styles, you will see flair images and spoiler tags, but be warned: <em>you may see bright images, comment highlighting, etc.</em>  If you do, please message the mods for that subreddit.",
 			advanced: true
-=======
-				<br><br>If you choose to show subreddit styles, you will see flair images and spoiler tags, but be warned: <em>you may see bright images, comment highlighting, etc.</em>  If you do, please message the mods for that subreddit."
-			},
+		},
 		disableAnimations: {
 			type: 'boolean',
 			value: false,
 			description: 'Discourage CSS3 animations. (This will apply to all of reddit, every subreddit, and RES functionality. However, subreddits might still some animations.)'
->>>>>>> 2bf84997
 		},
 		visitedStyle: {
 			type: 'boolean',
