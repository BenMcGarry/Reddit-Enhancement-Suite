--- conflicted
+++ resolved
@@ -1,16 +1,8 @@
 addModule('voteEnhancements', function(module, moduleID) {
-<<<<<<< HEAD
 	module.moduleName = 'Vote Enhancements';
-	module.category = [ 'Posts', 'Comments' ];
+	module.category = [ 'Appearance' ];
 	module.description = 'Format or show additional information about votes on posts and comments.';
 	module.options = {
-=======
-	$.extend(module, {
-	moduleName: 'Vote Enhancements',
-	category: [ 'Appearance' ],
-	description: 'Format or show additional information about votes on posts and comments.',
-	options: {
->>>>>>> 0ec72ef8
 		estimatePostScore: {
 			type: 'boolean',
 			value: false,
