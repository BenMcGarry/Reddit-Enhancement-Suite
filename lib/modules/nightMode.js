--- conflicted
+++ resolved
@@ -240,11 +240,7 @@
 			// still get RESDoBeforeLoad function to add .res-nightmode to body just in
 			// case subreddit stylesheets specified body.res-nightmode instead of
 			// just .res-nightmode
-<<<<<<< HEAD
-			RESUtils.documentClasses.add('res-nightmode');
-=======
 			RESUtils.addBodyClasses('res-nightmode');
->>>>>>> 4f7e11dd
 		}
 	},
 	disableNightMode: function() {
