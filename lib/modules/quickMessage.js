addModule('quickMessage', function(module, moduleID) {
	module.moduleName = 'Quick Message';
	module.category = 'UI';
	module.description = 'A pop-up dialog that allows you to send messages from anywhere on reddit. Messages can be sent from the quick message dialog by pressing control-enter or command-enter.';
	module.options = {
		openQuickMessage: {
			type: 'keycode',
			value: [77, false, true, false], // control-m
			description: 'Keyboard shortcut to open the quick message dialog.'
		},
		defaultSubject: {
			type: 'text',
			value: '',
			description: 'Text that will automatically be inserted into the subject field, unless it is auto-filled by context.'
		},
		quickModeratorMessage: {
			type: 'boolean',
			value: true,
			description: 'Open the quick message dialog when clicking on "message the moderators" instead of going straight to reddit\'s message page.'
		}
	};
	module.beforeLoad = function() {
		if ((module.isEnabled()) && (module.isMatchURL())) {
			RESTemplates.load('quickMessage');
			RESTemplates.load('quickMessageCSS', function(template) {
				RESUtils.addCSS(template.text());
			});
		}
	};
	module.go = function() {
		if ((module.isEnabled()) && (module.isMatchURL())) {
			module.quickMessageDialog = RESUtils.createElementWithID('div', 'quickMessage');
			$(module.quickMessageDialog).html(RESTemplates.getSync('quickMessage').html());
			document.body.appendChild(module.quickMessageDialog);

			module.attachEventListeners();
			module.setUpSendFromDropdown();

			var subreddit = RESUtils.currentSubreddit(),
				messageTheMods = document.querySelector('.side a.helplink');
			if (module.options.quickModeratorMessage.value && subreddit && messageTheMods) {
				messageTheMods.addEventListener('click', function(e) {
					if (e.which === 1) {
						e.preventDefault();
						module.openQuickMessageDialog({'to': '/r/' + subreddit});
					}
				});
			}

			modules['commandLine'].registerCommand('qm', 'qm [recipient [message]] - open quick message dialog',
				function(command, val, match) {
					var message = module.parseCommandLine(val);
					if (message.body) {
						return 'quick message to ' + message.to + ': ' + message.body;
					} else if (message.to) {
						return 'quick message to ' + val;
					}
					return 'quick message';
				}, function(command, val, match, e) {
					var message = module.parseCommandLine(val);
					module.openQuickMessageDialog(message);
				}
			);
		}
	};
	module.parseCommandLine = function(val) {
		var parts = {};
		var vals = val.match(/^([^\s]+)(?:\s(.*))?$/);

		if (vals) {
			parts.to = vals[1];
			parts.body = vals[2];
		}

		return parts;
	};
	module.attachEventListeners = function() {
		//keyboard shortcut
		window.addEventListener('keydown', function(e) {
			if (RESUtils.checkKeysForEvent(e, module.options.openQuickMessage.value)) {
				e.preventDefault();
				module.openQuickMessageDialog();
			}
		}, true);

		// close dialog with "x" button
		module.quickMessageDialog.querySelector('#quickMessageDialogClose').addEventListener('click', function(e) {
			e.preventDefault();
			module.closeQuickMessageDialog();
		}, false);
		// close dialog with escape key
		module.quickMessageDialog.addEventListener('keydown', function(e) {
			if (e.keyCode === modules['commentTools'].KEYS.ESCAPE) {
				e.preventDefault();
				module.closeQuickMessageDialog();
			}
		}, true);

		// send with "send message" button (we would use a 'submit' event listener, but then the user could accidentally send the message by pressing enter)
		module.quickMessageDialog.querySelector('#quickMessageDialogSend').addEventListener('click', function(e) {
			e.preventDefault();
			module.sendMessage();
		}, true);
		// send with control-enter
		modules['commentTools'].onCtrlEnter(
			'#quickMessageDialog',
			module.sendMessage
		);

		// open full message form
		var fullMessageForm = module.quickMessageDialog.querySelector('a.fullMessageForm');
		fullMessageForm.addEventListener('mousedown', function(e) {
			// For accessibility reasons, update the link instead of simulating browser behavior with JavaScript
			this.href = module.getFullMessageFormUrl();
		});
		fullMessageForm.addEventListener('click', function(e) {
			module.closeQuickMessageDialog();
		});

		$(module.quickMessageDialog).find('a').on('keypress', function(e) {
			if ((e.keyCode || e.which) === 13) {
				$(e.target).trigger('click');
			}
		});
	};
	module.getValidSendFrom = function(callback) {
		var username = RESUtils.loggedInUser();
		if (!username) {
			callback([]);
			return;
		}
<<<<<<< HEAD
		RESUtils.getCacheable({
			id: 'RESmodules.quickMessage.sendFrom.' + username,
			endpoint: 'subreddits/mine/moderator.json?limit=100&show=all',
			handleData: function(response) {
				return ['/u/' + username].concat(
					response.data.children.map(function(e) {
						return e.data.url.slice(0, -1);
					})
				);
			},
			callback: callback
		});
	},
	setUpSendFromDropdown: function() {
		this.getValidSendFrom(function(senders) {
			var selectElement = modules['quickMessage'].quickMessageDialog.querySelector('select#quickMessageDialogFrom'),
=======

		var cacheData = RESStorage.getItem('RESUtils.sendFromCache.' + username) || '{}',
			sendFromCache = safeJSON.parse(cacheData),
			lastCheck = (sendFromCache !== null) ? parseInt(sendFromCache.lastCheck, 10) || 0 : 0,
			now = Date.now();

		if ((now - lastCheck) > 300000 || lastCheck > now) {
			sendFromCache.senders = [];
			sendFromCache.senders.push('/u/' + username);

			BrowserStrategy.ajax({
				method: 'GET',
				url: location.protocol + '//' + location.hostname + '/subreddits/mine/moderator.json?app=res',
				data: 'limit=100&show=all',
				onload: function(response) {
					var thisResponse;
					try {
						thisResponse = JSON.parse(response.responseText);
					} catch (e) {
						console.log('quickMessage: Error parsing response from reddit');
						console.log(response.responseText);
						return false;
					}
					sendFromCache.lastCheck = now;
					thisResponse.data.children.forEach(function(elem) {
						sendFromCache.senders.push(elem.data.url.slice(0, -1));
					});

					RESStorage.setItem('RESUtils.sendFromCache.' + username, JSON.stringify(sendFromCache));
					callback(sendFromCache.senders);
				}
			});
		} else {
			callback(sendFromCache.senders);
		}
	};
	module.setUpSendFromDropdown = function() {
		module.getValidSendFrom(function(senders) {
			var selectElement = module.quickMessageDialog.querySelector('select#quickMessageDialogFrom'),
>>>>>>> 8188ec94
				currentOption;
			senders.forEach(function(elem) {
				currentOption = document.createElement('option');
				currentOption.text = elem;
				selectElement.add(currentOption);
			});
		});
	};
	module.focusFirstEmpty = function() {
		var elems = module.quickMessageDialog.querySelectorAll('input, textarea');
		for(var len = elems.length, i = 0; i < len; i++) {
			if (!elems[i].value || i === len - 1) {
				elems[i].focus();
				break;
			}
		}
	};
	module.openQuickMessageDialog = function(fields) {
		if (!RESUtils.loggedInUser()) {
			modules['notifications'].showNotification({
				moduleID: 'quickMessage',
				notificationID: 'quickMessageNoUser',
				header: 'Not Logged In.',
				closeDelay: 3000,
				message: 'You must log in to use the quick message dialog.'
			});
			return;
		}

		if (!fields) {
			fields = {};
		}

		var quickMessageDialogFrom = module.quickMessageDialog.querySelector('select#quickMessageDialogFrom'),
			indexToSelect = 0;
		for(var i = 0, len = quickMessageDialogFrom.options.length; i < len; i++) {
			if (quickMessageDialogFrom.options[i].textContent === fields.from) {
				indexToSelect = i;
				break;
			}
		}
		quickMessageDialogFrom.selectedIndex = indexToSelect;

		module.quickMessageDialog.querySelector('input#quickMessageDialogTo').value = fields.to || '';
		module.quickMessageDialog.querySelector('input#quickMessageDialogSubject').value = fields.subject || module.options.defaultSubject.value;
		module.quickMessageDialog.querySelector('textarea#quickMessageDialogBody').value = fields.body || '';

		RESUtils.fadeElementIn(module.quickMessageDialog, 0.3);
		modules['styleTweaks'].setSRStyleToggleVisibility(false, 'quickMessage');

		module.focusFirstEmpty();
	};
	module.closeQuickMessageDialog = function() {
		RESUtils.fadeElementOut(module.quickMessageDialog, 0.3);
		modules['styleTweaks'].setSRStyleToggleVisibility(true, 'quickMessage');

		if (modules['keyboardNav'].isEnabled()) {
			var inputs = module.quickMessageDialog.querySelectorAll('INPUT, TEXTAREA, BUTTON');
			// remove focus from any input fields from the prompt so that keyboard navigation works again...
			for (var i = 0, len = inputs.length; i < len; i++) {
				inputs[i].blur();
			}
		}
	};
	module.getCurrentFieldValues = function() {
		return {
			from: module.quickMessageDialog.querySelector('select#quickMessageDialogFrom').value,
			to: module.quickMessageDialog.querySelector('input#quickMessageDialogTo').value,
			subject: module.quickMessageDialog.querySelector('input#quickMessageDialogSubject').value,
			body: module.quickMessageDialog.querySelector('textarea#quickMessageDialogBody').value
		};
	};
	module.getFullMessageFormUrl = function() {
		var fields = module.getCurrentFieldValues(),
			subreddit = (fields.from.substring(0, 3) === '/r/') ? fields.from : '';
		return location.protocol + '//' + location.hostname + subreddit + '/message/compose?to=' + encodeURIComponent(fields.to) + '&subject=' + encodeURIComponent(fields.subject) + '&message=' + encodeURIComponent(fields.body);
	};
	module.presetSendErrors = {
		'NO_USER': 'No recipient specified.',
		'NO_SUBJECT': 'No subject specified.',
		'NO_TEXT': 'Message body is empty.',
		'BAD_CAPTCHA': '<p>Sorry, reddit requires you to enter a captcha to send messages. This is usually because your account is brand new or has low karma.</p><b>Click on "open full message form" and try again (your message will be preserved).</b>',
		'TOO_LONG': 'Either your subject (max 100 characters) or body (max 10,000 characters) is too long.'
	};
	module.sendMessage = function() {
		var fields = module.getCurrentFieldValues(),
			fromSubreddit = (fields.from.substring(0, 3) === '/r/') ? ('&from_sr=' + fields.from.substring(3)) : '';
		BrowserStrategy.ajax({
			method: 'POST',
			url: 'https://' + location.hostname + '/api/compose',
			data: 'api_type=json' + fromSubreddit + '&subject=' + encodeURIComponent(fields.subject) + '&text=' + encodeURIComponent(fields.body) + '&to=' + encodeURIComponent(fields.to),
			headers: {
				'Content-Type': 'application/x-www-form-urlencoded',
				'X-Modhash': RESUtils.loggedInUserHash()
			},
			onload: function(response) {
				if (response.status === 200) {
					var data = safeJSON.parse(response.responseText).json;

					if (data.errors[0]) {
						console.log(data);

						modules['notifications'].showNotification({
							moduleID: 'quickMessage',
							notificationID: 'quickMessageSendError',
							header: 'Message not sent.',
							closeDelay: 15000,
							message: module.presetSendErrors[data.errors[0][0]] || (data.errors[0][0] + ' : ' + data.errors[0][1]) // errors[0][0] is the error name, [1] is reddit's description of the error
						});
					} else {
						module.closeQuickMessageDialog();
					}
				} else {
					console.log(response);

					modules['notifications'].showNotification({
						moduleID: 'quickMessage',
						notificationID: 'failedToSendQuickMessage',
						header: 'Sending Failed!',
						closeDelay: 15000,
						message: 'Reddit is likely under heavy load. Either wait a minute or click on "open full message form" and try again (your message will be preserved).'
					});
				}
			}
		});
	};
});<|MERGE_RESOLUTION|>--- conflicted
+++ resolved
@@ -129,7 +129,6 @@
 			callback([]);
 			return;
 		}
-<<<<<<< HEAD
 		RESUtils.getCacheable({
 			id: 'RESmodules.quickMessage.sendFrom.' + username,
 			endpoint: 'subreddits/mine/moderator.json?limit=100&show=all',
@@ -142,51 +141,10 @@
 			},
 			callback: callback
 		});
-	},
-	setUpSendFromDropdown: function() {
-		this.getValidSendFrom(function(senders) {
-			var selectElement = modules['quickMessage'].quickMessageDialog.querySelector('select#quickMessageDialogFrom'),
-=======
-
-		var cacheData = RESStorage.getItem('RESUtils.sendFromCache.' + username) || '{}',
-			sendFromCache = safeJSON.parse(cacheData),
-			lastCheck = (sendFromCache !== null) ? parseInt(sendFromCache.lastCheck, 10) || 0 : 0,
-			now = Date.now();
-
-		if ((now - lastCheck) > 300000 || lastCheck > now) {
-			sendFromCache.senders = [];
-			sendFromCache.senders.push('/u/' + username);
-
-			BrowserStrategy.ajax({
-				method: 'GET',
-				url: location.protocol + '//' + location.hostname + '/subreddits/mine/moderator.json?app=res',
-				data: 'limit=100&show=all',
-				onload: function(response) {
-					var thisResponse;
-					try {
-						thisResponse = JSON.parse(response.responseText);
-					} catch (e) {
-						console.log('quickMessage: Error parsing response from reddit');
-						console.log(response.responseText);
-						return false;
-					}
-					sendFromCache.lastCheck = now;
-					thisResponse.data.children.forEach(function(elem) {
-						sendFromCache.senders.push(elem.data.url.slice(0, -1));
-					});
-
-					RESStorage.setItem('RESUtils.sendFromCache.' + username, JSON.stringify(sendFromCache));
-					callback(sendFromCache.senders);
-				}
-			});
-		} else {
-			callback(sendFromCache.senders);
-		}
 	};
 	module.setUpSendFromDropdown = function() {
 		module.getValidSendFrom(function(senders) {
 			var selectElement = module.quickMessageDialog.querySelector('select#quickMessageDialogFrom'),
->>>>>>> 8188ec94
 				currentOption;
 			senders.forEach(function(elem) {
 				currentOption = document.createElement('option');
