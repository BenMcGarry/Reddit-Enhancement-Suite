--- conflicted
+++ resolved
@@ -128,11 +128,11 @@
 			callback([]);
 			return;
 		}
-<<<<<<< HEAD
 		var senders = ['/u/' + username],
 			sendFromCacheKey = 'RESUtils.sendFromCache.' + username;
 		// We moderate a subreddit
 		if (RESUtils.isModeratorAnywhere()) {
+			callback(senders); // return initial data early
 			RESUtils.getCacheable({
 				key: sendFromCacheKey,
 				endpoint: 'subreddits/mine/moderator.json?limit=100&show=all',
@@ -142,41 +142,6 @@
 					}));
 				},
 				callback: callback
-=======
-
-		var sendFromCacheKey = 'RESUtils.sendFromCache.' + username,
-			cacheData = RESStorage.getItem(sendFromCacheKey) || '{}',
-			sendFromCache = safeJSON.parse(cacheData),
-			lastCheck = (sendFromCache !== null) ? parseInt(sendFromCache.lastCheck, 10) || 0 : 0,
-			now = Date.now();
-
-		var senders = ['/u/' + username];
-
-		// We moderate a subreddit and the cache is stale
-		if (RESUtils.isModeratorAnywhere() && ((now - lastCheck) > 300000 || lastCheck > now)) {
-			callback(senders); // return initial data early
-			BrowserStrategy.ajax({
-				method: 'GET',
-				url: location.protocol + '//' + location.hostname + '/subreddits/mine/moderator.json?app=res',
-				data: 'limit=100&show=all',
-				onload: function(response) {
-					var thisResponse;
-					try {
-						thisResponse = JSON.parse(response.responseText);
-					} catch (e) {
-						console.log('quickMessage: Error parsing response from reddit');
-						console.log(response.responseText);
-						return false;
-					}
-					sendFromCache.lastCheck = now;
-					thisResponse.data.children.forEach(function(elem) {
-						senders.push(elem.data.url.slice(0, -1));
-					});
-					sendFromCache.senders = senders;
-					RESStorage.setItem(sendFromCacheKey, JSON.stringify(sendFromCache));
-					callback(sendFromCache.senders);
-				}
->>>>>>> ce18c00c
 			});
 		// We don't moderate anything
 		} else {
