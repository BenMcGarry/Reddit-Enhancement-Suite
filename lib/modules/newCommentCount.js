--- conflicted
+++ resolved
@@ -1,21 +1,9 @@
-<<<<<<< HEAD
 /* global RESUtils */
 addModule('newCommentCount', function(module, moduleID) {
 	module.moduleName = 'New Comment Count';
-	module.category = 'Comments';
+	module.category = 'Submissions';
 	module.description = 'Shows how many new comments there are since your last visit.';
 	module.options = {
-=======
-addModule('newCommentCount', {
-	moduleID: 'newCommentCount',
-	moduleName: 'New Comment Count',
-	category: 'Submissions',
-	options: {
-		// any configurable options you have go here...
-		// options must have a type and a value..
-		// valid types are: text, boolean (if boolean, value must be true or false)
-		// for example:
->>>>>>> 0ec72ef8
 		cleanComments: {
 			type: 'text',
 			value: 7,
