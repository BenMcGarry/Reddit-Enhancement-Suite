<<<<<<< HEAD
addModule('localDate', function(module, moduleID) {
	module.moduleName = 'Local Date';
	module.category = [ 'Content' ];
	module.description = 'Shows date in your local time zone when you hover over a relative date.';
	module.go = function() {
=======
addModule('localDate', {
	moduleID: 'localDate',
	moduleName: 'Local Date',
	category: ['My account'],
	options: {},
	description: 'Shows date in your local time zone when you hover over a relative date.',
	isEnabled: function() {
		return RESUtils.options.getModulePrefs(this.moduleID);
	},
	// include: [
	// ],
	isMatchURL: function() {
		// return RESUtils.isMatchURL(this.moduleID);
		return true;
	},
	go: function() {
>>>>>>> 0ec72ef8
		if ((this.isEnabled()) && (this.isMatchURL())) {
			$('.sitetable')
				.on('mouseenter', 'time', function() {
					var $this = $(this);
					if (!$this.data('originalTitle')) {
						$this.data('originalTitle', $this.attr('title'));
					}
					$this.attr('title', new Date($this.attr('datetime')));
				})
				.on('mouseleave', 'time', function() {
					var $this = $(this);
					$this.attr('title', $this.data('originalTitle'));
				});
		}
	};
});<|MERGE_RESOLUTION|>--- conflicted
+++ resolved
@@ -1,27 +1,8 @@
-<<<<<<< HEAD
 addModule('localDate', function(module, moduleID) {
 	module.moduleName = 'Local Date';
-	module.category = [ 'Content' ];
+	module.category = ['My account'];
 	module.description = 'Shows date in your local time zone when you hover over a relative date.';
 	module.go = function() {
-=======
-addModule('localDate', {
-	moduleID: 'localDate',
-	moduleName: 'Local Date',
-	category: ['My account'],
-	options: {},
-	description: 'Shows date in your local time zone when you hover over a relative date.',
-	isEnabled: function() {
-		return RESUtils.options.getModulePrefs(this.moduleID);
-	},
-	// include: [
-	// ],
-	isMatchURL: function() {
-		// return RESUtils.isMatchURL(this.moduleID);
-		return true;
-	},
-	go: function() {
->>>>>>> 0ec72ef8
 		if ((this.isEnabled()) && (this.isMatchURL())) {
 			$('.sitetable')
 				.on('mouseenter', 'time', function() {
