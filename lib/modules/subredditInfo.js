--- conflicted
+++ resolved
@@ -58,42 +58,21 @@
 		}
 	},
 	srRe: /\/r\/(\w+)(?:\/(new|rising|controversial|top))?\/?$/i,
-<<<<<<< HEAD
 	handleMouseOver: function(e) {
 		// ensure it's a local link, in case some other website could have /r/ in its URLs.
 		if ((e.target.href.indexOf(location.hostname) === -1) || (e.target.textContent.substr(0,5) === 'self.')) {
 			return;
-=======
-	addListeners: function(ele) {
-		ele = ele || document.body;
-		var subredditLinks = document.body.querySelectorAll('.listing-page a.subreddit, .explore-page a.subreddit, .comment .md a[href^="/r/"], .side a[href^="/r/"], .usertext-body a[href^="/r/"], .trending-subreddits a[href^="/r/"]');
-		if (subredditLinks) {
-			var len = subredditLinks.length;
-			for (var i = 0; i < len; i++) {
-				var thisSRLink = subredditLinks[i];
-				if (modules['subredditInfo'].srRe.test(thisSRLink.href)) {
-					thisSRLink.addEventListener('mouseover', function(e) {
-						modules['hover'].infocard('subredditInfo')
-							.target(e.target)
-							.options({
-								width: 450,
-								openDelay: modules['subredditInfo'].options.hoverDelay.value,
-								fadeDelay: modules['subredditInfo'].options.fadeDelay.value,
-								fadeSpeed: modules['subredditInfo'].options.fadeSpeed.value
-							})
-							.populateWith(modules['subredditInfo'].showSubredditInfo)
-							.begin();
-					}, false);
-				}
-			}
->>>>>>> e0e5a022
-		}
-		modules['hover'].begin(e.target, {
-			width: 450,
-			openDelay: modules['subredditInfo'].options.hoverDelay.value,
-			fadeDelay: modules['subredditInfo'].options.fadeDelay.value,
-			fadeSpeed: modules['subredditInfo'].options.fadeSpeed.value
-		}, modules['subredditInfo'].showSubredditInfo, {});
+		}
+		modules['hover'].infocard('subredditInfo')
+			.target(e.target)
+			.options({
+				width: 450,
+				openDelay: modules['subredditInfo'].options.hoverDelay.value,
+				fadeDelay: modules['subredditInfo'].options.fadeDelay.value,
+				fadeSpeed: modules['subredditInfo'].options.fadeSpeed.value
+			})
+			.populateWith(modules['subredditInfo'].showSubredditInfo)
+			.begin();
 	},
 	showSubredditInfo: function(def, obj, context) {
 		var mod = modules['subredditInfo'];
