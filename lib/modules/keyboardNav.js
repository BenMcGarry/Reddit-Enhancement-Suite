--- conflicted
+++ resolved
@@ -2077,7 +2077,6 @@
 			}
 		}
 	},
-<<<<<<< HEAD
 	toggleCommentNavigator: function() {
 		var cNav = modules['commentNavigator'];
 		if (cNav.isEnabled()) {
@@ -2093,8 +2092,7 @@
 	},
 	commentNavigatorMoveDown: function() {
 		modules['commentNavigator'].moveDown();
-=======
-
+	},
 	random: function() {
 		if ((this.options.useGoMode.value) && (!this.goModeActive)) {
 			return;
@@ -2102,6 +2100,5 @@
 		this.hideGoModePanel();
 
 		location.href = '/r/random';
->>>>>>> 770b3da5
 	}
 };