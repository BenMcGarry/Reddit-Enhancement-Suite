<<<<<<< HEAD
addModule('userHighlight', function(module, moduleID) {
	module.moduleName = 'User Highlighter';
	module.category = 'Users';
	module.description = 'Highlights certain users in comment threads: OP, Admin, Friends, Mod - contributed by MrDerk';
	module.options = {
=======
addModule('userHighlight', {
	moduleID: 'userHighlight',
	moduleName: 'User Highlighter',
	category: ['Users', 'Appearance'],
	description: 'Highlights certain users in comment threads: OP, Admin, Friends, Mod - contributed by MrDerk',
	options: {
>>>>>>> 0ec72ef8
		highlightOP: {
			type: 'boolean',
			value: true,
			description: 'Highlight OP\'s comments'
		},
		OPColor: {
			type: 'color',
			value: '#0055DF',
			description: 'Color to use to highlight OP. Defaults to original text color',
			advanced: true,
			dependsOn: 'highlightOP'
		},
		OPColorHover: {
			type: 'color',
			value: '#4E7EAB',
			description: 'Color used to highlight OP on hover.',
			advanced: true,
			dependsOn: 'highlightOP'
		},
		highlightAdmin: {
			type: 'boolean',
			value: true,
			description: 'Highlight Admin\'s comments'
		},
		adminColor: {
			type: 'color',
			value: '#FF0011',
			description: 'Color to use to highlight Admins. Defaults to original text color',
			advanced: true,
			dependsOn: 'highlightAdmin'
		},
		adminColorHover: {
			type: 'color',
			value: '#B3000C',
			description: 'Color used to highlight Admins on hover.',
			advanced: true,
			dependsOn: 'highlightAdmin'
		},
		highlightFriend: {
			type: 'boolean',
			value: true,
			description: 'Highlight Friends\' comments'
		},
		friendColor: {
			type: 'color',
			value: '#FF4500',
			description: 'Color to use to highlight Friends. Defaults to original text color',
			advanced: true,
			dependsOn: 'highlightFriend'
		},
		friendColorHover: {
			type: 'color',
			value: '#B33000',
			description: 'Color used to highlight Friends on hover.',
			advanced: true,
			dependsOn: 'highlightFriend'
		},
		highlightMod: {
			type: 'boolean',
			value: true,
			description: 'Highlight Mod\'s comments'
		},
		modColor: {
			type: 'color',
			value: '#228822',
			description: 'Color to use to highlight Mods. Defaults to original text color',
			advanced: true,
			dependsOn: 'highlightMod'
		},
		modColorHover: {
			type: 'color',
			value: '#134913',
			description: 'Color used to highlight Mods on hover. Defaults to gray.',
			advanced: true,
			dependsOn: 'highlightMod'
		},
		highlightFirstCommenter: {
			type: 'boolean',
			value: false,
			description: 'Highlight the person who has the first comment in a tree, within that tree'
		},
		dontHighlightFirstComment: {
			type: 'boolean',
			value: true,
			description: 'Don\'t highlight the "first commenter" on the first comment in a tree',
			advanced: true,
			dependsOn: 'highlightFirstCommenter'
		},
		firstCommentColor: {
			type: 'color',
			value: '#46B6CC',
			description: 'Color to use to highlight the first-commenter. Defaults to original text color',
			advanced: true,
			dependsOn: 'highlightFirstCommenter'
		},
		firstCommentColorHover: {
			type: 'color',
			value: '#72D2E5',
			description: 'Color used to highlight the first-commenter on hover.',
			advanced: true,
			dependsOn: 'highlightFirstCommenter'
		},
		fontColor: {
			type: 'color',
			value: '#FFFFFF',
			description: 'Color for highlighted text.',
			advanced: true
		},
		autoColorUsernames: {
			type: 'boolean',
			value: false,
			description: 'Automatically set a special color for each username'
		},
		autoColorUsing: {
			description: 'Select a method for setting colors for usernames',
			type: 'enum',
			values: [],
			advanced: true,
			dependsOn: 'autoColorUsernames'
		},
		generateHoverColors: {
			type: 'button',
			text: 'Generate',
			callback: generateHoverColors,
			description: 'Automatically generate hover color based on normal color.',
			advanced: false // TODO: true after release after 2014-06-30
		}
	};
	module.loadDynamicOptions = function() {
		var autoColorUsingStrategies = module.autoColorUsing;
		var autoColorUsingOption = module.options.autoColorUsing;
		for (var i = 0, length = autoColorUsingStrategies.length; i < length; i++) {
			var strategy = autoColorUsingStrategies[i];
			autoColorUsingOption.values.push({
				value: strategy.name,
				name: strategy.description
			});
		}

		var defaultStrategy = autoColorUsingOption.values[0];
		if (defaultStrategy) {
			autoColorUsingOption.value = defaultStrategy.value;
		}
	};

	var colorTable;

	module.go = function() {
		if ((this.isEnabled()) && (this.isMatchURL())) {
			colorTable = {
				'admin': {
					color: this.options.adminColor.value,
					hoverColor: this.options.adminColorHover.value
				},
				'firstComment': {
					color: this.options.firstCommentColor.value,
					hoverColor: this.options.firstCommentColorHover.value
				},
				'friend': {
					color: this.options.friendColor.value,
					hoverColor: this.options.friendColorHover.value
				},
				'moderator': {
					color: this.options.modColor.value,
					hoverColor: this.options.modColorHover.value
				},
				'submitter': {
					color: this.options.OPColor.value,
					hoverColor: this.options.OPColorHover.value
				},
				'user': {
					color: modules['userInfo'].options['highlightColor'].value,
					hoverColor: modules['userInfo'].options['highlightColorHover'].value
				}
			};
			if (this.options.highlightFriend.value) {
				highlight('friend');
			}
			if (this.options.highlightOP.value) {
				highlight('submitter');
			}
			if (this.options.highlightMod.value) {
				highlight('moderator');
			}
			if (this.options.highlightAdmin.value) {
				highlight('admin');
			}

			if (this.options.autoColorUsernames.value) {
				RESUtils.watchForElement('newComments', scanPageForNewUsernames);
				RESUtils.watchForElement('siteTable', scanPageForNewUsernames);
				scanPageForNewUsernames();
			}

			if (this.options.highlightFirstCommenter.value) {
				RESUtils.watchForElement('newComments', scanPageForFirstComments);
				scanPageForFirstComments();
			}
		}
	};

	var firstComments = {};

	function scanPageForFirstComments(ele) {
		var comments = ele ? $(ele).closest('.commentarea > .sitetable > .comment') : document.body.querySelectorAll('.commentarea > .sitetable > .comment');

		RESUtils.forEachChunked(comments, 15, 1000, function(element) {
			// Get identifiers
			var idClass = Array.prototype.slice.call(element.classList).find(function(cls) {
				return cls.substring(0, 6) === 'id-t1_';
			});

			if (idClass === undefined || firstComments[idClass]) return;
			firstComments[idClass] = true;

			var entry = element.querySelector('.entry'),
				author = entry.querySelector('.author');
			if (!author) return;

			var authorClass = Array.prototype.slice.call(author.classList).find(function(cls) {
				return cls.substring(0, 6) === 'id-t2_';
			});

			if (authorClass === undefined) return;

			var authorDidReply = element.querySelector('.child .' + authorClass);
			if (!authorDidReply) return;

			var container = '.' + idClass;
			if (module.options.dontHighlightFirstComment.value) {
				container += ' .child';
			}
			highlight('firstComment', authorClass, container);
		});
	}

	var coloredUsernames = {};

	function scanPageForNewUsernames(ele) {
		var autoColorUsing = getAutoColorUsingFunction(module.options.autoColorUsing.value);
		if (!autoColorUsing) {
			console.error('Could not find a usable userHighlight.autoColorUsing method');
			return;
		}

		ele = ele || document.body;
		var authors = ele.querySelectorAll('.author');
		RESUtils.forEachChunked(authors, 15, 1000, function(element) {
			// Get identifiers
			var idClass = Array.prototype.slice.call(element.classList).find(function(cls) {
				return cls.substring(0, 6) === 'id-t2_';
			});

			if (idClass === undefined) return;

			var username = element.textContent;

			if (coloredUsernames[idClass]) return;
			coloredUsernames[idClass] = true;

			var color = autoColorUsing(idClass, element, username);

			// Apply color
			doTextColor('.' + idClass, color);
		});
	}

	var autoColorTemplate = '	\
						{{selector}} {	\
							color: {{color}} !important;	\
						}	\
						.res-nightmode {{selector}} {	\
							color: {{nightmodecolor}} !important;	\
						}	\
					';

	module.autoColorUsing = [
		{
			name: 'hash-userid-notbright',
			description: 'Random color, not too bright, consistent for each user; night mode-friendly',
			function: function(idClass, username, element) {
				var hash = RESUtils.hashCode(idClass);

				// With help from /u/Rangi42

				var r = (hash & 0xFF0000) >> 16;
				var g = (hash & 0x00FF00) >> 8;
				var b = hash & 0x0000FF;
				// Luminance formula: http://stackoverflow.com/a/596243/70175
				var lum = Math.round(r * 0.299 + g * 0.587 + b * 0.114);
				var minLum = 0x66; // Night mode background is #191919 or #222222
				var maxLum = 0xAA; // Regular background is #FFFFFF or #F7F7F8

				var color = [ r, g, b ];
				var nightmodeColor = [ r, g, b ];
				var scale;
				if (lum < minLum) {
					scale = minLum / lum;
					nightmodeColor = [
						Math.round(r * scale),
						Math.round(g * scale),
						Math.round(b * scale)
					];
				} else if (lum > maxLum) {
					scale = maxLum / lum;
					color = [
						Math.round(r * scale),
						Math.round(g * scale),
						Math.round(b * scale)
					];
				}
				color = 'rgb(' + color.join(',') + ')';
				nightmodeColor = 'rgb(' + nightmodeColor.join(',') + ')';

				return {
					template: autoColorTemplate,
					color:  color,
					nightmodecolor: nightmodeColor
				};
			}
		}, {
			name: 'hash-userid',
			description: 'Simple random color, consistent for each user. (original)',
			function: function(idClass, username, element) {
				// Choose color
				var hash = 5381,
					str = idClass;
				for (var i = 0; i < str.length; i++) {
					hash = ((hash << 5) + hash) + str.charCodeAt(i); /* hash * 33 + c */
				}

				var r = (hash & 0xFF0000) >> 16;
				var g = (hash & 0x00FF00) >> 8;
				var b = hash & 0x0000FF;
				var color = 'rgb(' + [r, g, b].join(',') + ')';

				return {
					color: color
				};
			}
		}, {
			name: 'monochrome',
			description: 'All black or, in night mode, all light gray',
			function: function(idClass, username, element) {
				return {
					template: autoColorTemplate,
					color: 'black',
					nightmodecolor: '#ccc'
				};
			}
		}
	];

	function getAutoColorUsingFunction(name) {
		var strategy = module.autoColorUsing.find(function(strategy) {
			return strategy.name == name;
		});

		return strategy ? strategy.function : undefined;
	}

	module.highlightUser = function(userid) {
		var name = 'author.id-t2_' + userid;
		return highlight('user', name);
	};

	function highlight(name, selector, container) {
		if (selector === undefined) {
			selector = name;
		}
		if (container === undefined) {
			container = '.thing .tagline';
		}
		var color = colorTable[name].color;
		var hoverColor = colorTable[name].hoverColor;
		var css = '\
			' + container + ' .author.' + selector + ' { \
				color: ' + module.options.fontColor.value + ' !important; \
				font-weight: bold; \
				padding: 0 2px 0 2px; \
				border-radius: 3px; \
				background-color:' + color + ' !important; \
			} \
			' + container + ' .collapsed .author.' + selector + ' { \
				color: white !important; \
				background-color: #AAA !important; \
			} \
			' + container + ' .author.' + selector + ':hover {\
				background-color: ' + hoverColor + ' !important; \
				text-decoration: none !important; \
			}';
		return RESUtils.addCSS(css);
	}

	function doTextColor(selector, colorData) {
		var template = colorData.template || '	\
				{{selector}} {	\
					color: {{color}} !important;	\
				}	\
				';

		var placeholderValues = $.extend({}, colorData, {
			template: null,
			selector: '.tagline .author' + selector
		});

		var css = template;

		for (var key in placeholderValues) {
			if (!placeholderValues.hasOwnProperty(key)) continue;

			var search = new RegExp('{{' + key + '}}', 'g');
			var value = placeholderValues[key];

			if (value !== null && value !== undefined) {
				css = css.replace(search, value);
			}
		}

		return RESUtils.addCSS(css);
	}

	function generateHoverColor(color) { // generate a darker color
		if (!/^#[0-9A-F]{6}$/i.test(color)) {
			return false;
		}
		var R = parseInt(color.substr(1,2), 16);
		var G = parseInt(color.substr(3,2), 16);
		var B = parseInt(color.substr(5,2), 16);
		// R = R + 0.25 *(255-R); // 25% lighter
		R = Math.round(0.75*R) + 256; // we add 256 to add a 1 before the color in the hex format
		G = Math.round(0.75*G) + 256; // then we remove the 1, this have for effect to
		B = Math.round(0.75*B) + 256; // add a 0 before one char color in hex format (i.e. 0xA -> 0x10A -> 0x0A)
		return '#' + R.toString(16).substr(1) + G.toString(16).substr(1) + B.toString(16).substr(1);
	}

	function generateHoverColors() { // apply generateHoverColor on all option
		var options = ['OPColor', 'adminColor', 'friendColor', 'modColor', 'firstCommentColor'];
		var error = false;
		options.forEach(function(option) {
			var newColor = generateHoverColor(modules['settingsConsole'].getOptionValue('userHighlight', option));
			if (newColor !== false) {
				modules['settingsConsole'].setOptionValue('userHighlight', option + 'Hover', newColor);
			} else {
				error = true;
			}
		});
		if (error) {
			alert('Some Hover color couldn\'t be generated. This is probably due to the use of color in special format.');
		}
	}
});<|MERGE_RESOLUTION|>--- conflicted
+++ resolved
@@ -1,17 +1,8 @@
-<<<<<<< HEAD
 addModule('userHighlight', function(module, moduleID) {
 	module.moduleName = 'User Highlighter';
-	module.category = 'Users';
+	module.category = ['Users', 'Appearance'];
 	module.description = 'Highlights certain users in comment threads: OP, Admin, Friends, Mod - contributed by MrDerk';
 	module.options = {
-=======
-addModule('userHighlight', {
-	moduleID: 'userHighlight',
-	moduleName: 'User Highlighter',
-	category: ['Users', 'Appearance'],
-	description: 'Highlights certain users in comment threads: OP, Admin, Friends, Mod - contributed by MrDerk',
-	options: {
->>>>>>> 0ec72ef8
 		highlightOP: {
 			type: 'boolean',
 			value: true,
