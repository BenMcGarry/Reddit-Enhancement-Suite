modules['userHighlight'] = {
	moduleID: 'userHighlight',
	moduleName: 'User Highlighter',
	category: 'Users',
	description: 'Highlights certain users in comment threads: OP, Admin, Friends, Mod - contributed by MrDerk',
	options: {
		highlightOP: {
			type: 'boolean',
			value: true,
			description: 'Highlight OP\'s comments'
		},
		OPColor: {
			type: 'color',
			value: '#0055DF',
			description: 'Color to use to highlight OP. Defaults to original text color',
			advanced: true
		},
		OPColorHover: {
			type: 'color',
			value: '#4E7EAB',
			description: 'Color used to highlight OP on hover.',
			advanced: true
		},
		highlightAdmin: {
			type: 'boolean',
			value: true,
			description: 'Highlight Admin\'s comments'
		},
		adminColor: {
			type: 'color',
			value: '#FF0011',
			description: 'Color to use to highlight Admins. Defaults to original text color',
			advanced: true
		},
		adminColorHover: {
			type: 'color',
			value: '#B3000C',
			description: 'Color used to highlight Admins on hover.',
			advanced: true
		},
		highlightFriend: {
			type: 'boolean',
			value: true,
			description: 'Highlight Friends\' comments'
		},
		friendColor: {
			type: 'color',
			value: '#FF4500',
			description: 'Color to use to highlight Friends. Defaults to original text color',
			advanced: true
		},
		friendColorHover: {
			type: 'color',
			value: '#B33000',
			description: 'Color used to highlight Friends on hover.',
			advanced: true
		},
		highlightMod: {
			type: 'boolean',
			value: true,
			description: 'Highlight Mod\'s comments'
		},
		modColor: {
			type: 'color',
			value: '#228822',
			description: 'Color to use to highlight Mods. Defaults to original text color',
			advanced: true
		},
		modColorHover: {
			type: 'color',
			value: '#134913',
			description: 'Color used to highlight Mods on hover. Defaults to gray.',
			advanced: true
		},
		highlightFirstCommenter: {
			type: 'boolean',
			value: false,
			description: 'Highlight the person who has the first comment in a tree, within that tree'
		},
		dontHighlightFirstComment: {
			type: 'boolean',
			value: true,
			description: 'Don\'t highlight the "first commenter" on the first comment in a tree'
		},
		firstCommentColor: {
			type: 'color',
			value: '#46B6CC',
			description: 'Color to use to highlight the first-commenter. Defaults to original text color',
			advanced: true
		},
		firstCommentColorHover: {
			type: 'color',
			value: '#72D2E5',
			description: 'Color used to highlight the first-commenter on hover.',
			advanced: true
		},
		fontColor: {
<<<<<<< HEAD
			type: 'text',
			value: 'white',
			description: 'Color for highlighted text.',
			advanced: true
=======
			type: 'color',
			value: '#FFFFFF',
			description: 'Color for highlighted text.'
>>>>>>> 2bf84997
		},
		autoColorUsernames: {
			type: 'boolean',
			value: false,
			description: 'Automatically set a special color for each username'
		},
		autoColorUsing: {
			description: 'Select a method for setting colors for usernames',
			type: 'enum',
<<<<<<< HEAD
			values: [],
			advanced: true
=======
			values: []
		},
		generateHoverColors: {
			type: 'button',
			text: 'Generate',
			callback: null,
			description: 'Automatically generate hover color based on normal color.'
>>>>>>> 2bf84997
		}
	},
	isEnabled: function() {
		return RESConsole.getModulePrefs(this.moduleID);
	},
	include: [
		'all'
	],
	isMatchURL: function() {
		return RESUtils.isMatchURL(this.moduleID);
	},
	loadDynamicOptions: function() {
		var autoColorUsingStrategies = modules['userHighlight'].autoColorUsing;
		var autoColorUsingOption = modules['userHighlight'].options.autoColorUsing;
		for (var i = 0, length = autoColorUsingStrategies.length; i < length; i++) {
			var strategy = autoColorUsingStrategies[i];
			autoColorUsingOption.values.push({
				value: strategy.name,
				name: strategy.description
			});
		}

		var defaultStrategy = autoColorUsingOption.values[0];
		if (defaultStrategy) {
			autoColorUsingOption.value = defaultStrategy.value;
		}
	},
	go: function() {
		this.options['generateHoverColors'].callback = modules['userHighlight'].generateHoverColors;
		if ((this.isEnabled()) && (this.isMatchURL())) {
			this.findDefaults();
			if (this.options.highlightOP.value) this.doHighlight('submitter');
			if (this.options.highlightFriend.value) this.doHighlight('friend');
			if (this.options.highlightMod.value) this.doHighlight('moderator');
			if (this.options.highlightAdmin.value) this.doHighlight('admin');

			if (this.options.autoColorUsernames.value) {
				RESUtils.watchForElement('newComments', this.scanPageForNewUsernames);
				RESUtils.watchForElement('siteTable', this.scanPageForNewUsernames);
				this.scanPageForNewUsernames();
			}

			if (this.options.highlightFirstCommenter.value) {
				RESUtils.watchForElement('newComments', this.scanPageForFirstComments);
				this.scanPageForFirstComments();
			}
		}
	},
	findDefaults: function() {
		var dummy = $('<div style="height: 0px;" id="dummy" class="tagline">\
			<a class="author submitter">submitter</a>\
			<a class="author friend">friend</a>\
			<a class="author moderator">moderator</a>\
			<a class="author admin">admin</a>\
		</div>');
		$(document.body).append(dummy);
		this.colorTable = {
			'submitter': {
				default: RESUtils.getComputedStyle('#dummy .author.submitter', 'color'),
				color: this.options.OPColor.value,
				hoverColor: this.options.OPColorHover.value
			},
			'friend': {
				default: RESUtils.getComputedStyle('#dummy .author.friend', 'color'),
				color: this.options.friendColor.value,
				hoverColor: this.options.friendColorHover.value
			},
			'moderator': {
				default: RESUtils.getComputedStyle('#dummy .author.moderator', 'color'),
				color: this.options.modColor.value,
				hoverColor: this.options.modColorHover.value
			},
			'admin': {
				default: RESUtils.getComputedStyle('#dummy .author.admin', 'color'),
				color: this.options.adminColor.value,
				hoverColor: this.options.adminColorHover.value
			},
			'user': {
				default: '#5544CC',
				color: modules['userTagger'].options['highlightColor'].value,
				hoverColor: modules['userTagger'].options['highlightColorHover'].value,
			},
			'firstComment': {
				default: '#46B6CC',
				color: this.options.firstCommentColor.value,
				hoverColor: this.options.firstCommentColorHover.value
			}
		};
		$('#dummy').detach();
	},
	scanPageForFirstComments: function(ele) {
		var comments = ele ? $(ele).closest('.commentarea > .sitetable > .comment') : document.body.querySelectorAll('.commentarea > .sitetable > .comment');

		RESUtils.forEachChunked(comments, 15, 1000, function(element, i, array) {
			// Get identifiers
			var idClass;
			for (var i = 0, length = element.classList.length; i < length; i++) {
				idClass = element.classList[i];
				if (idClass.substring(0, 6) === 'id-t1_') break;
			}

			if (modules['userHighlight'].firstComments[idClass]) return;
			modules['userHighlight'].firstComments[idClass] = true;

			var entry = element.querySelector('.entry'),
				author = entry.querySelector('.author');
			if (!author) return;

			var authorClass;
			for (var i = 0, length = author.classList.length; i < length; i++) {
				authorClass = author.classList[i];
				if (authorClass.substring(0, 6) === 'id-t2_') break;
			}

			if (authorClass.substring(0, 6) !== 'id-t2_') return;

			var authorDidReply = element.querySelector('.child .' + authorClass);
			if (!authorDidReply) return;

			var container = '.' + idClass;
			if (modules['userHighlight'].options.dontHighlightFirstComment.value) {
				container += ' .child';
			}
			modules['userHighlight'].doHighlight('firstComment', authorClass, container);
		});
	},
	firstComments: {},
	scanPageForNewUsernames: function(ele) {
		var autoColorUsing = modules['userHighlight'].getAutoColorUsingFunction(modules['userHighlight'].options.autoColorUsing.value);
		if (!autoColorUsing) {
			console.error('Could not find a usable userHighlight.autoColorUsing method');
			return;
		}

		ele = ele || document.body;
		var authors = ele.querySelectorAll('.author');
		RESUtils.forEachChunked(authors, 15, 1000, function(element, i, array) {
			// Get identifiers
			var idClass;
			for (var i = 0, length = element.classList.length; i < length; i++) {
				idClass = element.classList[i];
				if (idClass.substring(0, 6) === 'id-t2_') break;
			}
			var username = element.textContent;

			if (modules['userHighlight'].coloredUsernames[idClass]) return;
			modules['userHighlight'].coloredUsernames[idClass] = true;

			var color = autoColorUsing(idClass, element, username);

			// Apply color
			modules['userHighlight'].doTextColor('.' + idClass, color);
		});
	},
	autoColorTemplate: '	\
						{{selector}} {	\
							color: {{color}} !important;	\
						}	\
						.res-nightmode {{selector}} {	\
							color: {{nightmodecolor}} !important;	\
						}	\
					',
	autoColorUsing: [
	 	{
			name: 'hash-userid-notbright',
			description: 'Random color, not too bright, consistent for each user; night mode-friendly',
			function: function(idClass, username, element) {
				var hash = RESUtils.hashCode(idClass);

				// With help from /u/Rangi42

				var r = (hash & 0xFF0000) >> 16;
				var g = (hash & 0x00FF00) >> 8;
				var b = hash & 0x0000FF;
				// Luminance formula: http://stackoverflow.com/a/596243/70175
				var lum = Math.round(r * 0.299 + g * 0.587 + b * 0.114);
				var minLum = 0x66; // Night mode background is #191919 or #222222
				var maxLum = 0xAA; // Regular background is #FFFFFF or #F7F7F8

				var color = [ r, g, b ];
				var nightmodeColor = [ r, g, b ];
				if (lum < minLum) {
				    var scale = minLum / lum;
				    nightmodeColor = [
				    	Math.round(r * scale),
				    	Math.round(g * scale),
				    	Math.round(b * scale)
				    ];
				} else if (lum > maxLum) {
				    var scale = maxLum / lum;
				    color = [
				    	Math.round(r * scale),
				    	Math.round(g * scale),
				    	Math.round(b * scale)
				    ];
				}
				color = "rgb(" + color.join(',') + ")";
				nightmodeColor = "rgb(" + nightmodeColor.join(',') + ")";

				return {
					template: modules['userHighlight'].autoColorTemplate,
					color:  color,
					nightmodecolor: nightmodeColor
				};
			}
		},
		{
			name: 'hash-userid',
			description: 'Simple random color, consistent for each user. (original)',
			function: function(idClass, username, element) {
				// Choose color
				var hash = 5381,
					str = idClass;
				for (var i = 0; i < str.length; i++) {
					hash = ((hash << 5) + hash) + str.charCodeAt(i); /* hash * 33 + c */
				}

				var r = (hash & 0xFF0000) >> 16;
				var g = (hash & 0x00FF00) >> 8;
				var b = hash & 0x0000FF;
				var color = "rgb(" + [r, g, b].join(',') + ")";

				return {
					color: color
				};
			}
		}, {
			name: 'monochrome',
			description: 'All black or, in night mode, all light gray',
			function: function(idClass, username, element) {
				return {
					template: modules['userHighlighter'].autoColorTemplate,
					color: 'black',
					nightmodecolor: '#ccc'
				};
			}
		}
	],
	getAutoColorUsingFunction: function(name) {
		var strategies = modules['userHighlight'].autoColorUsing;
		for (var i = 0, length = strategies.length; i < length; i++) {
			var strategy = strategies[i];
			if (strategy.name == name) {
				return strategy.function;
			}
		}
	},
	coloredUsernames: {},
	highlightUser: function(userid) {
		var name = 'author.id-t2_' + userid;
		return this.doHighlight('user', name);
	},
	doHighlight: function(name, selector, container) {
		if (selector == undefined) {
			selector = name;
		}
		if (container == undefined) {
			container = '.thing .tagline';
		}
		var color, hoverColor;
		var color = this.colorTable[name].color;
		if (color === 'default') this.colorTable[name].
		default;

		var hoverColor = this.colorTable[name].hoverColor;
		if (hoverColor === 'default') hoverColor = '#aaa';
		var css = '\
			' + container + ' .author.' + selector + ' { \
				color: ' + this.options.fontColor.value + ' !important; \
				font-weight: bold; \
				padding: 0 2px 0 2px; \
				border-radius: 3px; \
				background-color:' + color + ' !important; \
			} \
			' + container + ' .collapsed .author.' + selector + ' { \
				color: white !important; \
				background-color: #AAA !important; \
			} \
			' + container + ' .author.' + selector + ':hover {\
				background-color: ' + hoverColor + ' !important; \
				text-decoration: none !important; \
			}';
		return RESUtils.addCSS(css);
	},
	doTextColor: function(selector, colorData) {
		var template = colorData.template || '	\
				{{selector}} {	\
					color: {{color}} !important;	\
				}	\
				';

		var placeholderValues = $.extend({}, colorData, {
			template: null,
			selector: '.tagline .author' + selector
		});

		var css = template;

		for (var key in placeholderValues) {
			if (!placeholderValues.hasOwnProperty(key)) continue;

			var search = new RegExp('{{' + key + '}}', "g");
			var value = placeholderValues[key];

			if (value !== null && value !== undefined) {
				css = css.replace(search, value);
			}
		}

		return RESUtils.addCSS(css);
	},
	generateHoverColor: function(color) { // generate a darker color
		if (!/^#[0-9A-F]{6}$/i.test(color)) {
			return false;
		}
		var R = parseInt(color.substr(1,2), 16);
		var G = parseInt(color.substr(3,2), 16);
		var B = parseInt(color.substr(5,2), 16);
		// R = R + 0.25 *(255-R); // 25% lighter
		R = Math.round(0.75*R) + 256; // we add 256 to add a 1 before the color in the hex format
		G = Math.round(0.75*G) + 256; // then we remove the 1, this have for effect to
		B = Math.round(0.75*B) + 256; // add a 0 before one char color in hex format (i.e. 0xA -> 0x10A -> 0x0A)
		return '#' + R.toString(16).substr(1) + G.toString(16).substr(1) + B.toString(16).substr(1);
	},
	generateHoverColors: function() { // apply generateHoverColor on all option
		var options = ['OPColor', 'adminColor', 'friendColor', 'modColor', 'firstCommentColor'];
		var error = false;
		var newColor;
		for (var i = 0, len = options.length; i<len; i++) {
			newColor = modules['userHighlight'].generateHoverColor(RESConsole.getOptionValue('userHighlight', options[i]));
			if (newColor !== false) {
				RESConsole.setOptionValue('userHighlight', options[i] + 'Hover', newColor);
			} else {
				error = true;
			}
		}
		if (error) {
			alert('Some Hover color couldn\'t be generated. This is probably due to the use of color in special format.');
		}
	}
};<|MERGE_RESOLUTION|>--- conflicted
+++ resolved
@@ -95,16 +95,10 @@
 			advanced: true
 		},
 		fontColor: {
-<<<<<<< HEAD
-			type: 'text',
-			value: 'white',
-			description: 'Color for highlighted text.',
-			advanced: true
-=======
 			type: 'color',
 			value: '#FFFFFF',
 			description: 'Color for highlighted text.'
->>>>>>> 2bf84997
+			advanced: true
 		},
 		autoColorUsernames: {
 			type: 'boolean',
@@ -114,18 +108,14 @@
 		autoColorUsing: {
 			description: 'Select a method for setting colors for usernames',
 			type: 'enum',
-<<<<<<< HEAD
 			values: [],
 			advanced: true
-=======
-			values: []
 		},
 		generateHoverColors: {
 			type: 'button',
 			text: 'Generate',
 			callback: null,
 			description: 'Automatically generate hover color based on normal color.'
->>>>>>> 2bf84997
 		}
 	},
 	isEnabled: function() {
