<<<<<<< HEAD
addModule('commentPreview', function(module, moduleID) {
	module.moduleName = 'Live Comment Preview';
	module.category = 'Editing';
	module.description = 'Provides a live preview of comments, as well as a two column editor for writing walls of text.';
	module.options = {
=======
addModule('commentPreview', {
	moduleID: 'commentPreview',
	moduleName: 'Live Comment Preview',
	category: 'Comments',
	options: {
>>>>>>> 0ec72ef8
		enableBigEditor: {
			type: 'boolean',
			value: true,
			description: 'Enable the 2 column editor.'
		},
		openBigEditor: {
			type: 'keycode',
			value: [69, false, true, false], // control-e
			description: 'Open the current markdown field in the big editor. (Only when a markdown form is focused)'
		},
		draftStyle: {
			type: 'boolean',
			value: true,
			description: 'Apply a \'draft\' style  background to the preview to differentiate it from the comment textarea.',
			advanced: true,
			bodyClass: true
		},
		enableForComments: {
			type: 'boolean',
			value: true,
			description: 'Show preview for comments',
			advanced: true
		},
		enableForPosts: {
			type: 'boolean',
			value: true,
			description: 'Show preview for posts',
			advanced: true
		},
		enableForWiki: {
			type: 'boolean',
			value: true,
			description: 'Show preview for wiki pages',
			advanced: true
		},
		enableForSubredditConfig: {
			type: 'boolean',
			value: true,
			description: 'Show preview for editing subreddit settings',
			advanced: true
		},
		enableForBanMessages: {
			type: 'boolean',
			value: true,
			description: 'Show preview for ban notes',
			advanced: true
		},
		sidebarPreview: {
			type: 'boolean',
			value: true,
			description: 'Show the markdown live preview directly in the sidebar when editing',
			advanced: true
		}
	};
	module.include = [
		'comments',
		'inbox',
		'submit',
		'profile',
		/^https?:\/\/(?:[\-\w\.]+\.)?reddit\.com\/r\/[\-\w\.]+\/about\/(?:edit|modqueue|reports|spam|banned)/i,
		'wiki'
	];
	module.exclude = [
		/^https?:\/\/(?:[\-\w\.]+\.)?reddit\.com\/(?:r\/[\-\w\.]+\/)?wiki\/edit\/config\/automoderator\b/i
	];

	var subredditImages = {};
	var isWiki, isBan;

	module.go = function() {
		if ((this.isEnabled()) && (this.isMatchURL())) {
			isWiki = RESUtils.pageType() === 'wiki';
			isBan = /^https?:\/\/(?:[\-\w\.]+\.)?reddit\.com\/r\/[\-\w\.]+\/about\/banned/i.test(document.location.href);

			if (!isWiki) {
				this.converter = window.SnuOwnd.getParser();
			} else {
				RESEnvironment.ajax({
					method: 'GET',
					url: location.protocol + '//' + location.hostname + '/r/' + RESUtils.currentSubreddit() + '/about/stylesheet.json',
					onload: function(response) {
						var thisResponse;
						try {
							thisResponse = JSON.parse(response.responseText);
						} catch (e) {
							console.log('commentPreview: Error parsing response from reddit');
							console.log(response.responseText);
							return false;
						}
						if (thisResponse.data && thisResponse.data.images) {
							thisResponse.data.images.forEach(function(image) {
								subredditImages[image.name] = image.url;
							});
						}
					}
				});
				//We need to configure non-default renderers here
				var SnuOwnd = window.SnuOwnd;
				var redditCallbacks = SnuOwnd.getRedditCallbacks();
				var rendererConfig = SnuOwnd.defaultRenderState();
				rendererConfig.flags = SnuOwnd.DEFAULT_WIKI_FLAGS;
				rendererConfig.html_element_whitelist = SnuOwnd.DEFAULT_HTML_ELEMENT_WHITELIST;
				rendererConfig.html_attr_whitelist = SnuOwnd.DEFAULT_HTML_ATTR_WHITELIST;
				this.converter = SnuOwnd.getParser({
					callbacks: redditCallbacks,
					context: rendererConfig
				});
			}

			if (this.options.enableBigEditor.value) {
				// Install the 2 column editor
				addBigEditorListener();

				if (modules['keyboardNav'].isEnabled()) {
					$('body').on('keydown', '.usertext-edit textarea, #wiki_page_content', function(e) {
						if (RESUtils.checkKeysForEvent(e, module.options.openBigEditor.value)) {
							showBigEditor(e);
						}
					});
				}
			}

			//Close the preview on submit
			$('body').on('submit', 'form', function() {
				$(this).find('.livePreview').hide();
			});

			if (!isWiki) {
				//Perform initial setup of tools over the whole page}
				attachPreview();
				// Wireup reply editors
				RESUtils.watchForElement('newCommentsForms', attachPreview);
				// Wireup edit editors (usertext-edit already exists in the page)
				RESUtils.watchForElement('newComments', attachPreview);
			} else {
				attachWikiPreview();
			}
		}
	};

	function markdownToHTML(md) {
		if (isBan && md.length) {
			var subreddit = location.href.match(/^https?:\/\/(?:[\-\w\.]+\.)?reddit\.com\/r\/([\-\w\.]+)/i)[1];

			md = modules['commentTools'].generateBanMessage(md, subreddit, modules['commentTools'].curSubredditTitle);
		}

		var body = module.converter.render(md);
		if (isWiki) {
			/*
			<s>Snudown, and therefore SnuOwnd, is a bit funny about how it generates its table of contents entries.
			To when it encounters a header it tries to perform some of the usual inline formatting such as emphasis, strikethoughs, or superscript in headers. The text containing generated HTML then gets passed into cb_toc_header which escapes all of the passed HTML. When reddit gets it escaped tags are stripped.

			It would be nicer if they just used different functions for rendering the emphasis when making headers.</s>

			It seems that my understanding was wrong, for some reason reddit doesn't even use snudown's TOC renderer.
			*/

			body = body.replace(/<img src="%%([a-z0-9\-]+)%%"/gi, function(match, name) {
				if (subredditImages[name]) {
					return '<img src="' + subredditImages[name] + '"';
				}
				return match;
			});

			// SnuOwnd created this HTML from markdown so it is safe.
			var doc = $('<body>').html(body);
			var header_ids = {};
			var headers = doc.find('h1, h2, h3, h4, h5, h6');
			var tocDiv = $('<div>').addClass('toc');
			var parent = $('<ul>');
			parent.data('level', 0);
			tocDiv.append(parent);
			var level = 0,
				previous = 0;
			var prefix = 'wiki';
			headers.each(function(i, e) {
				var contents = $(this).text();
				var aid = $('<div>').html(contents).text();
				aid = prefix + '_' + aid.replace(/ /g, '_').toLowerCase();
				aid = aid.replace(/[^\w\.\-]/g, function(s) {
					return '.' + s.charCodeAt(0).toString(16).toUpperCase();
				});
				if (!(aid in header_ids)) {
					header_ids[aid] = 0;
				}
				var id_num = header_ids[aid] + 1;
				header_ids[aid] += 1;

				if (id_num > 1) {
					aid = aid + id_num;
				}

				$(this).attr('id', aid);

				var li = $('<li>').addClass(aid);
				var a = $('<a>').attr('href', '#' + aid).text(contents);
				li.append(a);

				var thisLevel = +this.tagName.slice(-1);
				if (previous && thisLevel > previous) {
					var newUL = $('<ul>');
					newUL.data('level', thisLevel);
					parent.append(newUL);
					parent = newUL;
					level++;
				} else if (level && thisLevel < previous) {
					while (level && parent.data('level') > thisLevel) {
						parent = parent.closest('ul');
						level -= 1;
					}
				}
				previous = thisLevel;
				parent.append(li);
			});
			doc.prepend(tocDiv);
			return doc.html();
		} else {
			return body;
		}
	}

	function makeBigEditorButton() {
		return $('<button type="button" class="RESBigEditorPop" tabIndex="3"><span class="res-icon res-icon-12">&#xF0A4;</span> big editor</button>');
	}

	function attachPreview(usertext) {
		if (usertext === undefined || usertext === null) {
			usertext = document.body;
		}
		if (module.options.enableBigEditor.value) {
			if (isBan) {
				makeBigEditorButton().appendTo('#banned .ban-details:has(textarea)');
			} else {
				makeBigEditorButton().prependTo($('.bottom-area:not(:has(.RESBigEditorPop))', usertext));
			}
		}
		$(usertext).find('.usertext-edit, .ban-details:has(#ban_message)').each(function() {
			var $this = $(this);

			if ($this.closest('.commentarea, .message').length &&
					!module.options.enableForComments.value) {
				return;
			}

			if ((RESUtils.pageType() === 'submit' || $(this).closest('.link').length) &&
					!module.options.enableForPosts.value) {
				return;
			}

			if (/^https?:\/\/(?:[\-\w\.]+\.)?reddit\.com\/r\/[\-\w\.]+\/about\/edit/i.test(document.location.href) &&
					!module.options.enableForSubredditConfig.value) {
				return;
			}

			if (/^https?:\/\/(?:[\-\w\.]+\.)?reddit\.com\/r\/[\-\w\.]+\/about\/banned/i.test(document.location.href) &&
					!module.options.enableForBanMessages.value) {
				return;
			}

			var preview = $this.find('.livePreview');

			if (preview.length === 0) {
				preview = makePreviewBox();
				$this.append(preview);
			}

			var contents = preview.find('.RESDialogContents');
			var textareas = $this.find('textarea[name=text], textarea[name=description], textarea[name=public_description], textarea[name=ban_message]');

			if (textareas.attr('name') === 'description' && module.options.sidebarPreview.value) {
				var sideMd = $('.side .usertext-body .md:first');

				if (sideMd.length) {
					contents.push(sideMd[0]);
				}
			}

			textareas.on('input', onTextareaInput.bind(this, preview, contents));

			// check for reply --> quoted text
			$this.closest('.thing').find('.buttons a[onclick*="reply"]') /* terrible selector */
				.on('click', textareas.trigger.bind(textareas, 'input'));
			setTimeout(textareas.trigger.bind(textareas, 'input'), 1);
		});
	}

	function attachWikiPreview() {
		if (module.options.enableBigEditor.value) {
			makeBigEditorButton().insertAfter('.markhelp');
		}

		if (RESUtils.pageType() === 'wiki' && module.options.enableForWiki.value) {
			var preview = makePreviewBox();
			preview.find('.md').addClass('wiki');
			preview.insertAfter($('#editform > br').first());

			var contents = preview.find('.RESDialogContents');
			$('#wiki_page_content').on('input', onTextareaInput.bind(this, preview, contents));
		}
	}

	function onTextareaInput(preview, contents, event) {
		var textarea = $(event.target);
		RESUtils.debounce('refreshPreview', 250, function() {
			var markdownText = textarea.val();

			if (markdownText.length > 0) {
				var html = markdownToHTML(markdownText);
				preview.show();
				// SnuOwnd created this HTML from markdown so it is safe.
				contents.html(html);
			} else {
				preview.hide();
				contents.html('');
			}
		});
	}

	function makePreviewBox() {
		var previewBox = $('<div style="display: none" class="RESDialogSmall livePreview"><h3>Live Preview</h3><div class="md RESDialogContents"></div></div>');
		var urlHashLink = modules['settingsNavigation'].makeUrlHashLink('commentPreview', null, ' ', 'gearIcon');
		previewBox.find('h3').append(urlHashLink);

		return previewBox;
	}

	var bigTextTarget, bigEditor;

	function createBigEditor() {
		if (bigEditor) {
			return;
		}
		var editor = $('<div id="BigEditor" style="display: none;">');
		var left = $('<div class="BELeft RESDialogSmall"><h3>Editor</h3></div>');
		var contents = $('<div class="RESDialogContents"><textarea id="BigText" name="text" class=""></textarea></div>');
		var foot = $('<div class="BEFoot">');
		if (!isBan) {
			foot.append($('<button type="button">save</button>').on('click', function() {
				var len = $('#BigText').val().length;
				var max = $('#BigText').data('max-length');
				if (len > max) {
					$('#BigEditor .errorList .error').hide().filter('.TOO_LONG').text('this is too long (max: ' + max + ')').show();
				} else if (len === 0) {
					$('#BigEditor .errorList .error').hide().filter('.NO_TEXT').show();
				} else if (bigTextTarget) {
					bigTextTarget.closest('form').find('button[type=submit]').click();
					bigTextTarget.parents('.usertext-edit:first').find('.livePreview .md').html('');
					hideBigEditor(false, true);
				} else {
					$('#BigEditor .errorList .error').hide().filter('.NO_TARGET').show();
				}
			}));
		}
		foot.append($('<button type="button">close</button>').on('click', hideBigEditor));

		foot.append($('<span class="errorList">\
			<span style="display: none;" class="error NO_TEXT">we need something here</span>\
			<span style="display: none;" class="error TOO_LONG">this is too long (max: 10000)</span>\
			<span style="display: none;" class="error NO_TARGET">there is no associated textarea</span>\
			</span>'));

		contents.append(foot);
		left.append(contents);

		var right = $('<div class="BERight RESDialogSmall"><h3>Preview</h3><div class="RESCloseButton RESFadeButton">&#xf04e;</div><div class="RESCloseButton close">X</div>\
			<div class="RESDialogContents"><div id="BigPreview" class=" md"></div></div></div>');
		editor.append(left).append(right);
		if (modules['commentTools'].isEnabled()) {
			contents.prepend(modules['commentTools'].makeEditBar());
		}

		$(document.body).append(editor);

		$('.BERight .RESCloseButton.close').on('click', hideBigEditor);
		$('.BERight .RESFadeButton').on('click', function(e) {
			if (this.isFaded) {
				$('#BigEditor').fadeTo(300, 1.0).css('pointer-events','auto');
				$(document.body).addClass('RESScrollLock');
			}
			else {
				$('#BigEditor').fadeTo(300, 0.3).css('pointer-events','none');
				$(document.body).removeClass('RESScrollLock');
			}
			this.isFaded = !this.isFaded;
		});

		$('#BigText').on('input', function() {
			RESUtils.debounce('refreshBigPreview', 250, function() {
				var text = $('#BigText').val();
				var html = markdownToHTML(text);

				// SnuOwnd created this HTML from markdown so it is safe.
				$('#BigPreview').html(html);
				if (bigTextTarget) {
					bigTextTarget.val(text);
				}
			});
		}).on('keydown', function(e) {
			//Close big editor on escape
			if (e.keyCode === modules['commentTools'].KEYS.ESCAPE) {
				hideBigEditor();
				e.preventDefault();
				return false;
			}
		});

		bigEditor = editor;
	}

	function addBigEditorListener() {
		$('body').on('click', '.RESBigEditorPop', showBigEditor);
	}

	function showBigEditor(e) {
		var limit, baseText;

		e.preventDefault();
		createBigEditor();
		// bigTextTarget = null;
		hideBigEditor(true);
		$('.side').addClass('BESideHide');
		$('body').addClass('RESScrollLock');
		RESUtils.fadeElementIn(document.getElementById('BigEditor'), 0.3);
		if (!isWiki && !isBan) {
			baseText = $(this).parents('.usertext-edit:first').find('textarea');

			limit = $(baseText).attr('data-limit');
			$('#BigText').attr('data-limit', limit);
			$('#BigPreview').removeClass('wiki');
			$('.BERight .RESDialogContents').removeClass('wiki-page-content');
		} else if (isBan) {
			baseText = $('#ban_message');

			limit = $(baseText).attr('data-limit');
			$('#BigText').attr('data-limit', limit);
			$('#BigPreview').removeClass('wiki');
			$('.BERight .RESDialogContents').removeClass('wiki-page-content');
		} else {
			baseText = $('#wiki_page_content');
			$('#BigPreview').addClass('wiki');
			$('.BERight .RESDialogContents').addClass('wiki-page-content');
		}

		var markdown = baseText.val();
		var maxLength = baseText.data('max-length');
		$('#BigText').data('max-length', maxLength).val(markdown).focus();
		modules['commentTools'].updateCounter($('#BigText')[0]);
		// SnuOwnd created this HTML from markdown so it is safe.
		$('#BigPreview').html(markdownToHTML(markdown));
		bigTextTarget = baseText;

		// dynamically set paddingBottom on .RESDialogContents to make textarea scale correctly.
		var dialogTitle = document.querySelector('.BELeft h3');
		var editorWrapperHeight = document.querySelector('.BELeft .RESDialogContents .markdownEditor-wrapper');
		editorWrapperHeight = (editorWrapperHeight ? editorWrapperHeight.offsetHeight : 0);
		var dialogFooter = document.querySelector('.BELeft .BEFoot');
		var dialogContentBox = document.querySelector('.BELeft .RESDialogContents');
		dialogContentBox.style.paddingBottom =
			dialogTitle.offsetHeight - 10 + // add offsetHeight and subtract margin
			editorWrapperHeight +
			dialogFooter.offsetHeight +
			'px';
	}

	function hideBigEditor(quick, submitted) {
		if (quick === true) {
			$('#BigEditor').hide();
		} else {
			RESUtils.fadeElementOut(document.getElementById('BigEditor'), 0.3);
		}
		$('.side').removeClass('BESideHide');
		$('body').removeClass('RESScrollLock');
		var target = bigTextTarget;

		if (target) {
			target.val($('#BigText').val());
			target.focus();
			if (submitted !== true) {
				var inputEvent = document.createEvent('HTMLEvents');
				inputEvent.initEvent('input', true, true);
				target[0].dispatchEvent(inputEvent);
			}
			bigTextTarget = null;
		}
	}
});<|MERGE_RESOLUTION|>--- conflicted
+++ resolved
@@ -1,16 +1,8 @@
-<<<<<<< HEAD
 addModule('commentPreview', function(module, moduleID) {
 	module.moduleName = 'Live Comment Preview';
-	module.category = 'Editing';
+	module.category = 'Comments';
 	module.description = 'Provides a live preview of comments, as well as a two column editor for writing walls of text.';
 	module.options = {
-=======
-addModule('commentPreview', {
-	moduleID: 'commentPreview',
-	moduleName: 'Live Comment Preview',
-	category: 'Comments',
-	options: {
->>>>>>> 0ec72ef8
 		enableBigEditor: {
 			type: 'boolean',
 			value: true,
