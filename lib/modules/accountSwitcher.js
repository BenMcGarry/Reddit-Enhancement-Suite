--- conflicted
+++ resolved
@@ -1,17 +1,9 @@
-<<<<<<< HEAD
 addModule('accountSwitcher', function(module, moduleID) {
 	module.moduleName = 'Account Switcher';
-	module.category = 'Users';
+	module.category = 'My account';
 	module.description = 'Store username/password pairs and switch accounts instantly while browsing Reddit!' +
 		'\n\n<br><br>If you forget a password which is stored in Account Switcher, <a href="/r/Enhancement/wiki/faq/passwords">you can recover them from RES settings</a>. Be aware that RES offers very little protection for stored passwords, so be careful when sharing your computer or settings!';
 	module.options = {
-=======
-addModule('accountSwitcher', {
-	moduleID: 'accountSwitcher',
-	moduleName: 'Account Switcher',
-	category: 'My account',
-	options: {
->>>>>>> 0ec72ef8
 		keepLoggedIn: {
 			type: 'boolean',
 			value: false,
