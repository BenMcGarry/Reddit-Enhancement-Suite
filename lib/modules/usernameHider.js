--- conflicted
+++ resolved
@@ -1,21 +1,12 @@
-<<<<<<< HEAD
 addModule('usernameHider', function(module, moduleID) {
 	module.moduleName = 'Username Hider';
-	module.category = 'Users';
+	module.category = 'My account';
 	module.disabledByDefault = true;
 	module.description = 'Username hider hides your username from displaying on your screen when you\'re logged in to reddit. \
 		This way, if someone looks over your shoulder at work, or if you take a screenshot, your reddit username is not shown. \
 		This only affects your screen. There is no way to post or comment on reddit without your post being linked to the account \
 		you made it from.';
 	module.options = {
-=======
-addModule('usernameHider', {
-	moduleID: 'usernameHider',
-	moduleName: 'Username Hider',
-	category: 'My account',
-	disabledByDefault: true,
-	options: {
->>>>>>> 0ec72ef8
 		displayText: {
 			type: 'text',
 			value: '~anonymous~',
