--- conflicted
+++ resolved
@@ -716,7 +716,6 @@
 .res-nightmode #search option {
 	color: #111;
 }
-<<<<<<< HEAD
 .res-nightmode ul.res-search-tabs li {
 	background: linear-gradient(to top, rgb(60,60,60), rgb(45,45,45));
 }
@@ -726,11 +725,8 @@
 .res-nightmode .combined-search-page #previoussearch .res-search-pane {
 	background-color: rgb(34,34,34);
 }
-.res-nightmode #searchexpando {
-=======
 .res-nightmode #searchexpando,
 .res-nightmode .post-sharing {
->>>>>>> af1b9014
 	background: #303030;
 	border-color: #444;
 }
