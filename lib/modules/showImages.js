/* siteModule format:
name: {
//Initialization method for things that cannot be performed inline. The method 
//is required to be present, but it can be empty
	go: function(){},

//Returns true/false to indicate whether the siteModule will attempt to handle the link
//the only parameter is the anchor element
//returns true or false
	detect: function(element) {return true/false;},

//This is where links are parsed, cache checks are made, and XHR is performed.
//the only parameter is the anchor element
//The method is in a jQuery Deferred chain and will be followed by handleInfo. 
//A new $.Deferred object should be created and resolved/rejected as necessary and then reterned.
//If resolving, the element should be passed along with whatever data is required.
	handleLink: function(element) {},

//This is were the embedding information is added to the link
//handleInfo sits in the Deferred chain after handLink
//and should recieve both the element and a data object from handleLink
//the first parameter should the same anchor element passed to handleLink
//the second parameter should module specific data
//A new $.Deferred object should be created and resolved/rejected as necessary and then reterned
//If resolving, the element should be passed
	handleInfo: function(elem, info) {}
*/
/*
Embedding infomation:
all embedding information (except 'site') is to be attatched the 
html anchor in the handleInfo function

required type:
	'IMAGE' for single images | 'GALLERY' for image galleries | 'TEXT' html/text to be displayed
required src:
	if type is TEXT then src is HTML (be carefull what is accepted here)
	if type is IMAGE then src is an image URL string
	if type is GALLERY then src is an array of objects with the following properties:
		required src: URL of the image
		optional href: URL of the page containing the image (per image)
		optional title: string to displayed directly above the image (per image)
		optional caption: string to be displayed directly below the image (per image)
optional imageTitle:
	string to be displayed above the image (gallery level).
optional caption:
	string to be displayed below the image
optional credits:
	string to be displayed below caption
optional galleryStart:
	zero-indexed page number to open the gallery to
*/
modules['showImages'] = {
	moduleID: 'showImages',
	moduleName: 'Inline Image Viewer',
	category: 'UI',
	options: {
		maxWidth: {
			type: 'text',
			value: '640',
			description: 'Max width of image displayed onscreen'
		},
		maxHeight: {
			type: 'text',
			value: '480',
			description: 'Max height of image displayed onscreen'
		},
		openInNewWindow: {
			type: 'boolean',
			value: true,
			description: 'Open images in a new tab/window when clicked?'
		},
		hideNSFW: {
			type: 'boolean',
			value: false,
			description: 'If checked, do not show images marked NSFW.'
		},
		autoExpandSelfText: {
			type: 'boolean',
			value: true,
			description: 'When loading selftext from an Aa+ expando, auto reveal images.'
		},
		imageZoom: {
			type: 'boolean',
			value: true,
			description: 'Allow dragging to resize/zoom images.'
		},
		markVisited: {
			type: 'boolean',
			value: true,
			description: 'Mark links visited when you view images (does eat some resources).'
		},
		sfwHistory: {
			type: 'enum',
			value: 'add',
			values: [{
				name: 'Add links to history',
				value: 'add'
			}, {
				name: 'Color links, but do not add to history',
				value: 'color'
			}, {
				name: 'Do not add or color links.',
				value: 'none'
			}],
			description: 'Keeps NSFW links from being added to your browser history <span style="font-style: italic">by the markVisited feature</span>.<br/>\
				<span style="font-style: italic">If you chose the second option, then links will be blue again on refresh.</span><br/>\
				<span style="color: red">This does not change your basic browser behavior.\
				If you click on a link then it will still be added to your history normally.\
				This is not a substitute for using your browser\'s privacy mode.</span>'
		},
		ignoreDuplicates: {
			type: 'boolean',
			value: true,
			description: 'Do not create expandos for images that appear multiple times in a page.'
		},
		displayImageCaptions: {
			type: 'boolean',
			value: true,
			description: 'Retrieve image captions/attribution information.'
		},
		loadAllInAlbum: {
			type: 'boolean',
			value: false,
			description: 'Display all images at once in a \'filmstrip\' layout, rather than the default navigable \'slideshow\' style.'
		},
		showViewImagesTab: {
			type: 'boolean',
			value: true,
			description: 'Show a \'view images\' tab at the top of each subreddit, to easily toggle showing all images at once.'
		}
	},
	description: 'Opens images inline in your browser with the click of a button. Also has configuration options, check it out!',
	isEnabled: function() {
		return RESConsole.getModulePrefs(this.moduleID);
	},
	include: [
		/^https?:\/\/([a-z]+)\.reddit\.com\/[-\w\.\_\?=]*/i
	],
	exclude: [
		/^https?:\/\/([a-z]+)\.reddit\.com\/ads\/[-\w\.\_\?=]*/i,
		/^https?:\/\/([a-z]+)\.reddit\.com\/[-\w\.\/]*\/submit\/?$/i
	],
	isMatchURL: function() {
		return RESUtils.isMatchURL(this.moduleID);
	},
	loadDynamicOptions: function() {
		// Augment the options with available image modules
		for (var site in this.siteModules) {
			if (this.siteModules.hasOwnProperty(site) && this.siteModules[site].hasOwnProperty('options') && !this.options.hasOwnProperty('display ' + site)) {
				for (var optionKey in this.siteModules[site].options) {

				}
				this.options[optionKey] = this.siteModules[site].options[optionKey];
			}
		}
	},
	beforeLoad: function() {
		if ((this.isEnabled()) && (this.isMatchURL())) {
			if (!this.options.displayImageCaptions.value) {
				RESUtils.addCSS('.imgTitle, .imgCaptions { display: none; }');
			}
		}
	},
	go: function() {
		if ((this.isEnabled()) && (this.isMatchURL())) {

			this.imageList = [];
			this.imagesRevealed = {};
			this.dupeAnchors = 0;
			/*
			true: show all images
			false: hide all images
			'any string': display images match the tab
			*/
			this.currentImageTab = false;
			this.customImageTabs = {};

			if (this.options.markVisited.value) {
				// we only need this iFrame hack if we're unable to add to history directly, which Firefox addons and Chrome can do.
				if (!BrowserDetect.isChrome() && !BrowserDetect.isFirefox()) {
					this.imageTrackFrame = document.createElement('iframe');
					this.imageTrackFrame.addEventListener('load', function() {
						setTimeout(modules['showImages'].imageTrackShift, 300);
						modules['showImages'].imageTrackFrame.contentWindow.location.replace('about:blank');
					}, false);
					this.imageTrackFrame.style.display = 'none';
					this.imageTrackFrame.style.width = '0px';
					this.imageTrackFrame.style.height = '0px';
					document.body.appendChild(this.imageTrackFrame);
				}
				this.imageTrackStack = [];
			}

			//set up all site modules
			for (var key in this.siteModules) {
				this.siteModules[key].go();
			}
			this.scanningForImages = false;

			RESUtils.watchForElement('siteTable', modules['showImages'].findAllImages);
			RESUtils.watchForElement('selfText', modules['showImages'].findAllImagesInSelfText);
			RESUtils.watchForElement('newComments', modules['showImages'].findAllImagesInSelfText);

			this.createImageButtons();
			this.findAllImages();
			document.addEventListener('dragstart', function() {
				return false;
			}, false);
		}
	},
	findAllImagesInSelfText: function(ele) {
		modules['showImages'].findAllImages(ele, true);
	},
	createImageButtons: function() {
		var mainMenuUL;

		if ((/search\?\/?q\=/.test(location.href)) ||
				(/\/about\/(?:reports|spam|unmoderated)/.test(location.href)) ||
				(location.href.indexOf('/modqueue') !== -1) ||
				(location.href.toLowerCase().indexOf('/dashboard') !== -1)) {
			var hbl = document.getElementById('header-bottom-left');
			if (hbl) {
				mainMenuUL = document.createElement('ul');
				mainMenuUL.setAttribute('class', 'tabmenu viewimages');
				mainMenuUL.setAttribute('style', 'display: inline-block');
				hbl.appendChild(mainMenuUL);
			}
		} else {
			mainMenuUL = document.body.querySelector('#header-bottom-left ul.tabmenu');
		}

		if (mainMenuUL) {
			var li = document.createElement('li');
			var a = document.createElement('a');
			var text = document.createTextNode('scanning for images...');
			this.scanningForImages = true;

			a.href = '#';
			a.id = 'viewImagesButton';
			a.addEventListener('click', function(e) {
				e.preventDefault();
				if (!modules['showImages'].scanningForImages) {
					modules['showImages'].setShowImages(null, 'image');
				}
			}, true);
			a.appendChild(text);
			li.appendChild(a);
			if (!this.options.showViewImagesTab.value) {
				li.style.display = 'none';
			}
			mainMenuUL.appendChild(li);
			this.viewImageButton = a;
			/*
				To enable custom image tabs for a subreddit start by adding `[](#/RES_SR_Config/ImageTabs?)` to the markdown code of the sidebar.
				This should not have any visible effect on the HTML.
				Right now no options have been configured, so there won't be any new tabs.
				You can add up to 8 tabs in the following manner:
				A tab is defined by a label and a tag list separated by an equals sign like this: `LABEL=TAGLIST` 
				The label can be up to 32 characters long and may contain english letters, numbers, hyphens, spaces, and underscores. The labels must be URI encoded.
				The tag list can contain up to tag values separated by commas. Individual tags have the same content restrictions a labels. (do not URI encode the commmas)

				The the tab definitions are joined by ampersands (`&`).
				Labels appear to the right of the "view images" button and are surrounded by `[]` brackets.
				Post titles are searched for any place that an entry in the tag list appears surrounded by any kind of bracket <>, [], (), {}.
				Tags are not case sensitive and whitespace is permitted between the brackets and the tag.

				To allow the tabs to be styled, the tabs will have a class that is the tab label with the spaces and hyphens replaced by underscores and then prefixed with `'RESTab-'` so the label 'Feature Request' becomes `'RESTab-feature_request'`.
				
				We realize that the format is highly restrictive, but you must understand that that is for everyone's protection. If there is demand, the filter can be expanded.

				Examples:
				A hypothetical setup for /r/minecraft that creates tabs for builds, mods, and texture packs:

					[](#/RES_SR_Config/ImageTabs?build=build,project&mod=mod&texture%20pack=texture,textures,pack,texture%20pack)

				To duplicate the behavior originally used for /r/gonewild you would use:

					[](#/RES_SR_Config/ImageTabs?m=m,man,male&f=f,fem,female)

			 */
			var tabConfig = document.querySelector('.side .md a[href^="#/RES_SR_Config/ImageTabs"]');

			if (tabConfig) {
				var switches = {};
				var switchCount = 0;

				var whitelist = /^[A-Za-z0-9_ \-]{1,32}$/;
				var configString = tabConfig.hash.match(/\?(.*)/);
				if (configString !== null) {
					var pairs = configString[1].split('&');
					for (var i = 0; i < pairs.length && switchCount < 8; i++) {
						var pair = pairs[i].split('=');
						if (pair.length !== 2) continue;
						var label = decodeURIComponent(pair[0]);
						if (!whitelist.test(label)) continue;
						var parts = pair[1].split(',');
						var acceptedParts = [];
						for (var j = 0; j < parts.length && acceptedParts.length < 8; j++) {
							var part = decodeURIComponent(parts[j]);
							if (!whitelist.test(part)) continue;
							else acceptedParts.push(part);
						}
						if (acceptedParts.length > 0) {
							if (!(label in switches)) switchCount++;
							switches[label] = acceptedParts;
						}
					}
				}
				if (switchCount > 0) {
					for (var key in switches) {
						this.customImageTabs[key] = new RegExp('[\\[\\{\\<\\(]\s*(' + switches[key].join('|') + ')\s*[\\]\\}\\>\\)]', 'i');
					}
				}
			}

			if (!/comments\/[-\w\.\/]/i.test(location.href)) {
				for (var mode in this.customImageTabs) {
					var li = document.createElement('li');
					var a = document.createElement('a');
					var text = document.createTextNode('[' + mode + ']');
					a.href = '#';
					a.className = 'RESTab-' + mode.toLowerCase().replace(/- /g, '_');
					a.addEventListener('click', (function(mode) {
						return function(e) {
							e.preventDefault();
							modules['showImages'].setShowImages(mode);
						};
					})(mode), true);

					a.appendChild(text);
					li.appendChild(a);
					mainMenuUL.appendChild(li);
				}
			}
		}
	},
	setShowImages: function(newImageTab, type) {
		type = type || 'image';
		if (newImageTab == null) {
			//This is for the all images button
			//If we stored `true` then toggle to false, in all other cases turn it to true
			if (this.currentImageTab === true) {
				this.currentImageTab = false;
			} else {
				this.currentImageTab = true;
			}
		} else if (this.currentImageTab === newImageTab) {
			//If they are the same, turn it off
			this.currentImageTab = false;
		} else if (newImageTab in this.customImageTabs) {
			//If the tab is defined, switch to it
			this.currentImageTab = newImageTab;
		} else {
			//Otherwise ignore it
			return;
		}
		this.updateImageButtons();
		this.updateRevealedImages(type);
	},
	updateImageButtons: function() {
		var imgCount = this.imageList.length;
		var showHideText = 'view';
		if (this.currentImageTab === true) {
			showHideText = 'hide';
		}
		if (typeof this.viewImageButton !== 'undefined') {
			var buttonText = showHideText + ' images ';
			if (!RESUtils.currentSubreddit('dashboard')) buttonText += '(' + imgCount + ')';
			$(this.viewImageButton).text(buttonText);
		}
	},
	updateRevealedImages: function(type) {
		for (var i = 0, len = this.imageList.length; i < len; i++) {
			var image = this.imageList[i];
			if ($(image).hasClass(type)) {
				this.revealImage(image, this.findImageFilter(image.imageLink));
			}
		}
	},
	findImageFilter: function(image) {
		var isMatched = false;
		if (typeof this.currentImageTab === 'boolean') {
			//booleans indicate show all or nothing
			isMatched = this.currentImageTab;
		} else if (this.currentImageTab in this.customImageTabs) {
			var re = this.customImageTabs[this.currentImageTab];
			isMatched = re.test(image.text);
		}
		//If false then there is no need to go through the NSFW filter
		if (!isMatched) return false;

		image.NSFW = false;
		if (this.options.hideNSFW.value) {
			image.NSFW = /nsfw/i.test(image.text);
		}

		return !image.NSFW;
	},
	findAllImages: function(elem, isSelfText) {
		modules['showImages'].scanningForImages = true;
		if (!elem) {
			elem = document.body;
		}
		// get elements common across all pages first...
		// if we're on a comments page, get those elements too...
		var commentsre = /comments\/[-\w\.\/]/i;
		var userre = /user\/[-\w\.\/]/i;
		modules['showImages'].scanningSelfText = false;
		var allElements = [];
		if (commentsre.test(location.href) || userre.test(location.href)) {
			allElements = elem.querySelectorAll('#siteTable a.title, .expando .usertext-body > div.md a, .content .usertext-body > div.md a');
		} else if (isSelfText) {
			// We're scanning newly opened (from an expando) selftext...
			allElements = elem.querySelectorAll('.usertext-body > div.md a');
			modules['showImages'].scanningSelfText = true;
		} else if (RESUtils.pageType() === 'wiki'){
			allElements = elem.querySelectorAll('.wiki-page-content a');
		} else if (RESUtils.pageType() === 'inbox') {
			allElements = elem.querySelectorAll('#siteTable div.entry .md a');
		} else {
			allElements = elem.querySelectorAll('#siteTable A.title');
		}

		if (RESUtils.pageType() === 'comments') {
			RESUtils.forEachChunked(allElements, 15, 1000, function(element, i, array) {
				modules['showImages'].checkElementForImage(element);
				if (i >= array.length - 1) {
					modules['showImages'].scanningSelfText = false;
					modules['showImages'].scanningForImages = false;
					modules['showImages'].updateImageButtons(modules['showImages'].imageList.length);
				}
			});
		} else {
			var chunkLength = allElements.length;
			for (var i = 0; i < chunkLength; i++) {
				modules['showImages'].checkElementForImage(allElements[i]);
			}
			modules['showImages'].scanningSelfText = false;
			modules['showImages'].scanningForImages = false;
			modules['showImages'].updateImageButtons(modules['showImages'].imageList.length);
		}
	},
	checkElementForImage: function(elem) {
		if (this.options.hideNSFW.value) {
			if (elem.classList.contains('title')) {
				elem.NSFW = elem.parentNode.parentNode.parentNode.classList.contains('over18');
			}
		} else {
			elem.NSFW = false;
		}
		var href = elem.href;
		if ((!elem.classList.contains('imgScanned') && (typeof this.imagesRevealed[href] === 'undefined' || !this.options.ignoreDuplicates.value || (RESUtils.currentSubreddit('dashboard'))) && href !== null) || this.scanningSelfText) {
			elem.classList.add('imgScanned');
			this.dupeAnchors++;
			var siteFound = this.siteModules['default'].detect(elem.href.toLowerCase(), elem);
			if (siteFound) {
				elem.site = 'default';
			}
			if (!siteFound) {
				for (var site in this.siteModules) {
					if (site === 'default') continue;
					if (this.siteModuleEnabled(site) && this.siteModules[site].detect(elem.href.toLowerCase(), elem)) {
						elem.site = site;
						siteFound = true;
						break;
					}
				}
			}
			if (siteFound && !elem.NSFW) {
				this.imagesRevealed[href] = this.dupeAnchors;
				var siteMod = this.siteModules[elem.site];
				$.Deferred().resolve(elem).then(siteMod.handleLink).then(siteMod.handleInfo).
				then(this.createImageExpando, function() {
					console.error.apply(console, arguments);
				});
			}
		} else if (!elem.classList.contains('imgScanned')) {
			var textFrag = document.createElement('span');
			textFrag.setAttribute('class', 'RESdupeimg');
			$(textFrag).html(' <a class="noKeyNav" href="#img' + escapeHTML(this.imagesRevealed[href]) + '" title="click to scroll to original">[RES ignored duplicate image]</a>');
			RESUtils.insertAfter(elem, textFrag);
		}
	},

	siteModuleEnabled: function(site) {
		var retVal = true;
		if (this.options.hasOwnProperty('Display ' + site)) {
			retVal = this.options['Display ' + site].value;
		}
		return retVal;
	},

	createImageExpando: function(elem) {
		var mod = modules['showImages'];
		if (!elem) return false;
		var href = elem.href;
		if (!href) return false;
		
		// isSelfText indicates if this expando is being created within a
		// selftext expando.
		var isSelfTextExpando = false;
		if (! $(elem).hasClass('title') && RESUtils.pageType() === 'linklist') {
			if ($(elem).closest('.expando').length > 0) {
				isSelfTextExpando = true;
			}
		}
		// This should not be reached in the case of duplicates
		elem.name = 'img' + mod.imagesRevealed[href];

		// expandLink aka the expando button
		var expandLink = document.createElement('a');
		expandLink.className = 'toggleImage expando-button collapsed collapsedExpando';
		if (elem.type === 'IMAGE') expandLink.className += ' image';
		if (elem.type === 'GALLERY') expandLink.className += ' image gallery';
		if (elem.type === 'TEXT') expandLink.className += ' selftext collapsed';
		if (elem.type === 'VIDEO') expandLink.className += ' video collapsed';
		if (elem.type === 'IFRAME') expandLink.className += ' video collapsed';
		if (elem.type === 'AUDIO') expandLink.className += ' video collapsed'; // yes, still class "video", that's what reddit uses.
		if (elem.type === 'NOEMBED') expandLink.className += ' ' + elem.expandoClass;
		if (elem.type === 'GENERIC_EXPANDO') expandLink.className +=  elem.expandoClass;
		if (elem.type === 'GALLERY' && elem.src && elem.src.length) expandLink.setAttribute('title', elem.src.length + ' items in gallery');
		$(expandLink).html('&nbsp;');
		expandLink.addEventListener('click', function(e) {
			e.preventDefault();
			modules['showImages'].revealImage(e.target, (e.target.classList.contains('collapsedExpando')));
		}, true);
		var preNode = null;
		if (elem.parentNode.classList.contains('title')) {
			preNode = elem.parentNode;
			expandLink.classList.add('linkImg');
		} else {
			preNode = elem;
			expandLink.classList.add('commentImg');
		}
		RESUtils.insertAfter(preNode, expandLink);
		/*
		 * save the link element for later use since some extensions
		 * like web of trust can place other elements in places that
		 * confuse the old method
		 */
		expandLink.imageLink = elem;
		mod.imageList.push(expandLink);

		if ((mod.scanningSelfText || isSelfTextExpando) && mod.options.autoExpandSelfText.value) {
			mod.revealImage(expandLink, true);
		} else {
			// this may have come from an asynchronous call, in which case it'd get missed by findAllImages, so
			// if all images are supposed to be visible, expand this link now.
			mod.revealImage(expandLink, mod.findImageFilter(expandLink.imageLink));
		}
		if (!mod.scanningForImages) {
			// also since this may have come from an asynchronous call, we need to update the view images count.
			mod.updateImageButtons(mod.imageList.length);
		}
	},
	revealImage: function(expandoButton, showHide) {
		if ((!expandoButton) || (!$(expandoButton).is(':visible'))) return false;
		// showhide = false means hide, true means show!

		var imageLink = expandoButton.imageLink;
		if (typeof this.siteModules[imageLink.site] === 'undefined') {
			console.log('something went wrong scanning image from site: ' + imageLink.site);
			return;
		}
		if (expandoButton.expandoBox && expandoButton.expandoBox.classList.contains('madeVisible')) {
			if (!showHide) {
				$(expandoButton).removeClass('expanded').addClass('collapsed collapsedExpando');
				expandoButton.expandoBox.style.display = 'none';
				if (imageLink.type === 'AUDIO' || imageLink.type === 'VIDEO') {
					var mediaTag = expandoButton.expandoBox.querySelector(imageLink.type);
					mediaTag.wasPaused = mediaTag.paused;
					mediaTag.pause();
				}
			} else {
				$(expandoButton).addClass('expanded').removeClass('collapsed collapsedExpando');
				expandoButton.expandoBox.style.display = 'block';
				var associatedImage = $(expandoButton).data('associatedImage');
				if (associatedImage) {
					modules['showImages'].syncPlaceholder(associatedImage);
				}
				if (imageLink.type === 'AUDIO' || imageLink.type === 'VIDEO') {
					var mediaTag = expandoButton.expandoBox.querySelector(imageLink.type);
					if (!mediaTag.wasPaused) {
						mediaTag.play();
					}
				}
			}
			this.handleSRStyleToggleVisibility();
		} else if (showHide) {
			//TODO: flash
			switch (imageLink.type) {
				case 'IMAGE':
				case 'GALLERY':
					this.generateImageExpando(expandoButton);
					break;
				case 'TEXT':
					this.generateTextExpando(expandoButton);
					break;
				case 'IFRAME':
					this.generateIframeExpando(expandoButton);
					break;
				case 'VIDEO':
					this.generateVideoExpando(expandoButton, imageLink.mediaOptions);
					break;
				case 'AUDIO':
					this.generateAudioExpando(expandoButton);
					break;
				case 'NOEMBED':
					this.generateNoEmbedExpando(expandoButton);
					break;
				case 'GENERIC_EXPANDO':
					this.generateGenericExpando(expandoButton, imageLink.expandoOptions);
					break;
			}
		}
	},

	generateImageExpando: function(expandoButton) {
		var imageLink = expandoButton.imageLink;
		var which = imageLink.galleryStart || 0;

		var imgDiv = document.createElement('div');
		imgDiv.classList.add('madeVisible');
		imgDiv.currentImage = which;
		imgDiv.sources = [];

		// Test for a single image or an album/array of image
		if (Array.isArray(imageLink.src)) {
			imgDiv.sources = imageLink.src;

			// Also preload images for an album
			this.preloadImages(imageLink.src, 0);
		} else {
			// Only the image is left to display, pack it like a single-image album with no caption or title
			var singleImage = {
				src: imageLink.src,
				href: imageLink.href
			};
			imgDiv.sources[0] = singleImage;
		}

		if ('imageTitle' in imageLink) {
			var header = document.createElement('h3');
			header.classList.add('imgTitle');
			$(header).safeHtml(imageLink.imageTitle);
			imgDiv.appendChild(header);
		}

		if ('imgCaptions' in imageLink) {
			var captions = document.createElement('div');
			captions.className = 'imgCaptions';
			$(captions).safeHtml(imageLink.caption);
			imgDiv.appendChild(captions);
		}

		if ('credits' in imageLink) {
			var credits = document.createElement('div');
			credits.className = 'imgCredits';
			$(credits).safeHtml(imageLink.credits);
			imgDiv.appendChild(credits);
		}

		switch (imageLink.type) {
			case 'GALLERY':
				if (this.options.loadAllInAlbum.value) {
					if (imgDiv.sources.length > 1) {
						var albumLength = " (" + imgDiv.sources.length + " images)";
						$(header).append(albumLength);
					}

					for (var imgNum = 0; imgNum < imgDiv.sources.length; imgNum++) {
						addImage(imgDiv, imgNum, this);
					}
					break;
				} else {
					// If we're using the traditional album view, add the controls then fall through to add the IMAGE
					var controlWrapper = document.createElement('div');
					controlWrapper.className = 'RESGalleryControls';

					var leftButton = document.createElement("a");
					leftButton.className = 'previous noKeyNav';
					leftButton.addEventListener('click', function(e) {
						var topWrapper = e.target.parentElement.parentElement;
						if (topWrapper.currentImage === 0) {
							topWrapper.currentImage = topWrapper.sources.length - 1;
						} else {
							topWrapper.currentImage -= 1;
						}
						adjustGalleryDisplay(topWrapper);
					});
					controlWrapper.appendChild(leftButton);

					var posLabel = document.createElement('span');
					posLabel.className = 'RESGalleryLabel';
					var niceWhich = ((which + 1 < 10) && (imgDiv.sources.length >= 10)) ? '0' + (which + 1) : (which + 1);
					if (imgDiv.sources.length) {
						posLabel.textContent = niceWhich + " of " + imgDiv.sources.length;
					} else {
						posLabel.textContent = "Whoops, this gallery seems to be empty.";
					}
					controlWrapper.appendChild(posLabel);

					var rightButton = document.createElement("a");
					rightButton.className = 'next noKeyNav';
					rightButton.addEventListener('click', function(e) {
						var topWrapper = e.target.parentElement.parentElement;
						if (topWrapper.currentImage == topWrapper.sources.length - 1) {
							topWrapper.currentImage = 0;
						} else {
							topWrapper.currentImage += 1;
						}
						adjustGalleryDisplay(topWrapper);
					});
					controlWrapper.appendChild(rightButton);

					if (!imgDiv.sources.length) {
						$(leftButton).css('visibility', 'hidden');
						$(rightButton).css('visibility', 'hidden');
					}

					imgDiv.appendChild(controlWrapper);
				}

			case 'IMAGE':
				addImage(imgDiv, which, this);
		}

		function addImage(container, sourceNumber, thisHandle) {
			var sourceImage = container.sources[sourceNumber];

			var paragraph = document.createElement('p');

			if (!sourceImage) {
				return;
			}
			if ('title' in sourceImage) {
				var imageTitle = document.createElement('h4');
				imageTitle.className = 'imgCaptions';
				$(imageTitle).safeHtml(sourceImage.title);
				paragraph.appendChild(imageTitle);
			}

			if ('caption' in sourceImage) {
				var imageCaptions = document.createElement('div');
				imageCaptions.className = 'imgCaptions';
				$(imageCaptions).safeHtml(sourceImage.caption);
				paragraph.appendChild(imageCaptions);
			}

			var imageAnchor = document.createElement('a');
			imageAnchor.classList.add('madeVisible');
			imageAnchor.href = sourceImage.href;
			if (thisHandle.options.openInNewWindow.value) {
				imageAnchor.target = '_blank';
			}

			var image = document.createElement('img');
			$(expandoButton).data('associatedImage', image);
			//Unfortunately it is impossible to use a global event handler for these.
			image.onerror = function() {
				image.classList.add("RESImageError");
			};
			image.onload = function() {
				image.classList.remove("RESImageError");
			};
			image.classList.add('RESImage');
			image.id = 'RESImage-' + RESUtils.randomHash();
			image.src = sourceImage.src;
			image.title = 'drag to resize';
			image.style.maxWidth = thisHandle.options.maxWidth.value + 'px';
			image.style.maxHeight = thisHandle.options.maxHeight.value + 'px';
			imageAnchor.appendChild(image);
			modules['showImages'].setPlaceholder(image);
			thisHandle.makeImageZoomable(image);
			thisHandle.trackImageLoad(imageLink, image);
			paragraph.appendChild(imageAnchor);

			container.appendChild(paragraph);
		}

		//Adjusts the images for the gallery navigation buttons as well as the "n of m" display.

		function adjustGalleryDisplay(topLevel) {
			var source = topLevel.sources[topLevel.currentImage];
			var image = topLevel.querySelector('img.RESImage');
			var imageAnchor = image.parentElement;
			var paragraph = imageAnchor.parentElement;
			image.src = source.src;
			imageAnchor.href = source.href || imageLink.href;
			var paddedImageNumber = ((topLevel.currentImage + 1 < 10) && (imgDiv.sources.length >= 10)) ? '0' + (topLevel.currentImage + 1) : topLevel.currentImage + 1;
			if (imgDiv.sources.length) {
				topLevel.querySelector('.RESGalleryLabel').textContent = (paddedImageNumber + " of " + imgDiv.sources.length);
			} else {
				topLevel.querySelector('.RESGalleryLabel').textContent = "Whoops, this gallery seems to be empty.";
			}
			if (topLevel.currentImage === 0) {
				leftButton.classList.add('end');
				rightButton.classList.remove('end');
			} else if (topLevel.currentImage === topLevel.sources.length - 1) {
				leftButton.classList.remove('end');
				rightButton.classList.add('end');
			} else {
				leftButton.classList.remove('end');
				rightButton.classList.remove('end');
			}

			$(paragraph).find('.imgCaptions').empty();
			var imageTitle = paragraph.querySelector('h4.imgCaptions');
			if (imageTitle) $(imageTitle).safeHtml(source.title);
			var imageCaptions = paragraph.querySelector('div.imgCaptions');
			if (imageCaptions) $(imageCaptions).safeHtml(source.caption);
		}

		if (expandoButton.classList.contains('commentImg')) {
			RESUtils.insertAfter(expandoButton, imgDiv);
		} else {
			expandoButton.parentNode.appendChild(imgDiv);
		}
		expandoButton.expandoBox = imgDiv;

		expandoButton.classList.remove('collapsedExpando');
		expandoButton.classList.add('expanded');
	},
	/**
	 * Recursively loads the images synchronously.
	 */
	preloadImages: function(srcs, i) {
		var _this = this,
			_i = i,
			img = new Image();
		img.onload = img.onerror = function() {
			_i++;
			if (typeof srcs[_i] === 'undefined') {
				return;
			}
			_this.preloadImages(srcs, _i);

			delete img; // Delete the image element from the DOM to stop the RAM usage getting to high.
		};
		img.src = srcs[i].src;
	},
	generateIframeExpando: function(expandoButton) {
		var imageLink = expandoButton.imageLink;

		var wrapperDiv = document.createElement('div');
		wrapperDiv.className = 'madeVisible';
		wrapperDiv.innerHTML = '<iframe width="600" height="450" src="' + imageLink.getAttribute("data-embed") + '" frameborder="0" allowfullscreen></iframe>';
		
		if (expandoButton.classList.contains('commentImg')) {
			RESUtils.insertAfter(expandoButton, wrapperDiv);
		} 

		expandoButton.expandoBox = wrapperDiv;
		expandoButton.classList.remove('collapsedExpando');
		expandoButton.classList.remove('collapsed');
		expandoButton.classList.add('expanded');

		expandoButton.addEventListener('click', function(e) {
			var msg = null;
			if (e.target.className.indexOf("expanded") === -1) {
				msg = imageLink.getAttribute("data-pause");
			} else {
				msg = imageLink.getAttribute("data-play");
			}
			// Pass message to iframe
			if(msg !== null) $(wrapperDiv).children("iframe")[0].contentWindow.postMessage(msg, '*');

		}, false);

		// Delete iframe on close of built-in reddit expando's (if this is part of a linklist page), as they get regenerated on open anyway
		if(RESUtils.pageType() == 'linklist'){
			$(expandoButton).closest("div.entry").children(".expando-button:first").click(function(){
				$(wrapperDiv).children("iframe").remove();
			});
		}
	},
	generateTextExpando: function(expandoButton) {
		var imageLink = expandoButton.imageLink;
		var wrapperDiv = document.createElement('div');
		wrapperDiv.className = 'usertext';

		var imgDiv = document.createElement('div');
		imgDiv.className = 'madeVisible usertext-body';

		var header = document.createElement('h3');
		header.className = 'imgTitle';
		$(header).safeHtml(imageLink.imageTitle);
		imgDiv.appendChild(header);

		var text = document.createElement('div');
		text.className = 'md';
		$(text).safeHtml(imageLink.src);
		imgDiv.appendChild(text);

		var captions = document.createElement('div');
		captions.className = 'imgCaptions';
		$(captions).safeHtml(imageLink.caption);
		imgDiv.appendChild(captions);

		if ('credits' in imageLink) {
			var credits = document.createElement('div');
			credits.className = 'imgCredits';
			$(credits).safeHtml(imageLink.credits);
			imgDiv.appendChild(credits);
		}

		wrapperDiv.appendChild(imgDiv);
		if (expandoButton.classList.contains('commentImg')) {
			RESUtils.insertAfter(expandoButton, wrapperDiv);
		} else {
			expandoButton.parentNode.appendChild(wrapperDiv);
		}
		expandoButton.expandoBox = imgDiv;

		expandoButton.classList.remove('collapsedExpando');
		expandoButton.classList.remove('collapsed');
		expandoButton.classList.add('expanded');

		//TODO: Decide how to handle history for this.
		//Selfposts already don't mark it, so either don't bother or add marking for selfposts.
	},
	generateVideoExpando: function(expandoButton, options) {
		var imageLink = expandoButton.imageLink;
		var wrapperDiv = document.createElement('div');
		wrapperDiv.className = 'usertext';

		var imgDiv = document.createElement('div');
		imgDiv.className = 'madeVisible usertext-body';

		var header = document.createElement('h3');
		header.className = 'imgTitle';
		$(header).safeHtml(imageLink.imageTitle);
		imgDiv.appendChild(header);

		var video = document.createElement('video');
		video.addEventListener('click', modules['showImages'].handleVideoClick);
		modules['showImages'].makeImageZoomable(video);
		video.setAttribute('controls', '');
		video.setAttribute('preload', '');
		if (options) {
			if (options.autoplay) {
				video.setAttribute('autoplay', '');
			}
			if (options.muted) {
				video.setAttribute('muted', '');
			}
			if (options.loop) {
				video.setAttribute('loop', '');
			}
		}
		var sourcesHTML = "",
			sources = $(imageLink).data('sources'),
			source, sourceEle;

		for (var i = 0, len = sources.length; i < len; i++) {
			source = sources[i];
			sourceEle = document.createElement('source');
			sourceEle.src = source.file;
			sourceEle.type = source.type;
			$(video).append(sourceEle);
		}

		imgDiv.appendChild(video);

		if ('credits' in imageLink) {
			var credits = document.createElement('div');
			credits.className = 'imgCredits';
			$(credits).safeHtml(imageLink.credits);
			imgDiv.appendChild(credits);
		}

		wrapperDiv.appendChild(imgDiv);
		if (expandoButton.classList.contains('commentImg')) {
			RESUtils.insertAfter(expandoButton, wrapperDiv);
		} else {
			expandoButton.parentNode.appendChild(wrapperDiv);
		}
		expandoButton.expandoBox = imgDiv;

		expandoButton.classList.remove('collapsedExpando');
		expandoButton.classList.remove('collapsed');
		expandoButton.classList.add('expanded');

		modules['showImages'].trackImageLoad(imageLink, video);

	},
	generateAudioExpando: function(expandoButton) {
		var imageLink = expandoButton.imageLink;
		var wrapperDiv = document.createElement('div');
		wrapperDiv.className = 'usertext';

		var imgDiv = document.createElement('div');
		imgDiv.className = 'madeVisible usertext-body';

		var header = document.createElement('h3');
		header.className = 'imgTitle';
		$(header).safeHtml(imageLink.imageTitle);
		imgDiv.appendChild(header);

		var audio = document.createElement('audio');
		audio.addEventListener('click', modules['showImages'].handleaudioClick);
		audio.setAttribute('controls', '');
		// TODO: add mute/unmute control, play/pause control.

		var sourcesHTML = "",
			sources = $(imageLink).data('sources'),
			source, sourceEle;

		for (var i = 0, len = sources.length; i < len; i++) {
			source = sources[i];
			sourceEle = document.createElement('source');
			sourceEle.src = source.file;
			sourceEle.type = source.type;
			$(audio).append(sourceEle);
		}

		imgDiv.appendChild(audio);

		if ('credits' in imageLink) {
			var credits = document.createElement('div');
			credits.className = 'imgCredits';
			$(credits).safeHtml(imageLink.credits);
			imgDiv.appendChild(credits);
		}

		wrapperDiv.appendChild(imgDiv);
		if (expandoButton.classList.contains('commentImg')) {
			RESUtils.insertAfter(expandoButton, wrapperDiv);
		} else {
			expandoButton.parentNode.appendChild(wrapperDiv);
		}
		expandoButton.expandoBox = imgDiv;

		expandoButton.classList.remove('collapsedExpando');
		expandoButton.classList.remove('collapsed');
		expandoButton.classList.add('expanded');

		modules['showImages'].trackImageLoad(imageLink, audio);
	},
	generateGenericExpando: function(expandoButton, options) {
		var imageLink = expandoButton.imageLink;
		var wrapperDiv = document.createElement('div');
		wrapperDiv.className = 'usertext';
		
		var imgDiv = document.createElement('div');
		imgDiv.className = 'madeVisible usertext-body';
		
		var element = options.generate(options);
		imgDiv.appendChild(element);
		wrapperDiv.appendChild(imgDiv);

		expandoButton.addEventListener('click', function(e) {
			if (options.media.blob_type === 'video' || options.media.blob_type === 'audio') {
				var media = wrapperDiv.querySelector('video, audio');
				if (expandoButton.classList.contains('expanded')) {
					if (!media.wasPaused) {
						media.play();
					}
				}
				else {
					media.wasPaused = media.paused;
					media.pause();
				}
			}
		}, false);

		if (expandoButton.classList.contains('commentImg')) {
			RESUtils.insertAfter(expandoButton, wrapperDiv);
		} else {
			expandoButton.parentNode.appendChild(wrapperDiv);
		}
		expandoButton.expandoBox = imgDiv;
		expandoButton.classList.remove('collapsedExpando');
		expandoButton.classList.remove('collapsed');
		expandoButton.classList.add('expanded');

		modules['showImages'].trackImageLoad(imageLink, element);

	},
	handleVideoClick: function(e) {
		// for now, this does nothing, because apparently HTML5 video
		// doesn't have a way to detect clicks of native controls via
		// javascript, which means that even if you're muting/unmuting,
		// changing volume etc this event fires and will play/pause the
		// video, but e.target and e.currentTarget still point to the video
		// and not the controls... yuck.
		// 
		// if (e.target.paused) {
		//     e.target.play();
		// }
		// else {
		//     e.target.pause();
		// }
	},
	generateNoEmbedExpando: function(expandoButton) {
		var imageLink = expandoButton.imageLink,
			siteMod = imageLink.siteMod,
			apiURL = 'http://noembed.com/embed?url=' + imageLink.src,
			def = $.Deferred();

		GM_xmlhttpRequest({
			method: 'GET',
			url: apiURL,
			// aggressiveCache: true,
			onload: function(response) {
				try {
					var json = JSON.parse(response.responseText);
					siteMod.calls[apiURL] = json;
					modules['showImages'].handleNoEmbedQuery(expandoButton, json);
					def.resolve(elem, json);
				} catch (error) {
					siteMod.calls[apiURL] = null;
					def.reject();
				}
			},
			onerror: function(response) {
				def.reject();
			}
		});
	},
	handleNoEmbedQuery: function(expandoButton, response) {
		var imageLink = expandoButton.imageLink;

		var wrapperDiv = document.createElement('div');
		wrapperDiv.className = 'usertext';

		var noEmbedFrame = document.createElement('iframe');
		// not all noEmbed responses have a height and width, so if
		// this siteMod has a width and/or height set, use them.
		if (imageLink.siteMod.width) {
			noEmbedFrame.setAttribute('width', imageLink.siteMod.width);
		}
		if (imageLink.siteMod.height) {
			noEmbedFrame.setAttribute('height', imageLink.siteMod.height);
		}
		if (imageLink.siteMod.urlMod) {
			noEmbedFrame.setAttribute('src', imageLink.siteMod.urlMod(response.url));
		}
		for (var key in response) {
			switch (key) {
				case 'url':
					if (!noEmbedFrame.hasAttribute('src')) {
						noEmbedFrame.setAttribute('src', response[key]);
					}
					break;
				case 'width':
					noEmbedFrame.setAttribute('width', response[key]);
					break;
				case 'height':
					noEmbedFrame.setAttribute('height', response[key]);
					break;
			}
		}
		noEmbedFrame.className = 'madeVisible usertext-body';

		wrapperDiv.appendChild(noEmbedFrame);
		if (expandoButton.classList.contains('commentImg')) {
			RESUtils.insertAfter(expandoButton, wrapperDiv);
		} else {
			expandoButton.parentNode.appendChild(wrapperDiv);
		}

		expandoButton.expandoBox = noEmbedFrame;

		expandoButton.classList.remove('collapsedExpando');
		expandoButton.classList.remove('collapsed');
		expandoButton.classList.add('expanded');

		modules['showImages'].trackImageLoad(imageLink, video);
	},
	visits: [],
	trackVisit: function(link) {
		var $link = $(link).closest('.thing'),
			fullname;

		if (BrowserDetect.isChrome() && !chrome.extension.inIncognitoContext) {
			return;
		}

		if ($link.hasClass('visited')) {
			return;
		}

		fullname = $link.data('fullname');

		if (this.sendVisitsThrottle) {
			clearTimeout(this.sendVisitsThrottle);
		}
		this.visits.push(fullname);
		this.sendVisitsThrottle = setTimeout(this.sendVisits, 1000);
	},
	sendVisits: function() {
		var modhash = RESUtils.loggedInUserHash(),
			data = modules['showImages'].visits.join(',');

		$.ajax({
			type: 'POST',
			url: '/api/store_visits',
			headers: {
				'X-Modhash': modhash
			},
			data: {
				'links': data
			},
			success: function() {
				// clear the queue.
				modules['showImages'].visits = [];
			}
		});
	},
	trackImageLoad: function(link, image) {
		if (modules['showImages'].options.markVisited.value) {
			// also use reddit's mechanism for storing visited links if user has gold.
			if ($('body').hasClass('gold')) {
				this.trackVisit(link);
			}
			var isNSFW = $(link).closest('.thing').is('.over18');
			var sfwMode = modules['showImages'].options['sfwHistory'].value;

			if ((BrowserDetect.isChrome()) || (BrowserDetect.isFirefox())) {
				var url = link.historyURL || link.href;
				if (!isNSFW || sfwMode !== 'none') link.classList.add('visited');
				if (!isNSFW || sfwMode === 'add') {
					modules['showImages'].imageTrackStack.push(url);
					if (modules['showImages'].imageTrackStack.length === 1) setTimeout(modules['showImages'].imageTrackShift, 300);
				}
			} else {
				image.addEventListener('load', function(e) {
					var url = link.historyURL || link.href;
					if (!isNSFW || sfwMode !== 'none') link.classList.add('visited');
					if (!isNSFW || sfwMode === 'add') {
						modules['showImages'].imageTrackStack.push(url);
						if (modules['showImages'].imageTrackStack.length === 1) setTimeout(modules['showImages'].imageTrackShift, 300);
					}
				}, false);
			}
		}

		image.addEventListener('load', function(e) {
			modules['showImages'].handleSRStyleToggleVisibility(e.target);
		}, false);
	},
	imageTrackShift: function() {
		var url = modules['showImages'].imageTrackStack.shift();
		if (typeof url === 'undefined') {
			modules['showImages'].handleSRStyleToggleVisibility();
			return;
		}

		var thisJSON = {
			requestType: 'addURLToHistory',
			url: url
		};

		if (!BrowserDetect.isChrome() || !chrome.extension.inIncognitoContext) {
			RESUtils.sendMessage(thisJSON);
		}

		if (BrowserDetect.isChrome() || BrowserDetect.isFirefox()) {
			modules['showImages'].imageTrackShift();
		}
	},
	dragTargetData: {
		//numbers just picked as sane initialization values
		imageWidth: 100,
		diagonal: 0, //zero to represent the state where no the mouse button is not down
		dragging: false
	},
	getDragSize: function(e) {
		var rc = e.target.getBoundingClientRect(),
			p = Math.pow,
			dragSize = p(p(e.clientX - rc.left, 2) + p(e.clientY - rc.top, 2), 0.5);

		return Math.round(dragSize);
	},
	handleSRStyleToggleVisibility: function(image) {
		RESUtils.debounce('handleSRStyleToggleVisibility', 50, function() {
			var toggleEle = modules['styleTweaks'].styleToggleContainer;
			if (!toggleEle) return;
			var imageElems = image ? [image] : document.querySelectorAll('.RESImage');

			for (var i = 0; i < imageElems.length; i++) {
				var imageEle = imageElems[i];
				var imageID = imageEle.getAttribute('id');

				if (RESUtils.doElementsCollide(toggleEle, imageEle, 15)) {
					modules['styleTweaks'].setSRStyleToggleVisibility(false, 'imageZoom-' + imageID);
				} else {
					modules['styleTweaks'].setSRStyleToggleVisibility(true, 'imageZoom-' + imageID);
				}
			}
		});
	},
	setPlaceholder: function(imageTag) {
		if (!$(imageTag).data('imagePlaceholder')) {
			var thisPH = RESUtils.createElementWithID('div', 'RESImagePlaceholder');
			$(thisPH).addClass('RESImagePlaceholder');
			$(imageTag).data('imagePlaceholder', thisPH);
			// Add listeners for drag to resize functionality...
			$(imageTag).parent().append($(imageTag).data('imagePlaceholder'));
		}
		$(imageTag).load(modules['showImages'].syncPlaceholder);
	},
	syncPlaceholder: function(e) {
		var ele = e.target || e;
		var thisPH = $(ele).data('imagePlaceholder');
		$(thisPH).width($(ele).width() + 'px');
		$(thisPH).height($(ele).height() + 'px');
		$(ele).addClass('loaded');
	},
	makeImageZoomable: function(imageTag) {
		if (this.options.imageZoom.value) {
			imageTag.addEventListener('mousedown', modules['showImages'].mousedownImage, false);
			imageTag.addEventListener('mouseup', modules['showImages'].dragImage, false);
			imageTag.addEventListener('mousemove', modules['showImages'].dragImage, false);
			imageTag.addEventListener('mouseout', modules['showImages'].mouseoutImage, false);

			// click event is unneeded for HTML5 video -- but allow Gfycat to follow gif behaviour
			if (imageTag.tagName !== 'VIDEO' || imageTag.className.indexOf("gfyRVid") > -1) {
				imageTag.addEventListener('click', modules['showImages'].clickImage, false);
			}
		}
	},
	mousedownImage: function(e) {
		if (e.button === 0) {
			if (!e.target.minWidth) e.target.minWidth = Math.max(1, Math.min($(e.target).width(), 100));
			modules['showImages'].dragTargetData.imageWidth = $(e.target).width();
			modules['showImages'].dragTargetData.diagonal = modules['showImages'].getDragSize(e);
			modules['showImages'].dragTargetData.dragging = false;
			modules['showImages'].dragTargetData.hasChangedWidth = false;
			e.preventDefault();
		}
	},
	mouseoutImage: function(e) {
		modules['showImages'].dragTargetData.diagonal = 0;
	},
	dragImage: function(e) {
		if (modules['showImages'].dragTargetData.diagonal) {
			var newDiagonal = modules['showImages'].getDragSize(e),
				oldDiagonal = modules['showImages'].dragTargetData.diagonal,
				imageWidth = modules['showImages'].dragTargetData.imageWidth,
				maxWidth = Math.max(e.target.minWidth, newDiagonal / oldDiagonal * imageWidth);

			if (Math.abs(newDiagonal - oldDiagonal) > 5 && e.target.tagName == "VIDEO") {
				e.target.preventPlayPause = true;
			}

			modules['showImages'].resizeImage(e.target, maxWidth);
			modules['showImages'].dragTargetData.dragging = true;
		}
		modules['showImages'].handleSRStyleToggleVisibility(e.target);
		if (e.type === 'mouseup') {
			modules['showImages'].dragTargetData.diagonal = 0;
		}
	},
	clickImage: function(e) {
		modules['showImages'].dragTargetData.diagonal = 0;
		if (modules['showImages'].dragTargetData.hasChangedWidth) {
			modules['showImages'].dragTargetData.dragging = false;
			e.preventDefault();
			return false;
		}
		modules['showImages'].dragTargetData.hasChangedWidth = false;
	},
	resizeImage: function(image, newWidth) {
		var currWidth = $(image).width();
		if (newWidth !== currWidth) {
			modules['showImages'].dragTargetData.hasChangedWidth = true;

			image.style.width = newWidth + 'px';
			image.style.maxWidth = newWidth + 'px';
			image.style.maxHeight = '';
			image.style.height = 'auto';

			var thisPH = $(image).data('imagePlaceholder');
			$(thisPH).width($(image).width() + 'px');
			$(thisPH).height($(image).height() + 'px');
		}
	},
	siteModules: {
		'default': {
			acceptRegex: /^[^#]+?\.(gif|jpe?g|png)(?:[?&#_].*|$)/i,
			rejectRegex: /(wikipedia\.org\/wiki|photobucket\.com|gifsound\.com|mediacru\.sh|\/wiki\/File:.*)/i,
			go: function() {},
			detect: function(href, elem) {
				var siteMod = modules['showImages'].siteModules['default'];
				return (siteMod.acceptRegex.test(href) && !siteMod.rejectRegex.test(href));
			},
			handleLink: function(elem) {
				var def = $.Deferred();
				var href = elem.href;

				def.resolve(elem, {
					type: 'IMAGE',
					src: elem.href
				});
				return def.promise();
			},
			handleInfo: function(elem, info) {
				var def = $.Deferred();

				elem.type = info.type;
				elem.src = info.src;
				elem.href = info.src;

				if (RESUtils.pageType() === 'linklist' && elem.classList.contains('title')) {
					$(elem).closest('.thing').find('.thumbnail').attr('href', elem.href);
				}

				def.resolve(elem);
				return def.promise();
			}
		},
		imgur: {
			options: {
				'display imgur': {
					description: 'Display expander for imgur images and albums',
					value: true,
					type: 'boolean'
				},
				'prefer RES albums': {
					description: 'Prefer RES support for imgur albums rather than reddit\'s built in support',
					value: true,
					type: 'boolean'
				}
			},
			APIKey: 'fe266bc9466fe69aa1cf0904e7298eda',
			// hashRe: /^https?:\/\/(?:i\.|edge\.|www\.)*imgur\.com\/(?:r\/[\w]+\/)?([\w]{5,}(?:[&,][\w]{5,})?)(\..+)?(?:#(\d*))?$/i,
			// the modified regex below fixes detection of "edited" imgur images, but imgur's edited images are broken right now actually, falling into
			// a redirect loop.  preserving the old one just in case.  however it also fixes detection of the extension (.jpg, for example) which
			// was too greedy a search...
			// the hashRe below was provided directly by MrGrim (well, everything after the domain was), using that now.
			hashRe: /^https?:\/\/(?:i\.|m\.|edge\.|www\.)*imgur\.com\/(?!gallery)(?!removalrequest)(?!random)(?!memegen)([A-Za-z0-9]{5}|[A-Za-z0-9]{7})[sbtmlh]?(\.(?:jpe?g|gif|png))?(\?.*)?$/i,
			albumHashRe: /^https?:\/\/(?:i\.|m\.)?imgur\.com\/(?:a|gallery)\/([\w]+)(\..+)?(?:\/)?(?:#\w*)?$/i,
			apiPrefix: 'http://api.imgur.com/2/',
			calls: {},
			go: function() {},
			detect: function(href, elem) {
				return href.indexOf('imgur.com/') !== -1;
			},
			handleLink: function(elem) {
				var siteMod = modules['showImages'].siteModules['imgur'],
					def = $.Deferred(),
					href = elem.href.split('?')[0],
					groups = siteMod.hashRe.exec(href),
					albumGroups;

				if (!groups) {
					albumGroups = siteMod.albumHashRe.exec(href);
				}

				if (groups && !groups[2]) {
					if (groups[1].search(/[&,]/) > -1) {
						var hashes = groups[1].split(/[&,]/);
						def.resolve(elem, {
							album: {
								images: hashes.map(function(hash) {
									return {
										image: {
											title: '',
											caption: '',
											hash: hash
										},
										links: {
											original: 'http://i.imgur.com/' + hash + '.jpg'
										}
									};
								})
							}
						});
					} else {
						// removed caption API calls as they don't seem to exist/matter for single images, only albums...
						//If we don't show captions, then we can skip the API call.
						def.resolve(elem, {
							image: {
								links: {
									//Imgur doesn't really care about the extension and the browsers don't seem to either.
									original: 'http://i.imgur.com/' + groups[1] + '.jpg'
								},
								image: {}
							}
						});
					}
				} else if (albumGroups && !albumGroups[2]) {
					// on detection, if "prefer RES albums" is checked, hide any existing expando...
					// we actually remove it from the DOM for a number of reasons, including the
					// fact that many subreddits style them with display: block !important;, which
					// overrides a "hide" call here.
					if (modules['showImages'].options['prefer RES albums'].value === true) {
						$(elem).closest('.entry').find('.expando-button.video').remove();
						var apiURL = siteMod.apiPrefix + 'album/' + albumGroups[1] + '.json';
						elem.imgHash = albumGroups[1];
						if (apiURL in siteMod.calls) {
							if (siteMod.calls[apiURL] != null) {
								def.resolve(elem, siteMod.calls[apiURL]);
							} else {
								def.reject();
							}
						} else {
							GM_xmlhttpRequest({
								method: 'GET',
								url: apiURL,
								// aggressiveCache: true,
								onload: function(response) {
									try {
										var json = JSON.parse(response.responseText);
										siteMod.calls[apiURL] = json;
										def.resolve(elem, json);
									} catch (error) {
										siteMod.calls[apiURL] = null;
										def.reject();
									}
								},
								onerror: function(response) {
									def.reject();
								}
							});
						}
					} else {
						// do not use RES's album support...
						return def.reject();
					}
				} else {
					def.reject();
				}
				return def.promise();
			},
			handleInfo: function(elem, info) {
				if ('image' in info) {
					return modules['showImages'].siteModules['imgur'].handleSingleImage(elem, info);
				} else if ('album' in info) {
					return modules['showImages'].siteModules['imgur'].handleGallery(elem, info);
				} else if (info.error && info.error.message === 'Album not found') {
					// This case comes up when there is an imgur.com/gallery/HASH link that
					// links to an image, not an album (not to be confused with the word "gallery", ugh)
					info = {
						image: {
							links: {
								original: 'http://i.imgur.com/' + elem.imgHash + '.jpg'
							},
							image: {}
						}
					};
					return modules['showImages'].siteModules['imgur'].handleSingleImage(elem, info);
				} else {
					return $.Deferred().reject().promise();
					// console.log("ERROR", info);
					// console.log(arguments.callee.caller);
				}
			},
			handleSingleImage: function(elem, info) {
				elem.src = info.image.links.original;
				elem.href = info.image.links.original;
				if (RESUtils.pageType() === 'linklist') {
					$(elem).closest('.thing').find('.thumbnail').attr('href', elem.href);
				}
				elem.type = 'IMAGE';
				if (info.image.image.caption) elem.caption = info.image.image.caption;
				return $.Deferred().resolve(elem).promise();
			},
			handleGallery: function(elem, info) {
				var base = elem.href.split('#')[0];
				elem.src = info.album.images.map(function(e, i, a) {
					return {
						title: e.image.title,
						src: e.links.original,
						href: base + '#' + e.image.hash,
						caption: e.image.caption
					};
				});
				if (elem.hash) {
					var hash = elem.hash.slice(1);
					if (isNaN(hash)) {
						for (var i = 0; i < elem.src.length; i++) {
							if (hash == info.album.images[i].image.hash) {
								elem.galleryStart = i;
								break;
							}
						}
					} else {
						elem.galleryStart = parseInt(hash, 10);
					}
				}
				elem.imageTitle = info.album.title;
				elem.caption = info.album.description;
				elem.type = 'GALLERY';
				return $.Deferred().resolve(elem).promise();
			}
		},
		gfycat: {
			options: {
				'display gfycat': {
					description: 'Display expander for gfycat',
					value: true,
					type: 'boolean'
				}
			},
			calls: {},
			go: function() {},
			detect: function(href, elem) {
				return href.indexOf('gfycat.com') !== -1 && href.substring(-1) !== '+';
			},
			handleLink: function(elem) {
				var hashRe = /^http:\/\/[a-zA-Z0-9\-\.]*gfycat\.com\/(\w+)\.?/i;
				var def = $.Deferred();
				var groups = hashRe.exec(elem.href);

				if (!groups) return def.reject();
				var href = elem.href.toLowerCase();
				var hotLink = false;
				if(href.match(/(giant|fat|zippy)*.gif/g))
				        hotLink = true;
				var siteMod = modules['showImages'].siteModules['gfycat'];
				var apiURL = 'http://gfycat.com/cajax/get/' + groups[1];

				if (apiURL in siteMod.calls) {
					if (siteMod.calls[apiURL] != null) {
						def.resolve(elem, siteMod.calls[apiURL]);
					} else {
						siteMod.calls[apiURL] = null;
						def.reject();
					}
				} else {
					GM_xmlhttpRequest({
						method: 'GET',
						url: apiURL,
						aggressiveCache: true,
						onload: function(response) {
							try {
								var json = JSON.parse(response.responseText);
								json.gfyItem.src = elem.href;
								json.gfyItem.hotLink = hotLink;
								siteMod.calls[apiURL] = json;
								def.resolve(elem, json.gfyItem);
							} catch (error) {
								siteMod.calls[apiURL] = null;
								def.reject();
							}
						},
						onerror: function(response) {
							def.reject();
						}
					});
				}
				return def.promise();
			},
			handleInfo: function(elem, info) {
				function humanSize(bytes) {
					var byteUnits = [' kB', ' MB'];
					for (var i = -1; bytes > 1024; i++) {
						bytes = bytes / 1024;
					}
					return Math.max(bytes, 0.1).toFixed(1) + byteUnits[i];
				}
				if (info.hotLink) {
					elem.type = "IMAGE";
					elem.src = info.src;
					elem.imageTitle = humanSize(info.gifSize);
					if (((info.gifSize > 524288 && (info.gifSize / info.mp4Size) > 5) ||
							(info.gifSize > 1048576 && (info.gifSize / info.mp4Size) > 2)) &&
							document.createElement('video').canPlayType)
						elem.imageTitle += ' (' + humanSize(info.mp4Size) + " for <a href='http://gfycat.com/" + info.gfyName + "'>HTML5 version.</a>)";

					if (RESUtils.pageType() === 'linklist') {
						$(elem).closest('.thing').find('.thumbnail').attr('href', elem.href);
					}
					return $.Deferred().resolve(elem).promise();
				}
				RESTemplates.load('GfycatUI');

				var generate = function(options) {
					var template = RESTemplates.getSync('GfycatUI');
					var video = {
						loop: true,
						autoplay: true,
						muted: true,
						directurl: elem.href,
					};
					video.poster = 'http://thumbs.gfycat.com/'+info.gfyName+'-poster.jpg';
					video.sources = [
						{
							'source': info.webmUrl,
							'type': 'video/webm',
							'class': 'gfyRwebmsrc'
						},
						{
							'source': info.mp4Url,
							'type': 'video/mp4',
							'class': 'gfyRmp4src'
						}
					];
					var element = template.html(video)[0];
					new gfyObject(element,elem.href,info.frameRate);
					modules['showImages'].makeImageZoomable(element.querySelector('video'));
					return element;
				};
				elem.type = 'GENERIC_EXPANDO';
				elem.expandoClass = ' video collapsed';
				elem.expandoOptions = {
					generate: generate,
					media: info
				};

				if (RESUtils.pageType() === 'linklist') {
					$(elem).closest('.thing').find('.thumbnail').attr('href', elem.href);
				}

				return $.Deferred().resolve(elem).promise();
			}
		},
		fitbamob: {
			options: {
				'display fitbamob': {
					description: 'Display expander for fitbamob',
					value: true,
					type: 'boolean'
				}
			},
			calls: {},
			go: function() {},
			detect: function(href, elem) {
				return href.indexOf('fitbamob.com') !== -1 && href.substring(-1) !== '+';
			},
			handleLink: function(elem) {
				var hashRe = /([a-zA-Z0-9]+[\/]*$)/i;
				var def = $.Deferred();
				var groups = hashRe.exec(elem.href);
				if (!groups) return def.reject();
				var href = elem.href.toLowerCase();

				var siteMod = modules['showImages'].siteModules['fitbamob'];
				var apiURL = 'http://fitbamob.com/link/' + groups[1] + '/?format=json';

				if (apiURL in siteMod.calls) {
					if (siteMod.calls[apiURL] != null) {
						def.resolve(elem, siteMod.calls[apiURL]);
					} else {
						siteMod.calls[apiURL] = null;
						def.reject();
					}
				} else {
					GM_xmlhttpRequest({
						method: 'GET',
						url: apiURL,
						aggressiveCache: true,
						onload: function(response) {
							try {
								var json = JSON.parse(response.responseText);
								siteMod.calls[apiURL] = json;
								def.resolve(elem, json);
							} catch (error) {
								siteMod.calls[apiURL] = null;
								def.reject();
							}
						},
						onerror: function(response) {
							def.reject();
						}
					});
				}
				return def.promise();
			},
			handleInfo: function(elem, info) {
				RESTemplates.load('VideoUI');
				var generate = function(options) {
					var template = RESTemplates.getSync('VideoUI');
					var video = {
						loop: true,
						autoplay: true,
						muted: true,
						brand: {
							'url': elem.href,
							'name': 'Fitbamob',
							'img': 'data:image/png;base64,iVBORw0KGgoAAAANSUhEUgAAAB8AAAAkCAYAAABxE+FXAAAAGXRFWHRTb2Z0d2FyZQBBZG9iZSBJbWFnZVJlYWR5ccllPAAAAzFJREFUeNrsmHtojXEYx9/XGZKQ5rJcSi4ZMVJESrknt1yK8sdcllxCQikjiRkr4g+WESK3cp0tsfKHFCn3lQl/KCv+sGU222w7vk++Pz1+fud9T9uZ8wdPfXbO+b3veZ/fc/k9z3PmR6NRL1nSxkuipMgff2OJXksFy8FE0AG0xDU+aAQvwSnw1FyIHpzyU7mSseAy6JVgIyeD9SAb5PxmOaUfuAZ6BjykAXwATda6eKcd6E1rzVo56M5rsr4HVIIToM7EPA3sDFHs0X3pYAgYqhhMr1Wqe8WQPmCf9YxdIFNbPgqMi8N9GeCJ7FpZ6NETnUBXtRaxXnVODdLKU60vBp2O9DjjPIdu7+a41tGOuZ3VTYxxSyTN8tCfR81SXAXWgIdU7rdwA5Jsc0FuLOVa5KidTfBRewUWgNFhFe5jKxW0z/GU1wbvL0lSa/t/5X4CjlSzlUu5rOB5r2klXVXU8wVU63N+FdziZmpbSflS0JYG1mvl30nQUOA7Wmksb7ruq45V4bazAtWzHK4CD6y6n8+2GeQZaRinQZ5jXSpnD/ANnATHjXJZHKFuzrKUm16+Mg7LnznWpLZP53vZ/E2dcG/AV3XzTNP2lJTEobiOm7QlU72vNaXWKJcOVmq1wknWA16DshDl99jD7QFkqvpcZgZJo/wxKHYMk1oaeSqC5IZjbYJVQ4o5Df1KOEm0i2AbE85MItmq16fQgiLuvL3avDSjgWATuA7e8/4BYJFSLHou2EfNuKMArOXnYUweydLz6jTMCrBcNn8b3AHzQBejiFLA8Dlre47qu+LiS2AheM6pMyvE7XkcJMdzTBbLZ/BahZ7ZXcrL+WtF5AzYDYaD/oznshDlWxlPmYaPgk/UISV7hZ2MrjFKYrYaHKOLSvmldeAtuM+Z3MQ8wpiPofKR6lky0xeCLa5kTYlhQT4T6AVYwpjLBvbyIe9YpyPcgM8fHIUqpovBOXAAHAmaXl2yGdwFhxnvXMbSYxhcIlZv4PQrG5vN09GsYaKIMZd6vR9MC7m/L9jBfMkIUhxmuZEaJt4hMJ/jr7i4M2tCPXu0TL2PwBX27vDfz//sfyZ+CDAAXXm2zpHEcnIAAAAASUVORK5CYII='
						}
					};
					video.sources = [
						{
							'source': info.mp4_url,
							'type': 'video/mp4'
						},
						{
							'source': info.webm_url,
							'type': 'video/webm'
						}
					];
					var element = template.html(video)[0];
					new MediaPlayer(element);
					modules['showImages'].makeImageZoomable(element.querySelector('video'));
					return element;
				};

				elem.type = 'GENERIC_EXPANDO';
				elem.expandoClass = ' video collapsed';
				elem.expandoOptions = {
					generate: generate,
					media: info
				};

				return $.Deferred().resolve(elem).promise();
			}
		},
		giflike: {
			options: {
				'display giflike': {
					description: 'Inline Giflike player',
					value: true,
					type: 'boolean'
				}
			},
			calls: {},
			go: function() {},
			detect: function(href, elem) {
				return href.indexOf('giflike.com') !== -1 && href.substring(-1) !== '+';
			},
			handleLink: function(elem) {
				var hashRe = /^http:\/\/www\.giflike\.com\/a\/(\w+)/i;
				var def = $.Deferred();
				var groups = hashRe.exec(elem.href);

				if (!groups) return def.reject();
				var href = elem.href.toLowerCase();

				var siteMod = modules['showImages'].siteModules['giflike'];
				var apiURL = 'http://www.giflike.com/a/' + groups[1] + '.json';

				if (apiURL in siteMod.calls) {
					if (siteMod.calls[apiURL] != null) {
						def.resolve(elem, siteMod.calls[apiURL]);
					} else {
						siteMod.calls[apiURL] = null;
						def.reject();
					}
				} else {
					GM_xmlhttpRequest({
						method: 'GET',
						url: apiURL,
						aggressiveCache: true,
						onload: function(response) {
							try {
								var json = JSON.parse(response.responseText);
								siteMod.calls[apiURL] = json;
								var mp4Sizes = json['sizes'] ? json['sizes']['mp4'] : {};
								var size = mp4Sizes['d'] || mp4Sizes['p'] || mp4Sizes['o'];
								if (!size) {
									def.reject();
								} else {
									json['token'] = size.name;
									def.resolve(elem, json);
								}
							} catch (error) {
								siteMod.calls[apiURL] = null;
								def.reject();
							}
						},
						onerror: function(response) {
							def.reject();
						}
					});
				}
				return def.promise();
			},
			handleInfo: function(elem, info) {
				elem.mediaOptions = {
					autoplay: true,
					loop: true
				};
				sources = [];
				var token = info['token'];
				sources[0] = {
					'file': 'http://i.giflike.com/' + info['animation_id'] + '_' + token + '.mp4',
					'type': 'video/mp4'
				};
				sources[1] = {
					'file': 'http://i.giflike.com/' + info['animation_id'] + '_' + token + '.webm',
					'type': 'video/webm'
				};
				elem.type = 'VIDEO';
				$(elem).data('sources', sources);
				if (RESUtils.pageType() === 'linklist') {
					$(elem).closest('.thing').find('.thumbnail').attr('href', elem.href);
				}
				return $.Deferred().resolve(elem).promise();
			}
		},
		ctrlv: {
			options: {
				'display ctrlv': {
					description: 'Display expander for CtrlV.in',
					value: true,
					type: 'boolean'
				}
			},
			go: function() {},
			detect: function(href, elem) {
				return elem.href.toLowerCase().indexOf('ctrlv.in/') !== -1;
			},
			handleLink: function(elem) {
				var hashRe = /^http:\/\/((m|www)\.)?ctrlv\.in\/([0-9]+)/i;
				var def = $.Deferred();
				var groups = hashRe.exec(elem.href);
				if (groups) {
					def.resolve(elem, {
						type: 'IMAGE',
						src: 'http://img.ctrlv.in/id/' + groups[3],
						href: elem.href
					});
				} else {
					def.reject();
				}
				return def.promise();
			},
			handleInfo: function(elem, info) {
				var def = $.Deferred();

				elem.type = info.type;
				elem.src = info.src;
				elem.href = info.href;

				if (RESUtils.pageType() === 'linklist') {
					$(elem).closest('.thing').find('.thumbnail').attr('href', elem.href);
				}

				def.resolve(elem);
				return def.promise();
			}
		},
		ehost: {
			options: {
				'display ehost': {
					description: 'Display expander for ehost',
					value: true,
					type: 'boolean'
				}
			},
			go: function() {},
			detect: function(href, elem) {
				return href.indexOf('eho.st') !== -1 && href.substring(-1) !== '+';
			},
			handleLink: function(elem) {
				var hashRe = /^http:\/\/(?:i\.)?(?:\d+\.)?eho\.st\/(\w+)\/?/i;
				var def = $.Deferred();
				var groups = hashRe.exec(elem.href);
				if (groups) {
					def.resolve(elem, {
						src: 'http://i.eho.st/' + groups[1] + '.jpg'
					});
				} else {
					def.reject();
				}
				return def.promise();
			},
			handleInfo: function(elem, info) {
				elem.type = 'IMAGE';
				elem.src = info.src;
				elem.href = info.src;
				if (RESUtils.pageType() === 'linklist') {
					$(elem).closest('.thing').find('.thumbnail').attr('href', elem.href);
				}
				elem.onerror = function() {
					if (this.src.indexOf('.jpg') !== -1) {
						this.src = this.src.slice(0, elem.src.length - 3) + 'png';
					} else if (this.src.indexOf('.png') !== -1) {
						this.src = this.src.slice(0, elem.src.length - 3) + 'gif';
					}
				};
				return $.Deferred().resolve(elem).promise();
			}
		},
		picsarus: {
			options: {
				'display picsarus': {
					description: 'Display expander for picsarus',
					value: true,
					type: 'boolean'
				}
			},
			go: function() {},
			detect: function(href, elem) {
				return href.indexOf('picsarus.com') !== -1 && href.substring(-1) !== '+';
			},
			handleLink: function(elem) {
				var hashRe = /^https?:\/\/(?:i\.|edge\.|www\.)*picsarus\.com\/(?:r\/[\w]+\/)?([\w]{6,})(\..+)?$/i;
				var def = $.Deferred();
				var groups = hashRe.exec(elem.href);
				if (groups) {
					def.resolve(elem, {
						src: 'http://www.picsarus.com/' + groups[1] + '.jpg'
					});
				} else {
					def.reject();
				}
				return def.promise();
			},
			handleInfo: function(elem, info) {
				elem.type = 'IMAGE';
				elem.src = info.src;
				elem.href = info.src;
				if (RESUtils.pageType() === 'linklist') {
					$(elem).closest('.thing').find('.thumbnail').attr('href', elem.href);
				}
				return $.Deferred().resolve(elem).promise();
			}
		},
		snaggy: {
			options: {
				'display snag.gy': {
					description: 'Display expander for snag.gy',
					value: true,
					type: 'boolean'
				}
			},
			go: function() {},
			detect: function(href, elem) {
				return href.indexOf('snag.gy/') !== -1;
			},
			handleLink: function(elem) {
				var def = $.Deferred();
				var href = elem.href;
				var extensions = ['.jpg', '.png', '.gif'];
				if (href.indexOf('i.snag') === -1) href = href.replace('snag.gy', 'i.snag.gy');
				if (extensions.indexOf(href.substr(-4)) === -1) href = href + '.jpg';
				def.resolve(elem, {
					src: href
				});
				return def.promise();
			},
			handleInfo: function(elem, info) {
				elem.type = 'IMAGE';
				elem.src = info.src;
				elem.href = info.src;
				if (RESUtils.pageType() === 'linklist') {
					$(elem).closest('.thing').find('.thumbnail').attr('href', elem.href);
				}
				return $.Deferred().resolve(elem).promise();
			}
		},
		picshd: {
			options: {
				'display picshd': {
					description: 'Display expander for picshd',
					value: true,
					type: 'boolean'
				}
			},
			go: function() {},
			detect: function(href, elem) {
				return href.indexOf('picshd.com/') !== -1;
			},
			handleLink: function(elem) {
				var def = $.Deferred();
				var hashRe = /^https?:\/\/(?:i\.|edge\.|www\.)*picshd\.com\/([\w]{5,})(\..+)?$/i;
				var groups = hashRe.exec(elem.href);
				if (groups) {
					def.resolve(elem, 'http://i.picshd.com/' + groups[1] + '.jpg');
				} else {
					def.reject();
				}
				return def.promise();
			},
			handleInfo: function(elem, info) {
				elem.type = 'IMAGE';
				elem.src = info;
				elem.href = info;
				if (RESUtils.pageType() === 'linklist') {
					$(elem).closest('.thing').find('.thumbnail').attr('href', elem.href);
				}
				return $.Deferred().resolve(elem).promise();
			}
		},
		minus: {
			options: {
				'display min.us': {
					description: 'Display expander for min.us',
					value: true,
					type: 'boolean'
				}
			},
			calls: {},
			go: function() {},
			detect: function(href, elem) {
				return href.indexOf('min.us') !== -1 && href.indexOf('blog.') === -1;
			},
			handleLink: function(elem) {
				var def = $.Deferred(),
					imgRe = /\.(jpg|jpeg|gif|png)/i,
					hashRe = /^http:\/\/min\.us\/([\w]+)(?:#[\d+])?$/i,
					href = elem.href.split('?')[0],
					//TODO: just make default run first and remove this
					getExt = href.split('.'),
					ext = (getExt.length > 1 ? getExt[getExt.length - 1].toLowerCase() : '');
				if (imgRe.test(ext)) {
					var groups = hashRe.exec(href);
					if (groups && !groups[2]) {
						var hash = groups[1];
						if (hash.substr(0, 1) === 'm') {
							var apiURL = 'http://min.us/api/GetItems/' + hash;
							var calls = modules['showImages'].siteModules['minus'].calls;
							if (apiURL in calls) {
								if (calls[apiURL] != null) {
									def.resolve(elem, calls[apiURL]);
								} else {
									def.reject();
								}
							} else {
								GM_xmlhttpRequest({
									method: 'GET',
									url: apiURL,
									onload: function(response) {
										try {
											var json = JSON.parse(response.responseText);
											modules['showImages'].siteModules['minus'].calls[apiURL] = json;
											def.resolve(elem, json);
										} catch (e) {
											modules['showImages'].siteModules['minus'].calls[apiURL] = null;
											def.reject();
										}
									},
									onerror: function(response) {
										def.reject();
									}
								});
							}
						} else { // if not 'm', not a gallery, we can't do anything with the API.
							def.reject();
						}
					} else {
						def.reject();
					}
				} else {
					def.reject();
				}
				return def.promise();
			},
			handleInfo: function(elem, info) {
				var def = $.Deferred();
				//TODO: Handle titles
				//TODO: Handle possibility of flash items
				if ('ITEMS_GALLERY' in info) {
					if (info.ITEMS_GALLERY.length > 1) {
						elem.type = 'GALLERY';
						elem.src = {
							src: info.ITEMS_GALLERY
						};
					} else {
						elem.type = 'IMAGE';
						elem.href = info.ITEMS_GALLERY[0];
						if (RESUtils.pageType() === 'linklist') {
							$(elem).closest('.thing').find('.thumbnail').attr('href', elem.href);
						}
						elem.src = info.ITEMS_GALLERY[0];
					}
					def.resolve(elem);
				} else {
					def.reject();
				}
				return def.promise();
			}
		},
		flickr: {
			options: {
				'display flickr': {
					description: 'Display expander for flickr',
					value: true,
					type: 'boolean'
				}
			},
			go: function() {},
<<<<<<< HEAD
			detect: function(href, elem) {
				var hashRe = /^http:\/\/(?:\w+)\.?flickr\.com\/(?:.*)\/([\d]{10})\/?(?:.*)?$/i;
=======
			detect: function(elem) {
				var hashRe = /^https?:\/\/(?:\w+\.)?flickr\.com\/(?:.*)\/([\d]{10})\/?(?:.*)?$/i;
>>>>>>> b7482aad
				var href = elem.href;
				return hashRe.test(href);
			},
			handleLink: function(elem) {
				var def = $.Deferred();
				// modules['showImages'].createImageExpando(elem);
				// var selector = '#allsizes-photo > IMG';
				var href = elem.href;
				if (href.indexOf('/sizes') === -1) {
					var inPosition = href.indexOf('/in/');
					var inFragment = '';
					if (inPosition !== -1) {
						inFragment = href.substring(inPosition);
						href = href.substring(0, inPosition);
					}

					href += '/sizes/c' + inFragment;
				}
				href = href.replace('/lightbox', '');
				href = 'http://www.flickr.com/services/oembed/?format=json&url=' + href;
				GM_xmlhttpRequest({
					method: 'GET',
					url: href,
					onload: function(response) {
						try {
							var json = JSON.parse(response.responseText);
							def.resolve(elem, json);
						} catch (e) {
							def.reject();
						}
					},
					onerror: function(response) {
						def.reject();
					}
				});
				return def.promise();
			},
			handleInfo: function(elem, info) {
				var def = $.Deferred();
				var imgRe = /\.(jpg|jpeg|gif|png)/i;
				if ('url' in info) {
					elem.imageTitle = info.title;
					var original_url = elem.href;
					if (imgRe.test(info.url)) {
						elem.src = info.url;
						// elem.href = info.url;
					} else {
						elem.src = info.thumbnail_url;
						// elem.href = info.thumbnail_url;
					}
					if (RESUtils.pageType() === 'linklist') {
						$(elem).closest('.thing').find('.thumbnail').attr('href', elem.href);
					}
					elem.credits = 'Picture by: <a href="' + info.author_url + '">' + info.author_name + '</a> @ Flickr';
					elem.type = 'IMAGE';
					def.resolve(elem);
				} else {
					def.reject();
				}
				return def.promise();
			}
		},
		steam: {
			options: {
				'display steam': {
					description: 'Display expander for steam',
					value: true,
					type: 'boolean'
				}
			},
			go: function() {},
			detect: function(href, elem) {
				return /^cloud(?:-\d)?.steampowered.com$/i.test(elem.host);
			},
			handleLink: function(elem) {
				return $.Deferred().resolve(elem, elem.href).promise();
			},
			handleInfo: function(elem, info) {
				elem.type = 'IMAGE';
				elem.src = info;
				elem.href = info;
				if (RESUtils.pageType() === 'linklist') {
					$(elem).closest('.thing').find('.thumbnail').attr('href', elem.href);
				}
				return $.Deferred().resolve(elem).promise();
			}
		},
		deviantart: {
			options: {
				'display deviantART': {
					description: 'Display expander for deviantART',
					value: true,
					type: 'boolean'
				}
			},
			calls: {},
			matchRe: /^http:\/\/(?:fav\.me\/.*|(?:.+\.)?deviantart\.com\/(?:art\/.*|[^#]*#\/d.*))$/i,
			go: function() {},
			detect: function(href, elem) {
				return modules['showImages'].siteModules['deviantart'].matchRe.test(elem.href);
			},
			handleLink: function(elem) {
				var def = $.Deferred();
				var siteMod = modules['showImages'].siteModules['deviantart'];
				var apiURL = 'http://backend.deviantart.com/oembed?url=' + encodeURIComponent(elem.href);
				if (apiURL in siteMod.calls) {
					if (siteMod.calls[apiURL] != null) {
						def.resolve(elem, siteMod.calls[apiURL]);
					} else {
						def.reject();
					}
				} else {
					GM_xmlhttpRequest({
						method: 'GET',
						url: apiURL,
						// aggressiveCache: true,
						onload: function(response) {
							try {
								var json = JSON.parse(response.responseText);
								siteMod.calls[apiURL] = json;
								def.resolve(elem, json);
							} catch (error) {
								siteMod.calls[apiURL] = null;
								def.reject();
							}
						},
						onerror: function(response) {
							def.reject();
						}
					});
				}
				return def.promise();
			},
			handleInfo: function(elem, info) {
				var def = $.Deferred(),
					imgRe = /\.(jpg|jpeg|gif|png)/i;
				if ('url' in info) {
					elem.imageTitle = info.title;
					var original_url = elem.href;
					if (imgRe.test(info.url)) {
						elem.src = info.url;
						// elem.href = info.url;
					} else {
						elem.src = info.thumbnail_url;
						// elem.href = info.thumbnail_url;
					}
					if (RESUtils.pageType() === 'linklist') {
						$(elem).closest('.thing').find('.thumbnail').attr('href', elem.href);
					}
					// elem.credits = 'Original link: <a href="'+original_url+'">'+original_url+'</a><br>Art by: <a href="'+info.author_url+'">'+info.author_name+'</a> @ deviantART';
					elem.credits = 'Art by: <a href="' + info.author_url + '">' + info.author_name + '</a> @ deviantART';
					elem.type = 'IMAGE';
					def.resolve(elem);
				} else {
					def.reject();
				}
				return def.promise();
			}
		},
		tumblr: {
			options: {
				'display tumblr': {
					description: 'Display expander for tumblr',
					value: true,
					type: 'boolean'
				}
			},
			calls: {},
			APIKey: 'WeJQquHCAasi5EzaN9jMtIZkYzGfESUtEvcYDeSMLICveo3XDq',
			matchRE: /^https?:\/\/([a-z0-9\-]+\.tumblr\.com)\/post\/(\d+)(?:\/.*)?$/i,
			go: function() {},
			detect: function(href, elem) {
				return modules['showImages'].siteModules['tumblr'].matchRE.test(elem.href);
			},
			handleLink: function(elem) {
				var def = $.Deferred();
				var siteMod = modules['showImages'].siteModules['tumblr'];
				var groups = siteMod.matchRE.exec(elem.href);
				if (groups) {
					var apiURL = 'http://api.tumblr.com/v2/blog/' + groups[1] + '/posts?api_key=' + siteMod.APIKey + '&id=' + groups[2] + '&filter=raw';
					if (apiURL in siteMod.calls) {
						if (siteMod.calls[apiURL] != null) {
							def.resolve(elem, siteMod.calls[apiURL]);
						} else {
							def.reject();
						}
					} else {
						GM_xmlhttpRequest({
							method: 'GET',
							url: apiURL,
							// aggressiveCache: true,
							onload: function(response) {
								try {
									var json = JSON.parse(response.responseText);
									if ('meta' in json && json.meta.status === 200) {
										siteMod.calls[apiURL] = json;
										def.resolve(elem, json);
									} else {
										siteMod.calls[apiURL] = null;
										def.reject();
									}
								} catch (error) {
									siteMod.calls[apiURL] = null;
									def.reject();
								}
							},
							onerror: function(response) {
								def.reject();
							}
						});
					}
				} else {
					def.reject();
				}
				return def.promise();
			},
			handleInfo: function(elem, info) {
				var def = $.Deferred();
				var original_url = elem.href;
				var post = info.response.posts[0];
				switch (post.type) {
					case 'photo':
						if (post.photos.length > 1) {
							elem.type = 'GALLERY';
							elem.src = post.photos.map(function(e) {
								return {
									src: e.original_size.url,
									caption: e.caption
								};
							});
						} else {
							elem.type = "IMAGE";
							elem.src = post.photos[0].original_size.url;
						}
						break;
					case 'text':
						elem.type = 'TEXT';
						elem.imageTitle = post.title;
						if (post.format === 'markdown') {
							elem.src = modules['commentPreview'].converter.render(post.body);
						} else if (post.format === 'html') {
							elem.src = post.body;
						}
						break;
					default:
						return def.reject().promise();
						break;
				}
				elem.caption = post.caption;
				if (RESUtils.pageType() === 'linklist') {
					$(elem).closest('.thing').find('.thumbnail').attr('href', elem.href);
				}
				elem.credits = 'Posted by: <a href="' + info.response.blog.url + '">' + info.response.blog.name + '</a> @ Tumblr';
				def.resolve(elem);
				return def.promise();
			}
		},
		memecrunch: {
			options: {
				'display memecrunch': {
					description: 'Display expander for memecrunch',
					value: true,
					type: 'boolean'
				}
			},
			go: function() {},
			detect: function(href, elem) {
				return href.indexOf('memecrunch.com') !== -1;
			},
			handleLink: function(elem) {
				var def = $.Deferred();
				var hashRe = /^http:\/\/memecrunch\.com\/meme\/([0-9A-Z]+)\/([\w\-]+)(\/image\.(png|jpg))?/i;
				var groups = hashRe.exec(elem.href);
				if (groups && typeof groups[1] !== 'undefined') {
					def.resolve(elem, 'http://memecrunch.com/meme/' + groups[1] + '/' + (groups[2] || 'null') + '/image.png');
				} else {
					def.reject();
				}
				return def.promise();
			},
			handleInfo: function(elem, info) {
				elem.type = 'IMAGE';
				elem.src = info;
				elem.href = info;
				if (RESUtils.pageType() === 'linklist') {
					$(elem).closest('.thing').find('.thumbnail').attr('href', elem.href);
				}
				modules['showImages'].createImageExpando(elem);
			}
		},
		imgflip: {
			options: {
				'display imgflip': {
					description: 'Display expander for imgflip',
					value: true,
					type: 'boolean'
				}
			},
			go: function() {},
			detect: function(href, elem) {
				return /^https?:\/\/imgflip\.com\/(i|gif)\/[a-z0-9]+/.test(elem.href);
			},
			handleLink: function(elem) {
				var def = $.Deferred();
				var groups = /^https?:\/\/imgflip\.com\/(i|gif)\/([a-z0-9]+)/.exec(elem.href);
				def.resolve(elem, '//i.imgflip.com/' + groups[2] + '.' + (groups[1] === 'gif' ? 'gif' : 'jpg'));
				return def.promise();
			},
			handleInfo: function(elem, info) {
				elem.type = 'IMAGE';
				elem.src = info;
				elem.href = elem.src;
				if (RESUtils.pageType() === 'linklist') {
					$(elem).closest('.thing').find('.thumbnail').attr('href', elem.href);
				}
				return $.Deferred().resolve(elem).promise();
			}
		},
		mediacrush: {
			options: {
				'display mediacrush': {
					description: 'Display expander for mediacrush',
					value: true,
					type: 'boolean'
				}
			},
			calls: {},
			go: function() {},
<<<<<<< HEAD
			detect: function(href, elem) {
				return /^https?:\/\/(?:www\.)?mediacru\.sh\/([a-zA-Z0-9_-]{12})(?:\.(?:jpe|jpeg|jpg|png|mp3|flac|ogg|oga|ogv|mp4|webm|pdf|svg))?(?:\/?|\/(direct|grid|list|focus)\/?)(#.*)?$/.test(elem.href)
=======
			detect: function(elem) {
				return /^https?:\/\/(?:www\.|cdn\.)?mediacru\.sh\/([a-zA-Z0-9_-]{12})(?:\.(?:jpe|jpeg|jpg|png|mp3|flac|ogg|oga|ogv|mp4|webm|pdf|svg))?(?:\/?|\/(direct|grid|list|focus)\/?)(#.*)?$/.test(elem.href)
>>>>>>> b7482aad
			},
			handleLink: function(elem) {
				var hashRe = /^https?:\/\/(?:www\.|cdn\.)?mediacru\.sh\/([a-zA-Z0-9_-]{12})(?:\.(?:jpe|jpeg|jpg|png|mp3|flac|ogg|oga|ogv|mp4|webm|pdf|svg))?(?:\/?|\/direct|grid|list|focus\/?)(#.*)?$/;
				var def = $.Deferred();
				var groups = hashRe.exec(elem.href);
				if (!groups) return def.reject();
				var siteMod = modules['showImages'].siteModules['mediacrush'];
				var mediaId = groups[1];
				var mediaSettings = groups[2];
				if (!mediaSettings) mediaSettings = '';
				MediaCrush.get(mediaId, function(media) {
					siteMod.calls['mediacrush-' + mediaId] = media;
					media.settings = mediaSettings;
					def.resolve(elem, media);
				});
				return def.promise();
			},
			handleInfo: function(elem, info) {
				var generate = function(options) {
					var div = document.createElement('div');
					div.setAttribute('data-media', options.media.hash);
					div.classList.add('mediacrush');
					MediaCrush.render(div);
					return div;
				};
				var def = $.Deferred();
				if (info.type === 'application/album') {
					elem.type = 'GENERIC_EXPANDO';
					elem.expandoClass = ' image gallery collapsed';
					elem.expandoOptions = {
						generate: generate,
						media: info
					};
				} else if (info.blob_type === "video") {
					elem.type = 'GENERIC_EXPANDO';
					elem.expandoClass = ' video collapsed';
					elem.expandoOptions = {
						generate: generate,
						media: info
					};
				} else if (info.blob_type === "audio") {
					elem.type = 'GENERIC_EXPANDO';
					elem.expandoClass = ' video collapsed';
					elem.expandoOptions = {
						generate: generate,
						media: info
					};
				} else if (info.blob_type === "image") {
					elem.type = 'IMAGE';
					var i;
					for (i = 0; i < info.files.length; i++) {
					  if ([ "image/png", "image/jpeg", "image/bmp", "image/svg+xml" ].indexOf(info.files[i].type) != -1) {
						break;
					  }
					}
					if (i >= info.files.length)
					  i = 0; // Hope for the best?
					elem.src = info.files[i].url;
				}
				return $.Deferred().resolve(elem).promise();
			}
		},
		livememe: {
			options: {
				'display livememe': {
					description: 'Display expander for livememe',
					value: true,
					type: 'boolean'
				}
			},
			go: function() {},
			detect: function(href, elem) {
				return href.indexOf('livememe.com') !== -1;
			},
			handleLink: function(elem) {
				var def = $.Deferred();
				var hashRe = /^http:\/\/(?:www\.livememe\.com|lvme\.me)\/(?!edit)([\w]+)\/?/i;
				var groups = hashRe.exec(elem.href);
				if (groups) {
					def.resolve(elem, 'http://www.livememe.com/' + groups[1] + '.jpg');
				} else {
					def.reject();
				}
				return def.promise();
			},
			handleInfo: function(elem, info) {
				elem.type = 'IMAGE';
				elem.src = info;
				elem.href = info;
				if (RESUtils.pageType() === 'linklist') {
					$(elem).closest('.thing').find('.thumbnail').attr('href', elem.href);
				}
				return $.Deferred().resolve(elem).promise();
			}
		},
		makeameme: {
			options: {
				'display makeameme': {
					description: 'Display expander for makeameme',
					value: true,
					type: 'boolean'
				}
			},
			go: function() {},
			detect: function(href, elem) {
				return href.indexOf('makeameme.org') !== -1;
			},
			handleLink: function(elem) {
				var def = $.Deferred();
				var hashRe = /^http:\/\/makeameme\.org\/meme\/([\w-]+)\/?/i;
				var groups = hashRe.exec(elem.href);
				if (groups) {
					def.resolve(elem, 'http://makeameme.org/media/created/' + groups[1] + '.jpg');
				} else {
					def.reject();
				}
				return def.promise();
			},
			handleInfo: function(elem, info) {
				elem.type = 'IMAGE';
				elem.src = info;
				elem.href = info;
				if (RESUtils.pageType() === 'linklist') {
					$(elem).closest('.thing').find('.thumbnail').attr('href', elem.href);
				}
				return $.Deferred().resolve(elem).promise();
			}
		},
		memefive: {
			options: {
				'display memefive': {
					description: 'Display expander for memefive',
					value: true,
					type: 'boolean'
				}
			},
			go: function() {},
			detect: function(href, elem) {
				return href.indexOf('memefive.com') !== -1;
			},
			handleLink: function(elem) {
				var def = $.Deferred();
				var hashRe = /^http:\/\/(?:www\.)?(?:memefive\.com)\/meme\/([\w]+)\/?/i;
				var altHashRe = /^http:\/\/(?:www\.)?(?:memefive\.com)\/([\w]+)\/?/i;
				var groups = hashRe.exec(elem.href);
				if (!groups) {
					groups = altHashRe.exec(elem.href);
				}
				if (groups) {
					def.resolve(elem, 'http://memefive.com/memes/' + groups[1] + '.jpg');
				} else {
					def.reject();
				}
				return def.promise();
			},
			handleInfo: function(elem, info) {
				elem.type = 'IMAGE';
				elem.src = info;
				elem.href = info;
				if (RESUtils.pageType() === 'linklist') {
					$(elem).closest('.thing').find('.thumbnail').attr('href', elem.href);
				}
				return $.Deferred().resolve(elem).promise();
			}
		},
		memegen: {
			options: {
				'display memegen': {
					description: 'Display expander for memegen',
					value: true,
					type: 'boolean'
				}
			},
			go: function() {},
			detect: function(href, elem) {
				return href.indexOf('.memegen.') !== -1;
			},
			handleLink: function(elem) {
				var def = $.Deferred();
				var hashRe = /^http:\/\/((?:www|ar|ru|id|el|pt|tr)\.memegen\.(?:com|de|nl|fr|it|es|se|pl))(\/a)?\/(?:meme|mem|mim)\/([A-Za-z0-9]+)\/?/i;
				var groups = hashRe.exec(elem.href);
				if (groups) {
					// Animated vs static meme images.
					if (groups[2]) {
						def.resolve(elem, 'http://a.memegen.com/' + groups[3] + '.gif');
					} else {
						def.resolve(elem, 'http://m.memegen.com/' + groups[3] + '.jpg');
					}
				} else {
					def.reject();
				}
				return def.promise();
			},
			handleInfo: function(elem, info) {
				elem.type = 'IMAGE';
				elem.src = info;
				elem.href = info;
				if (RESUtils.pageType() === 'linklist') {
					$(elem).closest('.thing').find('.thumbnail').attr('href', elem.href);
				}
				return $.Deferred().resolve(elem).promise();
			}
		},
		redditbooru: {
			options: {
				'display redditbooru': {
					description: 'Display expander for redditbooru',
					value: false,
					type: 'boolean'
				}
			},
			calls: {},
			go: function() {},
			detect: function(href, elem) {
				return href.indexOf('redditbooru.com/gallery/') >= 0;
			},
			handleLink: function(elem) {
				var urlRegEx = /^http:\/\/([\w]+\.)?redditbooru.com\/gallery\/([\d]+)\/?$/i,
					href = elem.href.split('?')[0],
					groups = urlRegEx.exec(href),
					def = $.Deferred(),
					self = modules['showImages'].siteModules['redditbooru'];

				if (groups && !groups[3]) {
					var apiURL = 'http://redditbooru.com/images/?ignoreSource&ignoreUser&ignoreVisible&postId=' + groups[2];
					if (apiURL in self.calls) {
						def.resolve(elem, self.calls[apiURL]);
					} else {
						GM_xmlhttpRequest({
							method: 'GET',
							url: apiURL,
							onload: function(response) {
								var json = {};
								try {
									json = JSON.parse(response.responseText);
									def.resolve(elem, json);
								} catch (error) {
									def.reject(elem);
								}
								self.calls[apiURL] = json;
							}
						});
					}
				}
				return def.promise();
			},
			handleInfo: function(elem, info) {
				var def = $.Deferred();
				if (typeof info === 'object' && info.length > 0) {
					elem.src = info.map(function(e, i, a) {
						return {
							title: '',
							src: e.cdnUrl,
							href: e.cdnUrl,
							caption: ''
						};
					});
					elem.imageTitle = info[0].title;
					elem.type = 'GALLERY';
				}
				return $.Deferred().resolve(elem).promise();
			}
		},
		youtube: {
			options: {
				'display youtube': {
					description: 'Display expander for youtube',
					value: true,
					type: 'boolean'
				}
			},
			go: function() {},
			detect: function(href, elem) {
				// Only find comments, not the titles.
				if (href.indexOf('youtube.com') !== -1  || href.indexOf('youtu.be') !== -1) {
					if (elem.className.indexOf("title") === -1) return true;
				}
				return false ;
			},
			handleLink: function(elem) {
				var def = $.Deferred();

				var hashRe = /^https?:\/\/(?:www\.|m\.)?youtube\.com\/watch\?.*v=([\w\-]+)/i;
				var altHashRe = /^https?:\/\/(?:www\.)?youtu\.be\/([\w\-]+)/i;
				
				var groups = hashRe.exec(elem.href);
				if (!groups) groups = altHashRe.exec(elem.href);

				if (groups) {

					// Check url for timecode e.g t=1h23m15s
					var timecodeRe = /t=(.*?)&|t=(.*?)$/i;
					var starttime = 0, timecodeResult = timecodeRe.exec(elem.href);
					
					if(timecodeResult !== null) {
						var time_blocks = {"h":3600, "m":60, "s":1},
							timeRE = /[0-9]+[h|m|s]/ig;
						// Get each segment e.g. 8m and calculate its value in seconds
						var timeMatch = timecodeResult[0].match(timeRE);
						if (timeMatch) {
							timeMatch.forEach(function(ts){
								var unit = time_blocks[ts.charAt(ts.length-1)];
								var amount = parseInt(ts.slice(0, - 1), 10);
								// Add each unit to starttime
								starttime += unit * amount;
							});
						}
					} 

					def.resolve(elem, '//www.youtube.com/embed/' + groups[1] + '?enablejsapi=1&autoplay=1&enablecastapi=1&start=' + starttime);
				} else {
					def.reject();
				}

				return def.promise();
			},
			handleInfo: function(elem, info) {
				elem.type = 'IFRAME';
				elem.setAttribute("data-embed", info);
				elem.setAttribute("data-pause", '{"event":"command","func":"pauseVideo","args":""}');
				elem.setAttribute("data-play", '{"event":"command","func":"playVideo","args":""}');

				return $.Deferred().resolve(elem).promise();
			}
		},
		vimeo: {
			options: {
				'display vimeo': {
					description: 'Display expander for vimeo',
					value: true,
					type: 'boolean'
				}
			},
			go: function() {},
			detect: function(href, elem) {
				// Only find comments, not the titles.
				if (href.indexOf('vimeo.com') !== -1) {
					if (elem.className.indexOf("title") === -1) return true;
				}
				return false ;
			},
			handleLink: function(elem) {
				var def = $.Deferred();

				var hashRe = /^http:\/\/(?:www\.)?vimeo\.com\/([0-9]+)/i; 

				var groups = hashRe.exec(elem.href);

				if (groups) {
					def.resolve(elem, '//player.vimeo.com/video/' + groups[1] + '?autoplay=true');
				} else {
					def.reject();
				}

				return def.promise();
			},
			handleInfo: function(elem, info) {
				elem.type = 'IFRAME';
				elem.setAttribute("data-embed", info);
				elem.setAttribute("data-pause", '{"method":"pause"}');
				elem.setAttribute("data-play", '{"method":"play"}');

				return $.Deferred().resolve(elem).promise();
			}
		},
		soundcloud: {
			options: {
				'display soundcloud': {
					description: 'Display expander for soundcloud',
					value: true,
					type: 'boolean'
				}
			},
			go: function() {},
			detect: function(href, elem) {
				if (href.indexOf('soundcloud.com') !== -1) {
					if (elem.className.indexOf("title") === -1) return true;
				}
				return false ;
			},
			handleLink: function(elem) {
				var def = $.Deferred();
				var apiURL = 'http://soundcloud.com/oembed?url=' +encodeURIComponent(elem.href)+ '&format=json&iframe=true';
				GM_xmlhttpRequest({
					method: 'GET',
					url: apiURL,
					// aggressiveCache: true,
					onload: function(response) {
						try {
							def.resolve(elem, JSON.parse(response.responseText) );
						} catch (error) {
							def.reject();
						}
					},
					onerror: function(response) {
						def.reject();
					}
				});

				return def.promise();
			},
			handleInfo: function(elem, info) {
				// Get src from iframe html returned
				var src = $(info.html).attr("src");
				elem.type = 'IFRAME';
				elem.setAttribute("data-embed", src);
				elem.setAttribute("data-pause", '{"method":"pause"}');
				elem.setAttribute("data-play", '{"method":"play"}');
				return $.Deferred().resolve(elem).promise();
			}
		},
		memedad: {
			options: {
				'display memedad': {
					description: 'Display expander for memedad',
					value: true,
					type: 'boolean'
				}
			},
			go: function() {},
			detect: function(href, elem) {
				return href.indexOf('memedad.com') !== -1;
			},
			handleLink: function(elem) {
				var def = $.Deferred();
				var hashRe = /^http:\/\/memedad.com\/meme\/([0-9]+)/i;
				var groups = hashRe.exec(elem.href);
				if (groups) {
					def.resolve(elem, 'http://memedad.com/memes/' + groups[1] + '.jpg');
				} else {
					def.reject();
				}
				return def.promise();
			},
			handleInfo: function(elem, info) {
				elem.type = 'IMAGE';
				elem.src = info;
				elem.href = info;
				if (RESUtils.pageType() === 'linklist') {
					$(elem).closest('.thing').find('.thumbnail').attr('href', elem.href);
				}
				return $.Deferred().resolve(elem).promise();
			}
		},
	}
};
<|MERGE_RESOLUTION|>--- conflicted
+++ resolved
@@ -2166,13 +2166,9 @@
 				}
 			},
 			go: function() {},
-<<<<<<< HEAD
 			detect: function(href, elem) {
-				var hashRe = /^http:\/\/(?:\w+)\.?flickr\.com\/(?:.*)\/([\d]{10})\/?(?:.*)?$/i;
-=======
-			detect: function(elem) {
 				var hashRe = /^https?:\/\/(?:\w+\.)?flickr\.com\/(?:.*)\/([\d]{10})\/?(?:.*)?$/i;
->>>>>>> b7482aad
+
 				var href = elem.href;
 				return hashRe.test(href);
 			},
@@ -2501,14 +2497,10 @@
 			},
 			calls: {},
 			go: function() {},
-<<<<<<< HEAD
+
 			detect: function(href, elem) {
-				return /^https?:\/\/(?:www\.)?mediacru\.sh\/([a-zA-Z0-9_-]{12})(?:\.(?:jpe|jpeg|jpg|png|mp3|flac|ogg|oga|ogv|mp4|webm|pdf|svg))?(?:\/?|\/(direct|grid|list|focus)\/?)(#.*)?$/.test(elem.href)
-=======
-			detect: function(elem) {
 				return /^https?:\/\/(?:www\.|cdn\.)?mediacru\.sh\/([a-zA-Z0-9_-]{12})(?:\.(?:jpe|jpeg|jpg|png|mp3|flac|ogg|oga|ogv|mp4|webm|pdf|svg))?(?:\/?|\/(direct|grid|list|focus)\/?)(#.*)?$/.test(elem.href)
->>>>>>> b7482aad
-			},
+			},;
 			handleLink: function(elem) {
 				var hashRe = /^https?:\/\/(?:www\.|cdn\.)?mediacru\.sh\/([a-zA-Z0-9_-]{12})(?:\.(?:jpe|jpeg|jpg|png|mp3|flac|ogg|oga|ogv|mp4|webm|pdf|svg))?(?:\/?|\/direct|grid|list|focus\/?)(#.*)?$/;
 				var def = $.Deferred();
