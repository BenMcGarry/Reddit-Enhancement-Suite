--- conflicted
+++ resolved
@@ -84,7 +84,11 @@
 			description: 'Max height of image displayed onscreen',
 			advanced: true
 		},
-<<<<<<< HEAD
+		displayOriginalResolution: {
+			type: 'boolean',
+			value: false,
+			description: 'Display each image\'s original (unresized) resolution in a tooltip.'
+		},
 		selfTextMaxHeight: {
 			type: 'text',
 			value: '0',
@@ -103,12 +107,6 @@
 			description: 'Increase the max height of a self-text expando or comment if an expando is taller than the current max height.\
 				This only takes effect if max height is specified (previous two options).',
 			advanced: true
-=======
-		displayOriginalResolution: {
-			type: 'boolean',
-			value: false,
-			description: 'Display each image\'s original (unresized) resolution in a tooltip.'
->>>>>>> 53058cab
 		},
 		openInNewWindow: {
 			type: 'boolean',
