/*
	If you would like RES to embed content from your website,
	consult lib/modules/hosts/example.js
*/
<<<<<<< HEAD
addModule('showImages', function(module, moduleID) {
	module.moduleName = 'Inline Image Viewer';
	module.category = 'Content';
	module.description = 'Opens images inline in your browser with the click of a button. Also has configuration options, check it out!';
	module.options = {
=======
addModule('showImages', {
	moduleID: 'showImages',
	moduleName: 'Inline Image Viewer',
	category: ['Productivity', 'Browsing'],
	options: {
>>>>>>> 0ec72ef8
		conserveMemory: {
			type: 'boolean',
			value: true,
			description: 'Conserve memory by temporarily hiding images when they are offscreen.'
		},
		preloadImages: {
			type: 'boolean',
			value: false,
			description: 'Preload gallery images for faster browsing. Beware: this is at the expense of lots of bandwidth usage.'
		},
		bufferScreens: {
			type: 'text',
			value: 2,
			description: 'Hide images that are further than x screens away to save memory. A higher value means less flicker, but less memory savings.',
			dependsOn: 'conserveMemory',
			advanced: true
		},
		maxWidth: {
			type: 'text',
			value: '640',
			description: 'Max width of image displayed onscreen',
			advanced: true
		},
		maxHeight: {
			type: 'text',
			value: '480',
			description: 'Max height of image displayed onscreen',
			advanced: true
		},
		displayOriginalResolution: {
			type: 'boolean',
			value: false,
			description: 'Display each image\'s original (unresized) resolution in a tooltip.'
		},
		selfTextMaxHeight: {
			type: 'text',
			value: 0,
			description: 'Add a scroll bar to text expandos taller than [x] pixels (enter zero for unlimited).',
			advanced: true
		},
		commentMaxHeight: {
			type: 'text',
			value: 0,
			description: 'Add a scroll bar to comments taller than [x] pixels (enter zero for unlimited).',
			advanced: true
		},
		autoMaxHeight: {
			type: 'boolean',
			value: false,
			description: 'Increase the max height of a self-text expando or comment if an expando is taller than the current max height.\
				This only takes effect if max height is specified (previous two options).',
			advanced: true
		},
		openInNewWindow: {
			type: 'boolean',
			value: true,
			description: 'Open images in a new tab/window when clicked?'
		},
		hideNSFW: {
			type: 'boolean',
			value: false,
			description: 'If checked, do not show images marked NSFW.'
		},
		highlightNSFWButton: {
			type: 'boolean',
			value: true,
			description: 'Add special styling to expando buttons for images marked NSFW.',
			bodyClass: true
		},
		autoExpandSelfText: {
			type: 'boolean',
			value: true,
			description: 'When loading selftext from an Aa+ expando, auto expand images, videos, and embeds.'
		},
		imageZoom: {
			type: 'boolean',
			value: true,
			description: 'Allow dragging to resize/zoom images.'
		},
		imageMove: {
			type: 'boolean',
			value: true,
			description: 'Allow dragging while holding shift to move images.'
		},
		clippy: {
			type: 'boolean',
			value: true,
			description: 'Show educational tooltips, such as showing "drag to resize" when your mouse hovers over an image.'
		},
		markVisited: {
			type: 'boolean',
			value: true,
			description: 'Mark links visited when you view images (does eat some resources).',
			advanced: true
		},
		sfwHistory: {
			type: 'enum',
			value: 'add',
			values: [{
				name: 'Add links to history',
				value: 'add'
			}, {
				name: 'Color links, but do not add to history',
				value: 'color'
			}, {
				name: 'Do not add or color links.',
				value: 'none'
			}],
			description: 'Keeps NSFW links from being added to your browser history <span style="font-style: italic">by the markVisited feature</span>.<br/>\
				<span style="font-style: italic">If you chose the second option, then links will be blue again on refresh.</span><br/>\
				<span style="color: red">This does not change your basic browser behavior.\
				If you click on a link then it will still be added to your history normally.\
				This is not a substitute for using your browser\'s privacy mode.</span>'
		},
		ignoreDuplicates: {
			type: 'boolean',
			value: true,
			description: 'Do not create expandos for images that appear multiple times in a page.'
		},
		displayImageCaptions: {
			type: 'boolean',
			value: true,
			description: 'Retrieve image captions/attribution information.',
			advanced: true,
			bodyClass: true
		},
		loadAllInAlbum: {
			type: 'boolean',
			value: false,
			description: 'Display all images at once in a \'filmstrip\' layout, rather than the default navigable \'slideshow\' style.'
		},
		dontLoadAlbumsBiggerThan: {
			dependsOn: 'loadAllInAlbum',
			type: 'text',
			value: 30,
			description: 'Use the \'slideshow\' style for albums with more images than this number. (0 for always use \'filmstrip\')'
		},
		convertGifstoGfycat: {
			type: 'boolean',
			value: false,
			description: 'Convert Gif links to Gfycat links.'
		},
		showViewImagesTab: {
			type: 'boolean',
			value: true,
			description: 'Show a \'view images\' tab at the top of each subreddit, to easily toggle showing all images at once.'
		},
		autoplayVideo: {
			type: 'boolean',
			value: true,
			description: 'Autoplay inline videos'
		}
	};
	module.exclude = [
		/^https?:\/\/(?:[\-\w\.]+\.)?reddit\.com\/ads\/[\-\w\.\_\?=]*/i,
		/^https?:\/\/(?:[\-\w\.]+\.)?reddit\.com\/[\-\w\.\/]*\/submit\/?$/i
	];
	module.loadLibraries = function() {
		return RESUtils.init.await.library('mediaHosts').then(function(siteModules) {
			$.extend(module.siteModules, siteModules);
		});
	};
	module.loadDynamicOptions = function() {
		// Augment the options with available image modules
		for (var site in this.siteModules) {
			// Ignore default
			if (site === 'default') continue;
			if (site === 'defaultVideo') continue;
			if (site === 'defaultAudio') continue;

			// Auto add on / off options
			createSiteModuleEnabledOption(site);

			// Find out if module has any additional options - if it does add them
			if (this.siteModules[site].options !== 'undefined'){
				for (var optionKey in this.siteModules[site].options) {
					this.options[optionKey] = this.siteModules[site].options[optionKey];
				}
			}
		}
	};

	function createSiteModuleEnabledOption(site){
		// Create on/off option for given module
		var name = (typeof module.siteModules[site].name !== 'undefined') ? module.siteModules[site].name : site;
		module.options['display ' + name] = {
			description: 'Display expander for ' + name,
			value: true,
			type: 'boolean'
		};
	}

	var imageList = [];
	var imagesRevealed = {};
	var dupeAnchors = 0;
	/*
	 true: show all images
	 false: hide all images
	 'any string': display images match the tab
	 */
	var currentImageTab = false;
	var customImageTabs = {};
	var imageTrackStack = [];
	var scanningForImages = false;
	var scanningSelfText = false;

	module.beforeLoad = function() {
		if ((this.isEnabled()) && (this.isMatchURL())) {
			var selfTextMaxHeight = parseInt(this.options.selfTextMaxHeight.value, 10);
			if (selfTextMaxHeight) {
				// Strange selector necessary to select tumblr expandos, etc.
				RESUtils.addCSS('.selftext.expanded ~ * .md { max-height: ' + selfTextMaxHeight + 'px; overflow-y: auto !important; position: relative; }');
			}
			var commentMaxHeight = parseInt(this.options.commentMaxHeight.value, 10);
			if (commentMaxHeight) {
				RESUtils.addCSS('.comment .md { max-height: ' + commentMaxHeight + 'px; overflow-y: auto !important; position: relative; }');
			}

			// Generate domain to module map
			generateDomainModuleMap();
		}
	};

	module.go = function() {
		if ((this.isEnabled()) && (this.isMatchURL())) {

			if (this.options.conserveMemory.value) {
				window.addEventListener('scroll', RESUtils.debounce.bind(RESUtils, 'scroll.showImages', 300, handleScroll), false);
			}

			RESUtils.watchForElement('siteTable', findAllImages);
			RESUtils.watchForElement('selfText', findAllImagesInSelfText);
			RESUtils.watchForElement('newComments', findAllImagesInSelfText);

			createImageButtons();
			findAllImages();
			document.addEventListener('dragstart', function() {
				return false;
			}, false);
		}
	};

	function handleScroll() {
		imageList.some(function(image) {
			var thisXY = RESUtils.getXYpos(image);
			if (image && thisXY.y > window.pageYOffset) {
				lazyUnload();
				return true;
			}
		});
	}

	function lazyUnload() {
		// hide any expanded images that are further than bufferScreens above or below viewport
		// show any expanded images that are within bufferScreens of viewport
		var bufferScreens = module.options.bufferScreens.value || 2,
			viewportHeight = $(window).height(),
			maximumTop = viewportHeight * (bufferScreens + 1),
			minimumBottom = viewportHeight * bufferScreens * -1,
			boundingBox;

		imageList.forEach(function(image) {
			if (image.imageLink && image.imageLink.image) {
				boundingBox = image.imageLink.image.getBoundingClientRect();
				if (boundingBox.top > maximumTop || boundingBox.bottom < minimumBottom) {
					unloadRevealedImage(image);
				} else {
					reloadRevealedImage(image);
				}
			}
		});
	}

	var transparentGif = 'data:image/gif;base64,R0lGODlhAQABAAAAACH5BAEKAAEALAAAAAABAAEAAAICTAEAOw==';

	function unloadRevealedImage(ele) {
		var src, width, height,
			$img;

		if (ele.imageLink && ele.imageLink.image) {
			$img = $(ele.imageLink.image);
			src = $img.attr('src');
			if (src === transparentGif) {
				return;
			}
			width = $img.width();
			height = $img.height();
			// only hide the image if it has a width and height (it may not be loaded yet)
			if (width && height && $img.data('loaded')) {
				// preserve src and set the width to height to make the page not jump
				$img.data('src', src).attr('width', width).attr('height', height);
				// swap img with transparent gif to save memory
				$img.attr('src', transparentGif);
			}
		}
	}

	function reloadRevealedImage(ele) {
		var src, $img;

		if (ele.imageLink && ele.imageLink.image) {
			$img = $(ele.imageLink.image);
			src = $img.data('src');
			if (src && ($img.attr('src') === transparentGif)) {
				$img.attr('src',src);
			}
		}
	}

	function findAllImagesInSelfText(ele) {
		findAllImages(ele, true);
	}

	var viewImageButton;

	function createImageButtons() {
		var mainMenuUL = RESUtils.getHeaderMenuList();

		if (mainMenuUL) {
			var viewImagesLI = document.createElement('li');
			var viewImagesLink = document.createElement('a');
			var viewImagesText = document.createTextNode('scanning for images...');
			scanningForImages = true;

			viewImagesLink.href = '#';
			viewImagesLink.id = 'viewImagesButton';
			viewImagesLink.addEventListener('click', function(e) {
				e.preventDefault();
				if (!scanningForImages) {
					module.setShowImages(null, 'image');
				}
			}, true);
			viewImagesLink.appendChild(viewImagesText);
			viewImagesLI.appendChild(viewImagesLink);
			if (module.options.showViewImagesTab.value) {
				mainMenuUL.appendChild(viewImagesLI);
			}
			viewImageButton = viewImagesLink;

			/*
				To enable custom image tabs for a subreddit start by adding `[](#/RES_SR_Config/ImageTabs?)` to the markdown code of the sidebar.
				This should not have any visible effect on the HTML.
				Right now no options have been configured, so there won't be any new tabs.
				You can add up to 8 tabs in the following manner:
				A tab is defined by a label and a tag list separated by an equals sign like this: `LABEL=TAGLIST`
				The label can be up to 32 characters long and may contain english letters, numbers, hyphens, spaces, and underscores. The labels must be URI encoded.
				The tag list can contain up to tag values separated by commas. Individual tags have the same content restrictions a labels. (do not URI encode the commmas)

				The the tab definitions are joined by ampersands (`&`).
				Labels appear to the right of the "view images" button and are surrounded by `[]` brackets.
				Post titles are searched for any place that an entry in the tag list appears surrounded by any kind of bracket <>, [], (), {}.
				Tags are not case sensitive and whitespace is permitted between the brackets and the tag.

				To allow the tabs to be styled, the tabs will have a class that is the tab label with the spaces and hyphens replaced by underscores and then prefixed with `'RESTab-'` so the label 'Feature Request' becomes `'RESTab-feature_request'`.

				We realize that the format is highly restrictive, but you must understand that that is for everyone's protection. If there is demand, the filter can be expanded.

				Examples:
				A hypothetical setup for /r/minecraft that creates tabs for builds, mods, and texture packs:

					[](#/RES_SR_Config/ImageTabs?build=build,project&mod=mod&texture%20pack=texture,textures,pack,texture%20pack)

				To duplicate the behavior originally used for /r/gonewild you would use:

					[](#/RES_SR_Config/ImageTabs?m=m,man,male&f=f,fem,female)

			 */
			var tabConfig = document.querySelector('.side .md a[href^="#/RES_SR_Config/ImageTabs"]');

			if (tabConfig) {
				var switches = {},
					switchCount = 0,
					whitelist = /^[A-Za-z0-9_ \-]{1,32}$/,
					configString = tabConfig.hash.match(/\?(.*)/);

				if (configString !== null) {
					var pairs = configString[1].split('&');
					for (var i = 0; i < pairs.length && switchCount < 8; i++) {
						var pair = pairs[i].split('=');
						if (pair.length !== 2) continue;
						var label = decodeURIComponent(pair[0]);
						if (!whitelist.test(label)) continue;
						var parts = pair[1].split(',');
						var acceptedParts = [];
						for (var j = 0; j < parts.length && acceptedParts.length < 8; j++) {
							var part = decodeURIComponent(parts[j]);
							if (!whitelist.test(part)) continue;
							else acceptedParts.push(part);
						}
						if (acceptedParts.length > 0) {
							if (!(label in switches)) switchCount++;
							switches[label] = acceptedParts;
						}
					}
				}
				if (switchCount > 0) {
					for (var key in switches) {
						customImageTabs[key] = new RegExp('[\\[\\{\\<\\(]\\s*(' + switches[key].join('|') + ')\\s*[\\]\\}\\>\\)]', 'i');
					}
				}
			}

			if (!/comments\/[\-\w\.\/]/i.test(location.href)) {
				for (var mode in customImageTabs) {
					var li = document.createElement('li'),
						a = document.createElement('a'),
						text = document.createTextNode('[' + mode + ']');
					a.href = '#';
					a.className = 'RESTab-' + mode.toLowerCase().replace(/- /g, '_');
					a.addEventListener('click', (function(mode) {
						return function(e) {
							e.preventDefault();
							module.setShowImages(mode);
						};
					})(mode), true);

					a.appendChild(text);
					li.appendChild(a);
					mainMenuUL.appendChild(li);
				}
			}
		}

		$.each(module.siteModules, function(key, siteModule) {
			if (!siteModule) return;
			if (!module.siteModules.hasOwnProperty(key)) return;
			if (typeof siteModule.go === 'function') {
				siteModule.go();
			}
		});
	}

	module.setShowImages = function(newImageTab, type) {
		if (!(module.isEnabled() && module.isMatchURL())) return;
		type = type || 'image';
		if ([ 'number', 'string' ].indexOf(typeof newImageTab) === -1) {
			// This is for the all images button
			// If we stored `true` then toggle to false, in all other cases turn it to true
			if (currentImageTab === true) {
				currentImageTab = false;
			} else {
				currentImageTab = true;
			}
		} else if (currentImageTab === newImageTab) {
			// If they are the same, turn it off
			currentImageTab = false;
		} else if (newImageTab in customImageTabs) {
			// If the tab is defined, switch to it
			currentImageTab = newImageTab;
		} else {
			// Otherwise ignore it
			return;
		}
		updateImageButtons();
		updateRevealedImages(type);
	};

	function updateImageButtons() {
		var imgCount = imageList.length;
		var showHideText = 'view';
		module.haltMediaBrowseMode = false;
		if (currentImageTab === true) {
			module.haltMediaBrowseMode = true;
			showHideText = 'hide';
		}
		if (viewImageButton) {
			var buttonText = showHideText + ' images ';
			if (!RESUtils.currentSubreddit('dashboard')) buttonText += '(' + imgCount + ')';
			$(viewImageButton).text(buttonText);
		}
	}

	function updateRevealedImages(type) {
		for (var i = 0, len = imageList.length; i < len; i++) {
			var image = imageList[i];
			if ($(image).hasClass(type) || image.imageLink.expandOnViewAll) {
				revealImage(image, findImageFilter(image.imageLink));
			}
		}
	}

	function findImageFilter(image) {
		var isMatched = false;
		if (typeof currentImageTab === 'boolean') {
			//booleans indicate show all or nothing
			isMatched = currentImageTab;
		} else if (currentImageTab in customImageTabs) {
			var re = customImageTabs[currentImageTab];
			isMatched = re.test(image.text);
		}
		//If false then there is no need to go through the NSFW filter
		if (!isMatched) return false;

		image.NSFW = false;
		if (module.options.hideNSFW.value) {
			image.NSFW = /nsfw/i.test(image.text);
		}

		return !image.NSFW;
	}

	function findAllImages(elem, isSelfText) {
		scanningForImages = true;
		if (!elem) {
			elem = document.body;
		}
		// get elements common across all pages first...
		// if we're on a comments page, get those elements too...
		var commentsre = /comments\/[\-\w\.\/]/i;
		var userre = /user\/[\-\w\.\/]/i;
		scanningSelfText = false;
		var allElements = [];
		if (commentsre.test(location.href) || userre.test(location.href)) {
			allElements = elem.querySelectorAll('#siteTable a.title, .expando .usertext-body > div.md a, .content .usertext-body > div.md a');
		} else if (isSelfText) {
			// We're scanning newly opened (from an expando) selftext...
			allElements = elem.querySelectorAll('.usertext-body > div.md a');
			scanningSelfText = true;
		} else if (RESUtils.pageType() === 'wiki'){
			allElements = elem.querySelectorAll('.wiki-page-content a');
		} else if (RESUtils.pageType() === 'inbox') {
			allElements = elem.querySelectorAll('#siteTable div.entry .md a');
		} else if (RESUtils.pageType() === 'search') {
			allElements = elem.querySelectorAll('#siteTable a.title, .contents a.search-link');
		} else {
			allElements = elem.querySelectorAll('#siteTable A.title');
		}

		if (RESUtils.pageType() === 'comments') {
			RESUtils.forEachChunked(allElements, 15, 1000, function(element, i, array) {
				checkElementForImage(element);
				if (i >= array.length - 1) {
					scanningSelfText = false;
					scanningForImages = false;
					updateImageButtons(imageList.length);
				}
			});
		} else {
			Array.prototype.slice.call(allElements).forEach(function(element) {
				checkElementForImage(element);
			});
			scanningSelfText = false;
			scanningForImages = false;
			updateImageButtons(imageList.length);
		}
	}

	var domainModuleMap = {};

	function generateDomainModuleMap() {
		for (var m in module.siteModules){
			if (!module.siteModules.hasOwnProperty(m)) continue;

			var _module = module.siteModules[m];

			// Use module id as name if one is not set
			if (typeof _module.name === 'undefined') _module.name = m;
			// Add default by default
			if (_module.name === 'default'){
				domainModuleMap['default'] = _module;
				continue;
			} else if (_module.name === 'defaultVideo') {
				domainModuleMap['defaultVideo'] = _module;
				continue;
			} else if (_module.name === 'defaultAudio') {
				domainModuleMap['defaultAudio'] = _module;
				continue;
			}

			// check if module is enabled
			if (siteModuleEnabled(_module.name)) {
				// if so add its domains to the mapping
				_module.domains.forEach(function(domain) {
					domainModuleMap[domainToModuleName(domain)] = _module;
				});
			}
		}
	}

	function siteModuleEnabled(site_name) {
		var key = 'display ' + site_name;
		return (typeof module.options[key] === 'undefined') ? true : module.options[key].value;
	}

	function domainToModuleName(hostname){
		var domainStack = hostname.split('.');
		// remove tld
		domainStack.pop();

		// Remove second level domain if needed (eg. "co" in co.uk)
		// Code inactive as no current site modules need this
		//
		//	if( ['co'].indexOf(domainStack[domainStack.length-1] ) !== -1){
		//		domainStack.pop();
		//	}

		// Return relevant domain section
		return domainStack.pop();
	}

	function checkElementForImage(elem) {
		if (module.options.hideNSFW.value) {
			if (elem.classList.contains('title')) {
				elem.NSFW = elem.parentNode.parentNode.parentNode.classList.contains('over18');
			}
		} else {
			elem.NSFW = false;
		}
		var href = elem.href;
		if ((!elem.classList.contains('imgScanned') && (typeof imagesRevealed[href] === 'undefined' || !module.options.ignoreDuplicates.value || (RESUtils.currentSubreddit('dashboard'))) && href !== null) || scanningSelfText) {
			elem.classList.add('imgScanned');
			dupeAnchors++;

			var siteFound = module.siteModules['default'].detect(elem.href.toLowerCase(), elem);
			if (siteFound) {
				elem.site = 'default';
			} else if (module.siteModules['defaultVideo'].detect(elem.href.toLowerCase(), elem)) {
				elem.site = 'defaultVideo';
				siteFound = true;
			} else if (module.siteModules['defaultAudio'].detect(elem.href.toLowerCase(), elem)) {
				elem.site = 'defaultAudio';
				siteFound = true;
			} else {
				var _module = domainToModuleName(elem.hostname);
				// Check module exists
				if (typeof domainModuleMap[_module] !== 'undefined') {
					// If its enabled & detect validates, use it
					if (domainModuleMap[_module].detect(elem.href.toLowerCase(), elem)) {
						elem.site = _module;
						siteFound = true;
					}
				}
			}

			if (siteFound && !elem.NSFW) {
				imagesRevealed[href] = dupeAnchors;
				var siteModule = domainModuleMap[elem.site];
				$.Deferred().resolve(elem).then(siteModule.handleLink).then(siteModule.handleInfo).
				then(createImageExpando, function() {
					console.error('showImages: error detecting image expando for ' + elem.href);
					console.error.apply(console, arguments);
				});
			}
		} else if (!elem.classList.contains('imgScanned')) {
			var textFrag = document.createElement('span');
			textFrag.setAttribute('class', 'RESdupeimg');
			removeRedditExpandoButton(elem);
			$(textFrag).html('<a class="noKeyNav" href="#img' + parseInt(imagesRevealed[href], 10) + '" title="click to scroll to original">[RES ignored duplicate link]</a>');
			RESUtils.insertAfter(elem, textFrag);
		}
	}

	function removeRedditExpandoButton(elem) {
		if (elem.classList.contains('title')) {
			// remove the default reddit expando button on post listings
			// we actually remove it from the DOM for a number of reasons, including the
			// fact that many subreddits style them with display: block !important;, which
			// overrides a "hide" call here.
			$(elem).closest('.entry').find('.expando-button.video:not(.commentImg)').remove();
		}
	}

	function createImageExpando(elem) {
		if (!elem) return false;
		var href = elem.href;
		if (!href) return false;

		// isSelfText indicates if this expando is being created within a
		// selftext expando.
		var isSelfTextExpando = false;
		if (! $(elem).hasClass('title') && RESUtils.pageType() === 'linklist') {
			if ($(elem).closest('.expando').length > 0) {
				isSelfTextExpando = true;
			}
		}

		removeRedditExpandoButton(elem);

		// This should not be reached in the case of duplicates
		elem.name = 'img' + imagesRevealed[href];

		// expandLink aka the expando button
		var expandLink = document.createElement('a');
		expandLink.className = 'toggleImage expando-button collapsed collapsedExpando';
		if (elem.type === 'IMAGE') expandLink.className += ' image';
		if (elem.type === 'GALLERY') expandLink.className += ' image gallery';
		if (elem.type === 'TEXT') expandLink.className += ' selftext';
		if (elem.type === 'VIDEO') expandLink.className += ' video';
		if (elem.type === 'IFRAME') expandLink.className += ' video';
		if (elem.type === 'AUDIO') expandLink.className += ' video'; // yes, still class "video", that's what reddit uses.
		if (elem.type === 'NOEMBED') expandLink.className += ' ' + elem.expandoClass;
		if (elem.type === 'GENERIC_EXPANDO') expandLink.className +=  elem.expandoClass;
		if (elem.type === 'GALLERY' && elem.src && elem.src.length) expandLink.setAttribute('title', elem.src.length + ' items in gallery');
		$(expandLink).html('&nbsp;');
		expandLink.addEventListener('click', function(e) {
			// This event handler must be attached directly to the expando button, not delegated
			// to protect it from reddit's delegated handler for clicks on expando button.
			e.stopPropagation();

			e.preventDefault();
			modules['selectedEntry'].select(e.target);
			revealImage(e.target, (e.target.classList.contains('collapsedExpando')));
		}, true);
		var preNode = null;
		if (elem.parentNode.classList.contains('title')) {
			preNode = elem.parentNode;
			expandLink.classList.add('linkImg');
		} else {
			preNode = elem;
			expandLink.classList.add('commentImg');
		}
		RESUtils.insertAfter(preNode, expandLink);
		/*
		 * save the link element for later use since some extensions
		 * like web of trust can place other elements in places that
		 * confuse the old method
		 */
		expandLink.imageLink = elem;
		imageList.push(expandLink);

		if ((scanningSelfText || isSelfTextExpando) && module.options.autoExpandSelfText.value && !elem.doNotExpandInSelfText) {
			revealImage(expandLink, true);
		} else if (elem.type === 'IMAGE' || elem.type === 'GALLERY' || (elem.type === 'GENERIC_EXPANDO' && elem.expandOnViewAll === true)) {
			// this may have come from an asynchronous call, in which case it'd get missed by findAllImages, so
			// if all images are supposed to be visible, expand this link now.
			revealImage(expandLink, findImageFilter(expandLink.imageLink));
		}
		if (!scanningForImages) {
			// also since this may have come from an asynchronous call, we need to update the view images count.
			updateImageButtons(imageList.length);
		}
	}

	function revealImage(expandoButton, showHide) {
		// don't reveal images for invisible buttons (offsetParent is a cheaper way of checking
		// visibility than jquery's .is(':visible'))
		if ((!expandoButton) || (!expandoButton.offsetParent)) {
			return false;
		}
		// showhide = false means hide, true means show!

		var imageLink = expandoButton.imageLink,
			mediaType, mediaTag, associatedImage;

		if (typeof domainModuleMap[imageLink.site] === 'undefined') {
			console.log('something went wrong scanning image from site: ' + imageLink.site);
			return;
		}
		if (expandoButton.expandoBox && expandoButton.expandoBox.classList.contains('madeVisible')) {
			var isMedia = (imageLink.type === 'AUDIO' || imageLink.type === 'VIDEO' ||
					imageLink.subtype === 'VIDEO');

			if (isMedia) {
				mediaType = (imageLink.subtype === 'VIDEO') ? 'VIDEO' : imageLink.type;
				mediaTag = expandoButton.expandoBox.querySelector(mediaType);
			}

			if (!showHide) {
				$(expandoButton).removeClass('expanded').addClass('collapsed collapsedExpando');
				expandoButton.expandoBox.style.display = 'none';

				if (isMedia && mediaTag) {
					mediaTag.wasPaused = mediaTag.paused;
					mediaTag.pause();
				}
			} else {
				$(expandoButton).addClass('expanded').removeClass('collapsed collapsedExpando');
				expandoButton.expandoBox.style.display = 'block';

				associatedImage = $(expandoButton).data('associatedImage');

				if (associatedImage) {
					syncPlaceholder(associatedImage);
				}

				if (isMedia && mediaTag) {
					if (!mediaTag.wasPaused) {
						mediaTag.play();
					}
				}
			}
			handleSRStyleToggleVisibility();
		} else if (showHide) {
			//TODO: flash
			switch (imageLink.type) {
				case 'IMAGE':
				case 'GALLERY':
					if (module.options.convertGifstoGfycat.value) {
						var gif = new RegExp('^(http|https|ftp)://.*\\.gif($|/?)');
						if (gif.test(imageLink.src)) {
							if (!imageLink.res_checked) {
								imageLink.res_checked = true;
								generateGfycatExpando(expandoButton, {autoplay: true, loop: true, muted: true});
							}
							break;
						}
					}

					generateImageExpando(expandoButton);
					break;
				case 'TEXT':
					generateTextExpando(expandoButton);
					break;
				case 'IFRAME':
					generateIframeExpando(expandoButton);
					break;
				case 'VIDEO':
					generateVideoExpando(expandoButton, imageLink.expandoOptions);
					break;
				case 'AUDIO':
					generateAudioExpando(expandoButton);
					break;
				case 'NOEMBED':
					generateNoEmbedExpando(expandoButton);
					break;
				case 'GENERIC_EXPANDO':
					generateGenericExpando(expandoButton, imageLink.expandoOptions);
					break;
			}
		}
		updateParentHeight(expandoButton);
	}

	function generateImageExpando(expandoButton) {
		var imageLink = expandoButton.imageLink;
		var which = imageLink.galleryStart || 0;

		var imgDiv = document.createElement('div');
		imgDiv.classList.add('madeVisible');
		imgDiv.currentImage = which;
		imgDiv.sources = [];

		// Test for a single image or an album/array of image
		if (Array.isArray(imageLink.src)) {
			imgDiv.sources = imageLink.src;

			// Also preload images for an album if the option is on.
			if (module.options.preloadImages.value) {
				preloadImages(imageLink.src, 0);
			}
		} else {
			// Only the image is left to display, pack it like a single-image album with no caption or title
			var singleImage = {
				src: imageLink.src,
				href: imageLink.href
			};
			imgDiv.sources[0] = singleImage;
		}

		var header;
		if ('imageTitle' in imageLink) {
			header = document.createElement('h3');
			header.classList.add('imgTitle');
			$(header).safeHtml(imageLink.imageTitle);
			imgDiv.appendChild(header);
		}

		if ('imgCaptions' in imageLink) {
			var captions = document.createElement('div');
			captions.className = 'imgCaptions';
			$(captions).safeHtml(imageLink.caption);
			imgDiv.appendChild(captions);
		}

		if ('credits' in imageLink) {
			var credits = document.createElement('div');
			credits.className = 'imgCredits';
			$(credits).safeHtml(imageLink.credits);
			imgDiv.appendChild(credits);
		}

		switch (imageLink.type) {
			case 'GALLERY':
				var loadAllInAlbum = module.options.loadAllInAlbum.value;
				var dontLoadAlbumsBiggerThan = parseInt(module.options.dontLoadAlbumsBiggerThan.value, 10) || 0;
				if (loadAllInAlbum && (dontLoadAlbumsBiggerThan <= 0 || imgDiv.sources.length <= dontLoadAlbumsBiggerThan)) {
					if (imgDiv.sources.length > 1) {
						var albumLength = ' (' + imgDiv.sources.length + ' images)';
						if (header) {
							$(header).append(albumLength);
						}
					}

					for (var imgNum = 0; imgNum < imgDiv.sources.length; imgNum++) {
						addImage(imgDiv, imgNum);
					}
					break;
				} else {
					// If we're using the traditional album view, add the controls then fall through to add the IMAGE
					var controlWrapper = document.createElement('div');
					controlWrapper.className = 'RESGalleryControls';

					var leftButton = document.createElement('a');
					leftButton.className = 'previous noKeyNav';
					leftButton.addEventListener('click', function(e) {
						var topWrapper = e.target.parentElement.parentElement;
						if (topWrapper.currentImage === 0) {
							topWrapper.currentImage = topWrapper.sources.length - 1;
						} else {
							topWrapper.currentImage -= 1;
						}
						adjustGalleryDisplay(topWrapper);
					});
					controlWrapper.appendChild(leftButton);

					var posLabel = document.createElement('span');
					posLabel.className = 'RESGalleryLabel';
					var niceWhich = ((which + 1 < 10) && (imgDiv.sources.length >= 10)) ? '0' + (which + 1) : (which + 1);
					if (imgDiv.sources.length) {
						posLabel.textContent = niceWhich + ' of ' + imgDiv.sources.length;
					} else {
						posLabel.textContent = 'Whoops, this gallery seems to be empty.';
					}
					controlWrapper.appendChild(posLabel);

					if (loadAllInAlbum && dontLoadAlbumsBiggerThan > 0 && dontLoadAlbumsBiggerThan < imgDiv.sources.length) {
						var largeAlbum = $('<span />').attr('title', 'Album has more than ' + dontLoadAlbumsBiggerThan + ' images. \nClick to adjust settings.');
						var largeAlbumSettings = modules['settingsNavigation'].makeUrlHashLink('showImages', 'dontLoadAlbumsBiggerThan', '*', 'RESGalleryLargeInfo');
						largeAlbum.append(largeAlbumSettings);

						largeAlbum.appendTo(controlWrapper);
					}

					var rightButton = document.createElement('a');
					rightButton.className = 'next noKeyNav';
					rightButton.addEventListener('click', function(e) {
						var topWrapper = e.target.parentElement.parentElement;
						if (topWrapper.currentImage == topWrapper.sources.length - 1) {
							topWrapper.currentImage = 0;
						} else {
							topWrapper.currentImage += 1;
						}
						adjustGalleryDisplay(topWrapper);
					});
					controlWrapper.appendChild(rightButton);

					if (!imgDiv.sources.length) {
						$(leftButton).css('visibility', 'hidden');
						$(rightButton).css('visibility', 'hidden');
					}

					imgDiv.appendChild(controlWrapper);
				}
				/* falls through */
			case 'IMAGE':
				addImage(imgDiv, which, this);
		}

		function addImage(container, sourceNumber) {
			var sourceImage = container.sources[sourceNumber];

			var paragraph = document.createElement('p');

			if (!sourceImage) {
				return;
			}
			if ('title' in sourceImage) {
				var imageTitle = document.createElement('h4');
				imageTitle.className = 'imgCaptions';
				$(imageTitle).safeHtml(sourceImage.title);
				paragraph.appendChild(imageTitle);
			}

			if ('caption' in sourceImage) {
				var imageCaptions = document.createElement('div');
				imageCaptions.className = 'imgCaptions';
				$(imageCaptions).safeHtml(sourceImage.caption);
				paragraph.appendChild(imageCaptions);
			}

			var imageAnchor = document.createElement('a');
			imageAnchor.classList.add('madeVisible');
			imageAnchor.href = sourceImage.src;
			if (module.options.openInNewWindow.value) {
				imageAnchor.target = '_blank';
			}
			var media = (/*sourceImage.expandoOptions && sourceImage.expandoOptions.generate ||*/ generateImage.bind(this, sourceImage))();

			$(expandoButton).data('associatedImage', media);
			imageLink.media = media;
			imageAnchor.appendChild(media);
			module.makeMediaZoomable(media);
			module.makeMediaMovable(media);
			trackMediaLoad(imageLink, media);
			paragraph.appendChild(imageAnchor);

			container.appendChild(paragraph);
		}

		function generateImage(sourceImage) {
			var image = document.createElement('img');
			//Unfortunately it is impossible to use a global event handler for these.
			image.onerror = function() {
				image.classList.add('RESImageError');
			};
			image.onload = function() {
				image.classList.remove('RESImageError');
				if (module.options.displayOriginalResolution.value && this.naturalWidth && this.naturalHeight) {
					this.title = this.naturalWidth + ' × ' + this.naturalHeight + ' px';
				}
			};
			image.classList.add('RESImage');
			image.id = 'RESImage-' + RESUtils.randomHash();
			image.src = sourceImage.src;
			image.style.maxWidth = module.options.maxWidth.value + 'px';
			image.style.maxHeight = module.options.maxHeight.value + 'px';
			return image;
		}

		//Adjusts the images for the gallery navigation buttons as well as the "n of m" display.

		function adjustGalleryDisplay(topLevel) {
			var source = topLevel.sources[topLevel.currentImage];
			var image = topLevel.querySelector('img.RESImage');
			var imageAnchor = image.parentElement;
			var paragraph = imageAnchor.parentElement;

			// if it's a gif file, blank out the image so there's no confusion about loading...
			if (image.src.toLowerCase().substr(-4) === '.gif') {
				image.src = transparentGif;
			}
			imageAnchor.classList.add('csspinner');
			imageAnchor.classList.add('ringed');

			// set 'loaded' to false since we're about to load a new image
			$(image).data('loaded', false);
			image.src = source.src;
			imageAnchor.href = source.href || imageLink.href;
			var paddedImageNumber = ((topLevel.currentImage + 1 < 10) && (imgDiv.sources.length >= 10)) ? '0' + (topLevel.currentImage + 1) : topLevel.currentImage + 1;
			if (imgDiv.sources.length) {
				topLevel.querySelector('.RESGalleryLabel').textContent = (paddedImageNumber + ' of ' + imgDiv.sources.length);
			} else {
				topLevel.querySelector('.RESGalleryLabel').textContent = 'Whoops, this gallery seems to be empty.';
			}
			if (topLevel.currentImage === 0) {
				leftButton.classList.add('end');
				rightButton.classList.remove('end');
			} else if (topLevel.currentImage === topLevel.sources.length - 1) {
				leftButton.classList.remove('end');
				rightButton.classList.add('end');
			} else {
				leftButton.classList.remove('end');
				rightButton.classList.remove('end');
			}

			$(paragraph).find('.imgCaptions').empty();
			var imageTitle = paragraph.querySelector('h4.imgCaptions');
			if (imageTitle) $(imageTitle).safeHtml(source.title);
			var imageCaptions = paragraph.querySelector('div.imgCaptions');
			if (imageCaptions) $(imageCaptions).safeHtml(source.caption);
		}

		expandoButton.expandoBox = imgDiv;

		expandoButton.classList.remove('collapsedExpando');
		expandoButton.classList.add('expanded');

		if (expandoButton.classList.contains('commentImg')) {
			RESUtils.insertAfter(expandoButton, imgDiv);
		} else {
			expandoButton.parentNode.appendChild(imgDiv);
		}
	}

	/**
	 * Recursively loads the images synchronously.
	 */
	function preloadImages(srcs, i) {
		var _i = i,
			img = new Image();
		img.onload = img.onerror = function() {
			_i++;
			if (typeof srcs[_i] === 'undefined') {
				return;
			}
			preloadImages(srcs, _i);
		};
		img.src = srcs[i].src;
	}

	function generateIframeExpando(expandoButton) {
		var imageLink = expandoButton.imageLink;
		var wrapperDiv = document.createElement('div');
		imageLink.wrapperDiv = wrapperDiv;

		wrapperDiv.className = 'madeVisible';
		var iframeNode = document.createElement('iframe');
		iframeNode.setAttribute('width', imageLink.getAttribute('data-width') || '640');
		iframeNode.setAttribute('height', imageLink.getAttribute('data-height') || '360');
		iframeNode.setAttribute('src', imageLink.getAttribute('data-embed'));
		iframeNode.setAttribute('frameborder', '0');
		iframeNode.setAttribute('allowfullscreen', '');
		wrapperDiv.appendChild(iframeNode);

		if (expandoButton.classList.contains('commentImg')) {
			RESUtils.insertAfter(expandoButton, wrapperDiv);
		} else {
			expandoButton.parentNode.appendChild(wrapperDiv);
		}

		expandoButton.expandoBox = wrapperDiv;
		expandoButton.classList.remove('collapsedExpando');
		expandoButton.classList.remove('collapsed');
		expandoButton.classList.add('expanded');

		expandoButton.addEventListener('click', function(e) {
			var msg = null;
			if (e.target.className.indexOf('expanded') === -1) {
				msg = imageLink.getAttribute('data-pause');
			} else {
				msg = imageLink.getAttribute('data-play');
			}
			// Pass message to iframe
			if (msg !== null) $(wrapperDiv).children('iframe')[0].contentWindow.postMessage(msg, '*');
		}, false);

		// Pause if comment (or any parent of comment) is collapsed
		if (RESUtils.pageType() == 'comments') {
			$(expandoButton).parents('.comment').find('> .entry .tagline > .expand').click(function(){
				$(wrapperDiv).children('iframe')[0].contentWindow.postMessage(imageLink.getAttribute('data-pause'), '*');
			});
		}

		// Delete iframe on close of built-in reddit expando's (if this is part of a linklist page), as they get regenerated on open anyway
		if (RESUtils.pageType() == 'linklist') {
			$(expandoButton).closest('div.entry').children('.expando-button:first').click(function(){
				$(wrapperDiv).children('iframe').remove();
			});
		}
	}

	function generateTextExpando(expandoButton) {
		var imageLink = expandoButton.imageLink;
		var wrapperDiv = document.createElement('div');
		wrapperDiv.className = 'usertext';
		imageLink.wrapperDiv = wrapperDiv;

		var imgDiv = document.createElement('div');
		imgDiv.className = 'madeVisible usertext-body';

		var header = document.createElement('h3');
		header.className = 'imgTitle';
		$(header).safeHtml(imageLink.imageTitle);
		imgDiv.appendChild(header);

		var text = document.createElement('div');
		text.className = 'md';

		// filter out iframes, as they will not survive safeHTML
		// TODO: make safeHTML handle iframes acceptably?
		imageLink.src = imageLink.src.replace(/<iframe/ig, '&lt;iframe');

		$(text).safeHtml(imageLink.src);
		imgDiv.appendChild(text);

		var captions = document.createElement('div');
		captions.className = 'imgCaptions';
		$(captions).safeHtml(imageLink.caption);
		imgDiv.appendChild(captions);

		if ('credits' in imageLink) {
			var credits = document.createElement('div');
			credits.className = 'imgCredits';
			$(credits).safeHtml(imageLink.credits);
			imgDiv.appendChild(credits);
		}

		wrapperDiv.appendChild(imgDiv);
		if (expandoButton.classList.contains('commentImg')) {
			RESUtils.insertAfter(expandoButton, wrapperDiv);
		} else {
			expandoButton.parentNode.appendChild(wrapperDiv);
		}
		expandoButton.expandoBox = imgDiv;

		expandoButton.classList.remove('collapsedExpando');
		expandoButton.classList.remove('collapsed');
		expandoButton.classList.add('expanded');

		//TODO: Decide how to handle history for this.
		//Selfposts already don't mark it, so either don't bother or add marking for selfposts.
	}

	function generateVideoExpando(expandoButton, options) {
		var mediaLink = expandoButton.imageLink;
		var wrapperDiv = document.createElement('div');
		wrapperDiv.className = 'madeVisible';
		mediaLink.wrapperDiv = wrapperDiv;

		var playerDiv = document.createElement('div');
		playerDiv.className = 'res-player';

		wrapperDiv.appendChild(playerDiv);


		var video = document.createElement('video'),
			$video = $(video);
		video.setAttribute('controls', '');
		video.setAttribute('preload', '');
		if (options) {
			if (options.autoplay) {
				video.setAttribute('autoplay', '');
			}
			if (options.muted) {
				video.setAttribute('muted', '');
			}
			if (options.loop) {
				video.setAttribute('loop', '');
			}
			if (options.poster) {
				video.setAttribute('poster', options.poster);
			}
		}
		video.style.maxWidth = module.options.maxWidth.value + 'px';
		video.style.maxHeight = module.options.maxHeight.value + 'px';

		var sources = $(mediaLink).data('sources'),
			fallback = $(mediaLink).data('fallback'),
			original = $(mediaLink).data('original'),
			source, sourceEle;

		for (var i = 0, len = sources.length; i < len; i++) {
			source = sources[i];
			sourceEle = document.createElement('source');
			sourceEle.src = source.file;
			sourceEle.type = source.type;
			if (fallback && i === len - 1) {
				$(sourceEle).data('fallback', fallback);
				$(sourceEle).data('original', original);
				sourceEle.addEventListener('error', function(e) {
					var fallbackLink = document.createElement('a'),
						fallbackImg = document.createElement('img'),
						vid = e.target.parentNode,
						player = vid.parentNode;

					fallbackImg.src = $(e.target).data('fallback');
					fallbackImg.class = 'RESImage';
					fallbackLink.href = $(e.target).data('original');
					fallbackLink.target = '_blank';
					fallbackLink.appendChild(fallbackImg);

					player.parentNode.replaceChild(fallbackLink, player);
					module.makeMediaZoomable(fallbackImg);
					module.makeMediaMovable(fallbackImg);
				}, false);
			}
			$video.append(sourceEle);
		}

		playerDiv.appendChild(video);

		expandoButton.expandoBox = wrapperDiv;
		expandoButton.classList.remove('collapsedExpando');
		expandoButton.classList.remove('collapsed');
		expandoButton.classList.add('expanded');

		if (expandoButton.classList.contains('commentImg')) {
			RESUtils.insertAfter(expandoButton, wrapperDiv);
		} else {
			expandoButton.parentNode.appendChild(wrapperDiv);
		}

		if (mediaLink.onExpandData) {
			mediaLink.onExpandData.siteMod.onExpand(mediaLink);
		}


		module.makeMediaZoomable(video);
		module.makeMediaMovable(video);
		trackMediaLoad(mediaLink, video);
	}

	function generateAudioExpando(expandoButton, options) {
		var imageLink = expandoButton.imageLink;
		var wrapperDiv = document.createElement('div');
		wrapperDiv.className = 'usertext';

		var imgDiv = document.createElement('div');
		imgDiv.className = 'madeVisible usertext-body';

		var header = document.createElement('h3');
		header.className = 'imgTitle';
		$(header).safeHtml(imageLink.imageTitle);
		imgDiv.appendChild(header);

		var audio = document.createElement('audio');
		audio.setAttribute('controls', '');
		if (options) {
			if (options.autoplay) {
				audio.setAttribute('autoplay', '');
			}
			if (options.muted) {
				audio.setAttribute('muted', '');
			}
			if (options.loop) {
				audio.setAttribute('loop', '');
			}
		}
		// TODO: add mute/unmute control, play/pause control.

		var sources = $(imageLink).data('sources'),
			source, sourceEle;

		for (var i = 0, len = sources.length; i < len; i++) {
			source = sources[i];
			sourceEle = document.createElement('source');
			sourceEle.src = source.file;
			sourceEle.type = source.type;
			$(audio).append(sourceEle);
		}

		imgDiv.appendChild(audio);

		if ('credits' in imageLink) {
			var credits = document.createElement('div');
			credits.className = 'imgCredits';
			$(credits).safeHtml(imageLink.credits);
			imgDiv.appendChild(credits);
		}

		wrapperDiv.appendChild(imgDiv);
		if (expandoButton.classList.contains('commentImg')) {
			RESUtils.insertAfter(expandoButton, wrapperDiv);
		} else {
			expandoButton.parentNode.appendChild(wrapperDiv);
		}
		expandoButton.expandoBox = imgDiv;

		expandoButton.classList.remove('collapsedExpando');
		expandoButton.classList.remove('collapsed');
		expandoButton.classList.add('expanded');

		if (imageLink.onExpandData) {
			imageLink.onExpandData.siteMod.onExpand(imageLink);
		}

		trackMediaLoad(imageLink, audio);
	}

	function addGfycatVideo(info, expandoButton, options) {
		var imageLink = expandoButton.imageLink;
		imageLink.type = 'VIDEO';

		var wrapperDiv = document.createElement('div');
		wrapperDiv.className = 'usertext';

		var imgDiv = document.createElement('div');
		imgDiv.className = 'madeVisible usertext-body';

		var header = document.createElement('h3');
		header.className = 'imgTitle';
		$(header).safeHtml(imageLink.imageTitle);
		imgDiv.appendChild(header);

		var template = RESTemplates.getSync('GfycatUI');
		var videoData = {
			loop: true,
			autoplay: true,
			muted: true,
			directurl: info.url
		};

		videoData.poster = location.protocol + '//thumbs.gfycat.com/'+info.gfyName+'-poster.jpg';
		if (location.protocol === 'https:') {
			info.webmUrl = info.webmUrl.replace('http:','https:');
			info.mp4Url = info.mp4Url.replace('http:','https:');
		}
		videoData.sources = [
			{
				'source': info.webmUrl,
				'type': 'video/webm',
				'class': 'gfyRwebmsrc'
			},
			{
				'source': info.mp4Url,
				'type': 'video/mp4',
				'class': 'gfyRmp4src'
			}
		];
		var element = template.html(videoData)[0],
			video = element.querySelector('video');

		new gfyObject(element,info.url,info.frameRate);

		imgDiv.appendChild(element);

		if ('credits' in imageLink) {
			var credits = document.createElement('div');
			credits.className = 'imgCredits';
			$(credits).safeHtml(imageLink.credits);
			imgDiv.appendChild(credits);
		}

		wrapperDiv.appendChild(imgDiv);
		if (expandoButton.classList.contains('commentImg')) {
			RESUtils.insertAfter(expandoButton, wrapperDiv);
		} else {
			expandoButton.parentNode.appendChild(wrapperDiv);
		}
		expandoButton.expandoBox = imgDiv;

		expandoButton.classList.remove('collapsedExpando');
		expandoButton.classList.remove('collapsed');
		expandoButton.classList.add('expanded');

		module.makeMediaZoomable(video);
		syncPlaceholder(video);
		trackMediaLoad(imageLink, video);
	}

	function handleGfycatSources(name, expandoButton, options) {
		var xhr = new XMLHttpRequest();
		xhr.open('GET', location.protocol + '//gfycat.com/cajax/get/' + name);

		xhr.onload = function(e) {
			var json = JSON.parse(e.target.responseText);

			addGfycatVideo(json.gfyItem, expandoButton, options);
		};

		xhr.onerror = function() {
			generateImageExpando(expandoButton);
		};

		xhr.send();
	}

	function generateGfycatExpando(expandoButton, options) {
		var apiURL = location.protocol + '//upload.gfycat.com/transcodeRelease?fetchUrl=' + encodeURIComponent(expandoButton.imageLink.src);

		var xhr = new XMLHttpRequest();
		xhr.open('GET', apiURL);

		xhr.onload = function(e) {
			try {
				var json = JSON.parse(e.target.responseText);
				if ('gfyName' in json) {
					handleGfycatSources(json.gfyName, expandoButton, options);
				} else {
					generateImageExpando(expandoButton);
				}
			} catch (error) {
				generateImageExpando(expandoButton);
			}
		};

		xhr.onerror = function() {
			generateImageExpando(expandoButton);
		};

		xhr.send();
	}

	function generateGenericExpando(expandoButton, options) {
		var mediaLink = expandoButton.imageLink;
		var wrapperDiv = document.createElement('div');
		wrapperDiv.className = 'usertext';
		mediaLink.wrapperDiv = wrapperDiv;

		var mediaDiv = document.createElement('div');
		mediaDiv.className = 'madeVisible usertext-body';

		var element = options.generate(options);
		mediaDiv.appendChild(element);
		wrapperDiv.appendChild(mediaDiv);

		expandoButton.addEventListener('click', function(e) {
			if (options.media.blob_type === 'video' || options.media.blob_type === 'audio') {
				var media = wrapperDiv.querySelector('video, audio');
				if (expandoButton.classList.contains('expanded')) {
					if (!media.wasPaused) {
						media.play();
					}
				}
				else {
					media.wasPaused = media.paused;
					media.pause();
				}
			}
		}, false);

		if (expandoButton.classList.contains('commentImg')) {
			RESUtils.insertAfter(expandoButton, wrapperDiv);
		} else {
			expandoButton.parentNode.appendChild(wrapperDiv);
		}

		var video = element.querySelector('video');
		if (options.media.blob_type === 'video') {
			video.style.maxWidth = $(element).closest('.entry').width() + 'px';
		}

		expandoButton.expandoBox = mediaDiv;
		expandoButton.classList.remove('collapsedExpando');
		expandoButton.classList.remove('collapsed');
		expandoButton.classList.add('expanded');
		$(expandoButton).data('associatedImage', video || element);

		if (video) {
			module.makeMediaZoomable(video);
			syncPlaceholder(video);
		}

		if (mediaLink.onExpandData) {
			mediaLink.onExpandData.siteMod.onExpand(mediaLink);
		}

		trackMediaLoad(mediaLink, element);
	}

	function generateNoEmbedExpando(expandoButton) {
		var imageLink = expandoButton.imageLink,
			apiURL = '//noembed.com/embed?url=' + encodeURIComponent(imageLink.src),
			def = $.Deferred();

		RESEnvironment.ajax({
			method: 'GET',
			url: apiURL,
			// aggressiveCache: true,
			onload: function(response) {
				try {
					var json = JSON.parse(response.responseText);
					handleNoEmbedQuery(expandoButton, json);
					def.resolve(expandoButton, json);
				} catch (error) {
					def.reject();
				}
			},
			onerror: function(response) {
				def.reject();
			}
		});
	}

	function handleNoEmbedQuery(expandoButton, response) {
		var imageLink = expandoButton.imageLink;

		var wrapperDiv = document.createElement('div');
		wrapperDiv.className = 'usertext';
		imageLink.wrapperDiv = wrapperDiv;

		var noEmbedFrame = document.createElement('iframe');
		// not all noEmbed responses have a height and width, so if
		// this siteMod has a width and/or height set, use them.
		if (imageLink.siteMod.width) {
			noEmbedFrame.setAttribute('width', imageLink.siteMod.width);
		}
		if (imageLink.siteMod.height) {
			noEmbedFrame.setAttribute('height', imageLink.siteMod.height);
		}
		if (imageLink.siteMod.urlMod) {
			noEmbedFrame.setAttribute('src', imageLink.siteMod.urlMod(response.url));
		}
		for (var key in response) {
			switch (key) {
				case 'url':
					if (!noEmbedFrame.hasAttribute('src')) {
						noEmbedFrame.setAttribute('src', response[key]);
					}
					break;
				case 'width':
					noEmbedFrame.setAttribute('width', response[key]);
					break;
				case 'height':
					noEmbedFrame.setAttribute('height', response[key]);
					break;
			}
		}
		noEmbedFrame.className = 'madeVisible usertext-body';

		wrapperDiv.appendChild(noEmbedFrame);
		if (expandoButton.classList.contains('commentImg')) {
			RESUtils.insertAfter(expandoButton, wrapperDiv);
		} else {
			expandoButton.parentNode.appendChild(wrapperDiv);
		}

		expandoButton.expandoBox = noEmbedFrame;

		expandoButton.classList.remove('collapsedExpando');
		expandoButton.classList.remove('collapsed');
		expandoButton.classList.add('expanded');
	}

	var visits = [];
	var sendVisitsThrottle;

	function trackVisit(link) {
		var $link = $(link).closest('.thing'),
			fullname;

		if (BrowserDetect.isChrome() && chrome.extension.inIncognitoContext) {
			return;
		}

		if ($link.hasClass('visited')) {
			return;
		}

		fullname = $link.data('fullname');
		visits.push(fullname);

		clearTimeout(sendVisitsThrottle);
		sendVisitsThrottle = setTimeout(sendVisits, 1000);
	}

	function sendVisits() {
		var modhash = RESUtils.loggedInUserHash(),
			data = visits.join(',');

		$.ajax({
			type: 'POST',
			url: '/api/store_visits',
			headers: {
				'X-Modhash': modhash
			},
			data: {
				'links': data
			},
			success: function() {
				// clear the queue.
				visits = [];
			}
		});
	}

	function trackMediaLoad(link, media) {
		if (module.options.markVisited.value) {
			// also use reddit's mechanism for storing visited links if user has gold.
			if ($('body').hasClass('gold')) {
				trackVisit(link);
			}
			var isNSFW = $(link).closest('.thing').is('.over18');
			var sfwMode = module.options['sfwHistory'].value;

			if ((BrowserDetect.isChrome()) || (BrowserDetect.isFirefox())) {
				onLoad();
			} else {
				media.addEventListener('load', onLoad, false);
			}
		}

		function onLoad() {
			var url = link.historyURL || link.href;
			if (!isNSFW || sfwMode !== 'none') link.classList.add('visited');
			if (!isNSFW || sfwMode === 'add') {
				imageTrackStack.push(url);
				if (imageTrackStack.length === 1) setTimeout(imageTrackShift, 300);
			}
		}

		media.addEventListener('load', function(e) {
			$(e.target).data('loaded', true);
			$(e.target).closest('a.madeVisible').removeClass('csspinner');
			handleSRStyleToggleVisibility(e.target);
		}, false);
	}

	function imageTrackShift() {
		var url = imageTrackStack.shift();
		if (typeof url === 'undefined') {
			handleSRStyleToggleVisibility();
			return;
		}

		RESEnvironment.addURLToHistory(url);
		imageTrackShift();
	}

	var dragTargetData = {
		//numbers just picked as sane initialization values
		imageWidth: 100,
		diagonal: 0, //zero to represent the state where no the mouse button is not down
		dragging: false
	};
	var moveTargetData = {
		moving: false, // Whether the image should move with the mouse or not
		mouseLastPos: [0, 0], // Last position of the mouse. Used to calculate deltaX and deltaY for our move.
		hasMoved: false // If true we will stop click events on the image
	};

	function getDragSize(e) {
		var rc = e.target.getBoundingClientRect(),
			p = Math.pow,
			dragSize = p(p(e.clientX - rc.left, 2) + p(e.clientY - rc.top, 2), 0.5);

		return Math.round(dragSize);
	}

	function handleSRStyleToggleVisibility(image) {
		RESUtils.debounce('handleSRStyleToggleVisibility', 50, function() {
			var toggleEle = modules['styleTweaks'].styleToggleContainer;
			if (!toggleEle) return;
			var imageElems = image ? [image] : document.querySelectorAll('.RESImage');

			for (var i = 0; i < imageElems.length; i++) {
				var imageEle = imageElems[i];
				var imageID = imageEle.getAttribute('id');

				if (RESUtils.doElementsCollide(toggleEle, imageEle, 15)) {
					modules['styleTweaks'].setSRStyleToggleVisibility(false, 'imageZoom-' + imageID);
				} else {
					modules['styleTweaks'].setSRStyleToggleVisibility(true, 'imageZoom-' + imageID);
				}
			}
		});
	}

	function setPlaceholder(mediaTag) {
		if (!$(mediaTag).data('imagePlaceholder')) {
			var thisPH = document.createElement('div');
			$(thisPH).addClass('RESImagePlaceholder');
			$(mediaTag).data('imagePlaceholder', thisPH);

			if (mediaTag.tagName === 'VIDEO') {
				// the placeholder for videos should be sibling to .res-player
				$(mediaTag).closest('.res-player').parent().append(thisPH);
			} else {
				$(mediaTag).parent().append(thisPH);
			}
		}
		// we need to use a different onload event for videos...
		if (mediaTag.tagName === 'VIDEO') {
			mediaTag.addEventListener('loadeddata', handleMediaLoad);
		} else {
			mediaTag.addEventListener('load', handleMediaLoad);
		}
	}

	function handleMediaLoad() {
		// don't do this twice (e.g. on image reload from cache), as we get bad height/width data.
		if ($(this).data('loaded')) {
			return;
		}
		syncPlaceholder(this);

		if(! this.tagName) { //validation to fix issue #1672
			return;
		}
		$(this).data('loaded', true);
		if (this.tagName !== 'VIDEO') {
			this.style.position = 'absolute';
		} else {
			var $resPlayer = $(this.parentNode).closest('.res-player');
			$resPlayer[0].style.position = 'absolute';
		}
	}

	function syncPlaceholder(e) {
		var ele = e.target || e;
		var thisPH = $(ele).data('imagePlaceholder');
		if (ele.tagName !== 'VIDEO') {
			$(thisPH).width($(ele).width() + 'px').height($(ele).height() + 'px');
		} else {
			// get the div.res-player and sync it too
			var $resPlayer = $(ele.parentNode).closest('.res-player');
			$resPlayer.width($(ele).width() + 'px');
			$(thisPH).height($resPlayer.height() + 'px');
		}
		updateParentHeight(ele);
	}

	function setMediaClippyText(elem) {
		if (!module.options.clippy.value && elem.title) return;

		var clippy = [], title;
		if (module.options.imageZoom.value) {
			clippy.push('drag to resize');
		}

		if (elem.tagName === 'IMG' && module.options.imageMove.value) {
			clippy.push('shift-drag to move');
		}

		title = clippy.join(' or ');

		elem.setAttribute('title', title);
	}

	module.makeMediaZoomable = function(mediaTag) {
		if (module.options.imageZoom.value) {
			setPlaceholder(mediaTag);
			setMediaClippyText(mediaTag);

			mediaTag.addEventListener('mousedown', mousedownMedia, false);
			mediaTag.addEventListener('mouseup', dragMedia, false);
			mediaTag.addEventListener('mousemove', dragMedia, false);
			mediaTag.addEventListener('mouseout', mouseoutMedia, false);

			// click event is unneeded for HTML5 video -- but allow Gfycat, giphy and gifyoutube to follow gif behaviour
			if (mediaTag.tagName !== 'VIDEO' || mediaTag.className.indexOf('gfyRVid') !== -1 || mediaTag.className.indexOf('giphyVid') !== -1 || mediaTag.className.indexOf('gifyoutubeVid') !== -1 || mediaTag.className.indexOf('imgurgifvVid') !== -1) {
				mediaTag.addEventListener('click', clickMedia, false);
			}
		}
	};

	module.makeMediaMovable = function(mediaTag) {
		if (module.options.imageMove.value) {
			setMediaClippyText(mediaTag);
			// We can add duplicates safely without checking if makeMediaZoomable already added them
			// because duplicate EventListeners are discarded
			// See: https://developer.mozilla.org/en-US/docs/Web/API/EventTarget.addEventListener
			mediaTag.addEventListener('mousedown', mousedownMedia, false);
			// The click event fires after the mouseup event, and it is the click event that triggers link following.
			// Therefore preventing this event and not mouseup.
			// If we haven't moved we should not prevent the default behaviour
			mediaTag.addEventListener('click', function (e) {
				if(moveTargetData.moving && moveTargetData.hasMoved) {
					moveTargetData.moving = false;
					e.preventDefault();
				}
			}, false);
			mediaTag.addEventListener('mousemove', checkMoveMedia, false);
			mediaTag.addEventListener('mouseout', function (e) {
				moveTargetData.moving = false;
			}, false);
			// Set this so the image is displayed above the "Set tag" buttons
			mediaTag.style.zIndex = 1;
		}
	};

	function mousedownMedia(e) {
		if (e.button === 0) {
			if(!e.shiftKey) {
				if (e.target.tagName === 'VIDEO' && e.target.hasAttribute('controls')) {
					var rc = e.target.getBoundingClientRect();
					// ignore drag if click is in control area (40 px from bottom of video)
					if ((rc.height - 40) < (e.clientY - rc.top)) {
						return true;
					}
				}
				if (!e.target.minWidth) e.target.minWidth = Math.max(1, Math.min($(e.target).width(), 100));
				dragTargetData.imageWidth = $(e.target).width();
				dragTargetData.diagonal = getDragSize(e);
				dragTargetData.dragging = false;
				dragTargetData.hasChangedWidth = false;
			} else {
				// Record where the move began, both for the cursor and the image
				moveTargetData.moving = true;
				moveTargetData.hasMoved = false;
				moveTargetData.mouseLastPos = [e.clientX, e.clientY];
			}
			e.preventDefault();
		}
	}

	function mouseoutMedia(e) {
		dragTargetData.diagonal = 0;
	}

	function dragMedia(e) {
		if (dragTargetData.diagonal) {
			var newDiagonal = getDragSize(e),
				oldDiagonal = dragTargetData.diagonal,
				imageWidth = dragTargetData.imageWidth,
				maxWidth = Math.max(e.target.minWidth, newDiagonal / oldDiagonal * imageWidth);

			if (Math.abs(newDiagonal - oldDiagonal) > 5 && e.target.tagName == 'VIDEO') {
				e.target.preventPlayPause = true;
			}

			module.resizeMedia(e.target, maxWidth);
			dragTargetData.dragging = true;
		}
		handleSRStyleToggleVisibility(e.target);
		if (e.type === 'mouseup') {
			dragTargetData.diagonal = 0;
		}
	}

	function checkMoveMedia(e) {
		if(moveTargetData.moving) {
			var deltaX = e.clientX - moveTargetData.mouseLastPos[0],
				deltaY = e.clientY - moveTargetData.mouseLastPos[1];
			module.moveMedia(e.target, deltaX, deltaY);

			moveTargetData.mouseLastPos[0] = e.clientX;
			moveTargetData.mouseLastPos[1] = e.clientY;
			moveTargetData.hasMoved = true;
		}
	}

	module.moveMedia = function(ele, deltaX, deltaY) {
		$(ele).css('margin-left', parseInt($(ele).css('margin-left'), 10) + deltaX);
		$(ele).css('margin-top', parseInt($(ele).css('margin-top'), 10) + deltaY);

		if (ele.tagName !== 'VIDEO') {
			ele.style.position = 'absolute';
		} else {
			// get the div.res-player and sync it too
			var $resPlayer = $(ele.parentNode).closest('.res-player');
			$resPlayer[0].style.position = 'absolute';
		}

		syncPlaceholder(ele);
	};

	function clickMedia(e) {
		dragTargetData.diagonal = 0;
		if (dragTargetData.hasChangedWidth) {
			dragTargetData.dragging = false;
			// if video let video controls function
			if (e.target.tagName === 'VIDEO' && e.target.hasAttribute('controls')) {
				var rc = e.target.getBoundingClientRect();
				// ignore drag if click is in control area (40 px from bottom of video)
				if ((rc.height - 40) < (e.clientY - rc.top)) {
					return true;
				}
			}
			e.preventDefault();
			return false;
		}
		dragTargetData.hasChangedWidth = false;
	}

	module.resizeMedia = function(ele, newWidth) {
		var currWidth = $(ele).width();
		if (newWidth !== currWidth) {
			dragTargetData.hasChangedWidth = true;

			ele.style.width = newWidth + 'px';
			ele.style.maxWidth = newWidth + 'px';
			ele.style.maxHeight = '';
			ele.style.height = 'auto';

			if (ele.tagName !== 'VIDEO') {
				ele.style.position = 'absolute';
			} else {
				// get the div.res-player and sync it too
				var $resPlayer = $(ele.parentNode).closest('.res-player');
				$resPlayer[0].style.position = 'absolute';
			}

			syncPlaceholder(ele);
		}
	};

	function updateParentHeight(ele) {
		if (module.options.autoMaxHeight.value && ele) {
			var parent = $(ele).closest('.md')[0],
				type = $(parent).closest('body:not(.comments-page) .expando')[0] || $(parent).closest('.thing')[0];
			if (parent && (type.classList.contains('expando') || type.classList.contains('comment'))) {
				var placeholders = $(parent).find('.expando-button.expanded + * .RESImagePlaceholder, .expando-button.expanded + * > *:not(p)'),
					height = 0,
					tempHeight,
					selfMax = parseInt(module.options.selfTextMaxHeight.value, 10),
					commentMax = parseInt(module.options.commentMaxHeight.value, 10);

				for (var i = 0; i < placeholders.length; i++) {
					tempHeight = $(placeholders[i]).height();
					if ((tempHeight || 0) > height) {
						height = tempHeight;
					}
				}

				if (selfMax && type.classList.contains('expando')) {
					parent.style.maxHeight = ((height > selfMax) ? height : selfMax) + 'px';
				} else if (commentMax && type.classList.contains('comment')) {
					parent.style.maxHeight = ((height > commentMax) ? height : commentMax) + 'px';
				}
			}
		}
	}

	module.siteModules = {
		'default': {
			domains: [],
			acceptRegex: /^[^#]+?\.(gif|jpe?g|png)(?:[?&#_].*|$)/i,
			rejectRegex: /(?:wikipedia\.org\/wiki|(?:i\.|m\.)?imgur\.com|photobucket\.com|gifsound\.com|imgrush\.com|gfycat\.com|\/wiki\/File:.*|reddit\.com|onedrive\.live\.com|500px\.(?:com|net|org)|(?:www\.|share\.)?gifyoutube\.com)|futurism\.co/i,
			detect: function(href, elem) {
				var siteMod = module.siteModules['default'];
				return (siteMod.acceptRegex.test(href) && !siteMod.rejectRegex.test(href));
			},
			handleLink: function(elem) {
				var def = $.Deferred();

				def.resolve(elem, {
					type: 'IMAGE',
					src: elem.href
				});
				return def.promise();
			},
			handleInfo: function(elem, info) {
				var def = $.Deferred();

				elem.type = info.type;
				elem.src = info.src;

				if (RESUtils.pageType() === 'linklist' && elem.classList.contains('title')) {
					$(elem).closest('.thing').find('.thumbnail').attr('href', elem.href);
				}

				def.resolve(elem);
				return def.promise();
			}
		},
		'defaultVideo': {
			domains: [],
			acceptRegex: /^[^#]+?\.(webm|mp4|ogv|3gp)(?:[?&#_].*|$)/i,
			rejectRegex: /(?:onedrive\.live\.com)/i,
			videoDetect: document.createElement('VIDEO'),
			detect: function (href, elem) {
				var siteMod = module.siteModules['defaultVideo'];
				return (siteMod.acceptRegex.test(href) && !siteMod.rejectRegex.test(href));
			},
			handleLink: function (elem) {
				var def = $.Deferred();
				var siteMod = module.siteModules['defaultVideo'];
				var groups = siteMod.acceptRegex.exec(elem.href);

				if (groups) {
					// Change ogv to ogg format.
					if (groups[1] === 'ogv') groups[1] = 'ogg';

					var format = 'video/' + groups[1];

					// Only add the inline video player if the users browser
					// 'probably' or 'maybe' supports the linked video format.
					// This should cover most video problems. You can never be
					// sure if the client supports the codecs used in the container.
					if (siteMod.videoDetect.canPlayType(format) !== '') {
						def.resolve(elem, {
							type: 'VIDEO',
							src: elem.href,
							format: format
						});
					} else {
						def.reject();
					}
				} else {
					def.reject();
				}

				return def.promise();
			},
			handleInfo: function (elem, info) {
				elem.expandoOptions = {
					autoplay: false,
					loop: false
				};
				var sources = [{
					'file': info['src'],
					'type': info['format']
				}];

				elem.type = 'VIDEO';
				$(elem).data('sources', sources);
				if (RESUtils.pageType() === 'linklist') {
					$(elem).closest('.thing').find('.thumbnail').attr('href', elem.href);
				}
				return $.Deferred().resolve(elem).promise();
			}
		},
		'defaultAudio': {
			domains: [],
			acceptRegex: /^[^#]+?\.(opus|weba|ogg|wav|mp3|flac)(?:[?&#_].*|$)/i,
			rejectRegex: /(?:onedrive\.live\.com)/i,
			audioDetect: document.createElement('AUDIO'),
			detect: function (href, elem) {
				var siteMod = module.siteModules['defaultAudio'];
				return (siteMod.acceptRegex.test(href) && !siteMod.rejectRegex.test(href));
			},
			handleLink: function (elem) {
				var def = $.Deferred();
				var siteMod = module.siteModules['defaultAudio'];
				var groups = siteMod.acceptRegex.exec(elem.href);

				if (groups) {
					// Change weba and opus to their correct containers.
					if (groups[1] === 'weba') groups[1] = 'webm';
					if (groups[1] === 'opus') groups[1] = 'ogg';

					var format = 'audio/' + groups[1];

					// Only add the inline audio player if the users browser
					// 'probably' or 'maybe' supports the linked audio format.
					// This should cover most aduio problems. You can never be
					// sure if the client supports the codecs used in the container.
					if (siteMod.audioDetect.canPlayType(format) !== '') {
						def.resolve(elem, {
							type: 'AUDIO',
							src: elem.href,
							format: format
						});
					} else {
						def.reject();
					}
				} else {
					def.reject();
				}

				return def.promise();
			},
			handleInfo: function(elem, info) {
				elem.expandoOptions = {
					autoplay: true,
					loop: false
				};
				var sources = [{
					'file': info['src'],
					'type': info['format']
				}];

				elem.type = 'AUDIO';
				$(elem).data('sources', sources);
				if (RESUtils.pageType() === 'linklist') {
					$(elem).closest('.thing').find('.thumbnail').attr('href', elem.href);
				}
				return $.Deferred().resolve(elem).promise();
			}
		}
	};
});<|MERGE_RESOLUTION|>--- conflicted
+++ resolved
@@ -2,19 +2,11 @@
 	If you would like RES to embed content from your website,
 	consult lib/modules/hosts/example.js
 */
-<<<<<<< HEAD
 addModule('showImages', function(module, moduleID) {
 	module.moduleName = 'Inline Image Viewer';
-	module.category = 'Content';
+	module.category = ['Productivity', 'Browsing'];
 	module.description = 'Opens images inline in your browser with the click of a button. Also has configuration options, check it out!';
 	module.options = {
-=======
-addModule('showImages', {
-	moduleID: 'showImages',
-	moduleName: 'Inline Image Viewer',
-	category: ['Productivity', 'Browsing'],
-	options: {
->>>>>>> 0ec72ef8
 		conserveMemory: {
 			type: 'boolean',
 			value: true,
