/* siteModule format:
name: {
//Initialization method for things that cannot be performed inline. The method 
//is required to be present, but it can be empty
	go: function(){},

//Returns true/false to indicate whether the siteModule will attempt to handle the link
//the only parameter is the anchor element
//returns true or false
	detect: function(element) {return true/false;},

//This is where links are parsed, cache checks are made, and XHR is performed.
//the only parameter is the anchor element
//The method is in a jQuery Deferred chain and will be followed by handleInfo. 
//A new $.Deferred object should be created and resolved/rejected as necessary and then reterned.
//If resolving, the element should be passed along with whatever data is required.
	handleLink: function(element) {},

//This is were the embedding information is added to the link
//handleInfo sits in the Deferred chain after handLink
//and should recieve both the element and a data object from handleLink
//the first parameter should the same anchor element passed to handleLink
//the second parameter should module specific data
//A new $.Deferred object should be created and resolved/rejected as necessary and then reterned
//If resolving, the element should be passed
	handleInfo: function(elem, info) {}
*/
/*
Embedding infomation:
all embedding information (except 'site') is to be attatched the 
html anchor in the handleInfo function

required type:
	'IMAGE' for single images | 'GALLERY' for image galleries | 'TEXT' html/text to be displayed
required src:
	if type is TEXT then src is HTML (be carefull what is accepted here)
	if type is IMAGE then src is an image URL string
	if type is GALLERY then src is an array of objects with the following properties:
		required src: URL of the image
		optional href: URL of the page containing the image (per image)
		optional title: string to displayed directly above the image (per image)
		optional caption: string to be displayed directly below the image (per image)
optional imageTitle:
	string to be displayed above the image (gallery level).
optional caption:
	string to be displayed below the image
optional credits:
	string to be displayed below caption
optional galleryStart:
	zero-indexed page number to open the gallery to
*/
modules['showImages'] = {
	moduleID: 'showImages',
	moduleName: 'Inline Image Viewer',
	category: 'UI',
	options: {
		maxWidth: {
			type: 'text',
			value: '640',
			description: 'Max width of image displayed onscreen'
		},
		maxHeight: {
			type: 'text',
			value: '480',
			description: 'Max height of image displayed onscreen'
		},
		openInNewWindow: {
			type: 'boolean',
			value: true,
			description: 'Open images in a new tab/window when clicked?'
		},
		hideNSFW: {
			type: 'boolean',
			value: false,
			description: 'If checked, do not show images marked NSFW.'
		},
		autoExpandSelfText: {
			type: 'boolean',
			value: true,
			description: 'When loading selftext from an Aa+ expando, auto reveal images.'
		},
		imageZoom: {
			type: 'boolean',
			value: true,
			description: 'Allow dragging to resize/zoom images.'
		},
		markVisited: {
			type: 'boolean',
			value: true,
			description: 'Mark links visited when you view images (does eat some resources).'
		},
		sfwHistory: {
			type: 'enum',
			value: 'add',
			values: [{
				name: 'Add links to history',
				value: 'add'
			}, {
				name: 'Color links, but do not add to history',
				value: 'color'
			}, {
				name: 'Do not add or color links.',
				value: 'none'
			}],
			description: 'Keeps NSFW links from being added to your browser history <span style="font-style: italic">by the markVisited feature</span>.<br/>\
				<span style="font-style: italic">If you chose the second option, then links will be blue again on refresh.</span><br/>\
				<span style="color: red">This does not change your basic browser behavior.\
				If you click on a link then it will still be added to your history normally.\
				This is not a substitute for using your browser\'s privacy mode.</span>'
		},
		ignoreDuplicates: {
			type: 'boolean',
			value: true,
			description: 'Do not create expandos for images that appear multiple times in a page.'
		},
		displayImageCaptions: {
			type: 'boolean',
			value: true,
			description: 'Retrieve image captions/attribution information.'
		},
		loadAllInAlbum: {
			type: 'boolean',
			value: false,
			description: 'Display all images at once in a \'filmstrip\' layout, rather than the default navigable \'slideshow\' style.'
		},
		convertGifstoGfycat: {
			type: 'boolean',
			value: false,
			description: 'Convert Gif links to Gfycat links.'
		},
		showViewImagesTab: {
			type: 'boolean',
			value: true,
			description: 'Show a \'view images\' tab at the top of each subreddit, to easily toggle showing all images at once.'
		},
		autoplayVideo: {
			type: 'boolean',
			value: true,
			description: 'Autoplay inline video\'s'
		}
	},
	description: 'Opens images inline in your browser with the click of a button. Also has configuration options, check it out!',
	isEnabled: function() {
		return RESConsole.getModulePrefs(this.moduleID);
	},
	include: [
		'all'
	],
	exclude: [
		/^https?:\/\/([a-z]+)\.reddit\.com\/ads\/[-\w\.\_\?=]*/i,
		/^https?:\/\/([a-z]+)\.reddit\.com\/[-\w\.\/]*\/submit\/?$/i
	],
	isMatchURL: function() {
		return RESUtils.isMatchURL(this.moduleID);
	},
	loadDynamicOptions: function() {
		// Augment the options with available image modules
		for (var site in this.siteModules) {
			if (this.siteModules.hasOwnProperty(site) && this.siteModules[site].hasOwnProperty('options') && !this.options.hasOwnProperty('display ' + site)) {
				for (var optionKey in this.siteModules[site].options) {

				}
				this.options[optionKey] = this.siteModules[site].options[optionKey];
			}
		}
	},
	beforeLoad: function() {
		if ((this.isEnabled()) && (this.isMatchURL())) {
			if (!this.options.displayImageCaptions.value) {
				RESUtils.addCSS('.imgTitle, .imgCaptions { display: none; }');
			}
		}
	},
	go: function() {
		if ((this.isEnabled()) && (this.isMatchURL())) {

			this.imageList = [];
			this.imagesRevealed = {};
			this.dupeAnchors = 0;
			/*
			true: show all images
			false: hide all images
			'any string': display images match the tab
			*/
			this.currentImageTab = false;
			this.customImageTabs = {};

			if (this.options.markVisited.value) {
				// we only need this iFrame hack if we're unable to add to history directly, which Firefox addons and Chrome can do.
				if (!BrowserDetect.isChrome() && !BrowserDetect.isFirefox()) {
					this.imageTrackFrame = document.createElement('iframe');
					function onload() {
						setTimeout(modules['showImages'].imageTrackShift, 300);
						modules['showImages'].imageTrackFrame.removeEventListener('load', onload, false);
						modules['showImages'].imageTrackFrame.contentWindow.location.replace('about:blank');
					}
					this.imageTrackFrame.addEventListener('load', onload, false);
					this.imageTrackFrame.style.display = 'none';
					this.imageTrackFrame.style.width = '0px';
					this.imageTrackFrame.style.height = '0px';
					document.body.appendChild(this.imageTrackFrame);
				}
				this.imageTrackStack = [];
			}

			//set up all site modules
			for (var key in this.siteModules) {
				this.siteModules[key].go();
			}
			this.scanningForImages = false;

			RESUtils.watchForElement('siteTable', modules['showImages'].findAllImages);
			RESUtils.watchForElement('selfText', modules['showImages'].findAllImagesInSelfText);
			RESUtils.watchForElement('newComments', modules['showImages'].findAllImagesInSelfText);

			this.createImageButtons();
			this.findAllImages();
			document.addEventListener('dragstart', function() {
				return false;
			}, false);
		}
	},
	findAllImagesInSelfText: function(ele) {
		modules['showImages'].findAllImages(ele, true);
	},
	createImageButtons: function() {
		var mainMenuUL;

		if ((/search\?\/?q\=/.test(location.href)) ||
				(/\/about\/(?:reports|spam|unmoderated)/.test(location.href)) ||
				(location.href.indexOf('/modqueue') !== -1) ||
				(location.href.toLowerCase().indexOf('/dashboard') !== -1)) {
			var hbl = document.getElementById('header-bottom-left');
			if (hbl) {
				mainMenuUL = document.createElement('ul');
				mainMenuUL.setAttribute('class', 'tabmenu viewimages');
				mainMenuUL.setAttribute('style', 'display: inline-block');
				hbl.appendChild(mainMenuUL);
			}
		} else {
			mainMenuUL = document.body.querySelector('#header-bottom-left ul.tabmenu');
		}

		if (mainMenuUL) {
			var li = document.createElement('li');
			var a = document.createElement('a');
			var text = document.createTextNode('scanning for images...');
			this.scanningForImages = true;

			a.href = '#';
			a.id = 'viewImagesButton';
			a.addEventListener('click', function(e) {
				e.preventDefault();
				if (!modules['showImages'].scanningForImages) {
					modules['showImages'].setShowImages(null, 'image');
				}
			}, true);
			a.appendChild(text);
			li.appendChild(a);
			if (!this.options.showViewImagesTab.value) {
				li.style.display = 'none';
			}
			mainMenuUL.appendChild(li);
			this.viewImageButton = a;
			/*
				To enable custom image tabs for a subreddit start by adding `[](#/RES_SR_Config/ImageTabs?)` to the markdown code of the sidebar.
				This should not have any visible effect on the HTML.
				Right now no options have been configured, so there won't be any new tabs.
				You can add up to 8 tabs in the following manner:
				A tab is defined by a label and a tag list separated by an equals sign like this: `LABEL=TAGLIST` 
				The label can be up to 32 characters long and may contain english letters, numbers, hyphens, spaces, and underscores. The labels must be URI encoded.
				The tag list can contain up to tag values separated by commas. Individual tags have the same content restrictions a labels. (do not URI encode the commmas)

				The the tab definitions are joined by ampersands (`&`).
				Labels appear to the right of the "view images" button and are surrounded by `[]` brackets.
				Post titles are searched for any place that an entry in the tag list appears surrounded by any kind of bracket <>, [], (), {}.
				Tags are not case sensitive and whitespace is permitted between the brackets and the tag.

				To allow the tabs to be styled, the tabs will have a class that is the tab label with the spaces and hyphens replaced by underscores and then prefixed with `'RESTab-'` so the label 'Feature Request' becomes `'RESTab-feature_request'`.
				
				We realize that the format is highly restrictive, but you must understand that that is for everyone's protection. If there is demand, the filter can be expanded.

				Examples:
				A hypothetical setup for /r/minecraft that creates tabs for builds, mods, and texture packs:

					[](#/RES_SR_Config/ImageTabs?build=build,project&mod=mod&texture%20pack=texture,textures,pack,texture%20pack)

				To duplicate the behavior originally used for /r/gonewild you would use:

					[](#/RES_SR_Config/ImageTabs?m=m,man,male&f=f,fem,female)

			 */
			var tabConfig = document.querySelector('.side .md a[href^="#/RES_SR_Config/ImageTabs"]');

			if (tabConfig) {
				var switches = {};
				var switchCount = 0;

				var whitelist = /^[A-Za-z0-9_ \-]{1,32}$/;
				var configString = tabConfig.hash.match(/\?(.*)/);
				if (configString !== null) {
					var pairs = configString[1].split('&');
					for (var i = 0; i < pairs.length && switchCount < 8; i++) {
						var pair = pairs[i].split('=');
						if (pair.length !== 2) continue;
						var label = decodeURIComponent(pair[0]);
						if (!whitelist.test(label)) continue;
						var parts = pair[1].split(',');
						var acceptedParts = [];
						for (var j = 0; j < parts.length && acceptedParts.length < 8; j++) {
							var part = decodeURIComponent(parts[j]);
							if (!whitelist.test(part)) continue;
							else acceptedParts.push(part);
						}
						if (acceptedParts.length > 0) {
							if (!(label in switches)) switchCount++;
							switches[label] = acceptedParts;
						}
					}
				}
				if (switchCount > 0) {
					for (var key in switches) {
						this.customImageTabs[key] = new RegExp('[\\[\\{\\<\\(]\s*(' + switches[key].join('|') + ')\s*[\\]\\}\\>\\)]', 'i');
					}
				}
			}

			if (!/comments\/[-\w\.\/]/i.test(location.href)) {
				for (var mode in this.customImageTabs) {
					var li = document.createElement('li');
					var a = document.createElement('a');
					var text = document.createTextNode('[' + mode + ']');
					a.href = '#';
					a.className = 'RESTab-' + mode.toLowerCase().replace(/- /g, '_');
					a.addEventListener('click', (function(mode) {
						return function(e) {
							e.preventDefault();
							modules['showImages'].setShowImages(mode);
						};
					})(mode), true);

					a.appendChild(text);
					li.appendChild(a);
					mainMenuUL.appendChild(li);
				}
			}
		}
	},
	setShowImages: function(newImageTab, type) {
		type = type || 'image';
		if (newImageTab == null) {
			//This is for the all images button
			//If we stored `true` then toggle to false, in all other cases turn it to true
			if (this.currentImageTab === true) {
				this.currentImageTab = false;
			} else {
				this.currentImageTab = true;
			}
		} else if (this.currentImageTab === newImageTab) {
			//If they are the same, turn it off
			this.currentImageTab = false;
		} else if (newImageTab in this.customImageTabs) {
			//If the tab is defined, switch to it
			this.currentImageTab = newImageTab;
		} else {
			//Otherwise ignore it
			return;
		}
		this.updateImageButtons();
		this.updateRevealedImages(type);
	},
	updateImageButtons: function() {
		var imgCount = this.imageList.length;
		var showHideText = 'view';
		if (this.currentImageTab === true) {
			showHideText = 'hide';
		}
		if (typeof this.viewImageButton !== 'undefined') {
			var buttonText = showHideText + ' images ';
			if (!RESUtils.currentSubreddit('dashboard')) buttonText += '(' + imgCount + ')';
			$(this.viewImageButton).text(buttonText);
		}
	},
	updateRevealedImages: function(type) {
		for (var i = 0, len = this.imageList.length; i < len; i++) {
			var image = this.imageList[i];
			if ($(image).hasClass(type)) {
				this.revealImage(image, this.findImageFilter(image.imageLink));
			}
		}
	},
	findImageFilter: function(image) {
		var isMatched = false;
		if (typeof this.currentImageTab === 'boolean') {
			//booleans indicate show all or nothing
			isMatched = this.currentImageTab;
		} else if (this.currentImageTab in this.customImageTabs) {
			var re = this.customImageTabs[this.currentImageTab];
			isMatched = re.test(image.text);
		}
		//If false then there is no need to go through the NSFW filter
		if (!isMatched) return false;

		image.NSFW = false;
		if (this.options.hideNSFW.value) {
			image.NSFW = /nsfw/i.test(image.text);
		}

		return !image.NSFW;
	},
	findAllImages: function(elem, isSelfText) {
		modules['showImages'].scanningForImages = true;
		if (!elem) {
			elem = document.body;
		}
		// get elements common across all pages first...
		// if we're on a comments page, get those elements too...
		var commentsre = /comments\/[-\w\.\/]/i;
		var userre = /user\/[-\w\.\/]/i;
		modules['showImages'].scanningSelfText = false;
		var allElements = [];
		if (commentsre.test(location.href) || userre.test(location.href)) {
			allElements = elem.querySelectorAll('#siteTable a.title, .expando .usertext-body > div.md a, .content .usertext-body > div.md a');
		} else if (isSelfText) {
			// We're scanning newly opened (from an expando) selftext...
			allElements = elem.querySelectorAll('.usertext-body > div.md a');
			modules['showImages'].scanningSelfText = true;
		} else if (RESUtils.pageType() === 'wiki'){
			allElements = elem.querySelectorAll('.wiki-page-content a');
		} else if (RESUtils.pageType() === 'inbox') {
			allElements = elem.querySelectorAll('#siteTable div.entry .md a');
		} else {
			allElements = elem.querySelectorAll('#siteTable A.title');
		}

		if (RESUtils.pageType() === 'comments') {
			RESUtils.forEachChunked(allElements, 15, 1000, function(element, i, array) {
				modules['showImages'].checkElementForImage(element);
				if (i >= array.length - 1) {
					modules['showImages'].scanningSelfText = false;
					modules['showImages'].scanningForImages = false;
					modules['showImages'].updateImageButtons(modules['showImages'].imageList.length);
				}
			});
		} else {
			var chunkLength = allElements.length;
			for (var i = 0; i < chunkLength; i++) {
				modules['showImages'].checkElementForImage(allElements[i]);
			}
			modules['showImages'].scanningSelfText = false;
			modules['showImages'].scanningForImages = false;
			modules['showImages'].updateImageButtons(modules['showImages'].imageList.length);
		}
	},
	checkElementForImage: function(elem) {
		if (this.options.hideNSFW.value) {
			if (elem.classList.contains('title')) {
				elem.NSFW = elem.parentNode.parentNode.parentNode.classList.contains('over18');
			}
		} else {
			elem.NSFW = false;
		}
		var href = elem.href;
		if ((!elem.classList.contains('imgScanned') && (typeof this.imagesRevealed[href] === 'undefined' || !this.options.ignoreDuplicates.value || (RESUtils.currentSubreddit('dashboard'))) && href !== null) || this.scanningSelfText) {
			elem.classList.add('imgScanned');
			this.dupeAnchors++;
			var siteFound = this.siteModules['default'].detect(elem);
			if (siteFound) {
				elem.site = 'default';
			}
			if (!siteFound) {
				for (var site in this.siteModules) {
					if (site === 'default') continue;
					if (this.siteModuleEnabled(site) && this.siteModules[site].detect(elem)) {
						elem.site = site;
						siteFound = true;
						break;
					}
				}
			}
			if (siteFound && !elem.NSFW) {
				this.imagesRevealed[href] = this.dupeAnchors;
				var siteMod = this.siteModules[elem.site];
				$.Deferred().resolve(elem).then(siteMod.handleLink).then(siteMod.handleInfo).
				then(this.createImageExpando, function() {
					console.error.apply(console, arguments);
				});
			}
		} else if (!elem.classList.contains('imgScanned')) {
			var textFrag = document.createElement('span');
			textFrag.setAttribute('class', 'RESdupeimg');
			$(textFrag).html(' <a class="noKeyNav" href="#img' + escapeHTML(this.imagesRevealed[href]) + '" title="click to scroll to original">[RES ignored duplicate image]</a>');
			RESUtils.insertAfter(elem, textFrag);
		}
	},

	siteModuleEnabled: function(site) {
		var retVal = true;
		if (this.options.hasOwnProperty('Display ' + site)) {
			retVal = this.options['Display ' + site].value;
		}
		return retVal;
	},

	createImageExpando: function(elem) {
		var mod = modules['showImages'];
		if (!elem) return false;
		var href = elem.href;
		if (!href) return false;
		
		// isSelfText indicates if this expando is being created within a
		// selftext expando.
		var isSelfTextExpando = false;
		if (! $(elem).hasClass('title') && RESUtils.pageType() === 'linklist') {
			if ($(elem).closest('.expando').length > 0) {
				isSelfTextExpando = true;
			}
		}
		// This should not be reached in the case of duplicates
		elem.name = 'img' + mod.imagesRevealed[href];

		// expandLink aka the expando button
		var expandLink = document.createElement('a');
		expandLink.className = 'toggleImage expando-button collapsed collapsedExpando';
		if (elem.type === 'IMAGE') expandLink.className += ' image';
		if (elem.type === 'GALLERY') expandLink.className += ' image gallery';
		if (elem.type === 'TEXT') expandLink.className += ' selftext collapsed';
		if (elem.type === 'VIDEO') expandLink.className += ' video collapsed';
		if (elem.type === 'IFRAME') expandLink.className += ' video collapsed';
		if (elem.type === 'AUDIO') expandLink.className += ' video collapsed'; // yes, still class "video", that's what reddit uses.
		if (elem.type === 'NOEMBED') expandLink.className += ' ' + elem.expandoClass;
		if (elem.type === 'GENERIC_EXPANDO') expandLink.className +=  elem.expandoClass;
		if (elem.type === 'GALLERY' && elem.src && elem.src.length) expandLink.setAttribute('title', elem.src.length + ' items in gallery');
		$(expandLink).html('&nbsp;');
		expandLink.addEventListener('click', function(e) {
			e.preventDefault();
			modules['showImages'].revealImage(e.target, (e.target.classList.contains('collapsedExpando')));
		}, true);
		var preNode = null;
		if (elem.parentNode.classList.contains('title')) {
			preNode = elem.parentNode;
			expandLink.classList.add('linkImg');
		} else {
			preNode = elem;
			expandLink.classList.add('commentImg');
		}
		RESUtils.insertAfter(preNode, expandLink);
		/*
		 * save the link element for later use since some extensions
		 * like web of trust can place other elements in places that
		 * confuse the old method
		 */
		expandLink.imageLink = elem;
		mod.imageList.push(expandLink);

		if ((mod.scanningSelfText || isSelfTextExpando) && mod.options.autoExpandSelfText.value) {
			mod.revealImage(expandLink, true);
		} else {
			// this may have come from an asynchronous call, in which case it'd get missed by findAllImages, so
			// if all images are supposed to be visible, expand this link now.
			mod.revealImage(expandLink, mod.findImageFilter(expandLink.imageLink));
		}
		if (!mod.scanningForImages) {
			// also since this may have come from an asynchronous call, we need to update the view images count.
			mod.updateImageButtons(mod.imageList.length);
		}
	},
	revealImage: function(expandoButton, showHide) {
		if ((!expandoButton) || (!$(expandoButton).is(':visible'))) return false;
		// showhide = false means hide, true means show!

		var imageLink = expandoButton.imageLink;
		if (typeof this.siteModules[imageLink.site] === 'undefined') {
			console.log('something went wrong scanning image from site: ' + imageLink.site);
			return;
		}
		if (expandoButton.expandoBox && expandoButton.expandoBox.classList.contains('madeVisible')) {
			if (!showHide) {
				$(expandoButton).removeClass('expanded').addClass('collapsed collapsedExpando');
				expandoButton.expandoBox.style.display = 'none';
				if (imageLink.type === 'AUDIO' || imageLink.type === 'VIDEO') {
					var mediaTag = expandoButton.expandoBox.querySelector(imageLink.type);
					mediaTag.wasPaused = mediaTag.paused;
					mediaTag.pause();
				}
			} else {
				$(expandoButton).addClass('expanded').removeClass('collapsed collapsedExpando');
				expandoButton.expandoBox.style.display = 'block';
				var associatedImage = $(expandoButton).data('associatedImage');
				if (associatedImage) {
					modules['showImages'].syncPlaceholder(associatedImage);
				}
				if (imageLink.type === 'AUDIO' || imageLink.type === 'VIDEO') {
					var mediaTag = expandoButton.expandoBox.querySelector(imageLink.type);
					if (!mediaTag.wasPaused) {
						mediaTag.play();
					}
				}
			}
			this.handleSRStyleToggleVisibility();
		} else if (showHide) {
			//TODO: flash
			switch (imageLink.type) {
				case 'IMAGE':
				case 'GALLERY':
					if (this.options.convertGifstoGfycat.value) {
						var gif = new RegExp('^(http|https|ftp)://.*\\.gif($|/?)');
				      		if (gif.test(imageLink.src)) {
				      			this.generateGfycatExpando(expandoButton, {autoplay: true, loop: true, muted: true});
				      			break;
				      		}
			      		};

					this.generateImageExpando(expandoButton);
					break;
				case 'TEXT':
					this.generateTextExpando(expandoButton);
					break;
				case 'IFRAME':
					this.generateIframeExpando(expandoButton);
					break;
				case 'VIDEO':
					this.generateVideoExpando(expandoButton, imageLink.mediaOptions);
					break;
				case 'AUDIO':
					this.generateAudioExpando(expandoButton);
					break;
				case 'NOEMBED':
					this.generateNoEmbedExpando(expandoButton);
					break;
				case 'GENERIC_EXPANDO':
					this.generateGenericExpando(expandoButton, imageLink.expandoOptions);
					break;
			}
		}
	},

	generateImageExpando: function(expandoButton) {
		var imageLink = expandoButton.imageLink;
		var which = imageLink.galleryStart || 0;

		var imgDiv = document.createElement('div');
		imgDiv.classList.add('madeVisible');
		imgDiv.currentImage = which;
		imgDiv.sources = [];

		// Test for a single image or an album/array of image
		if (Array.isArray(imageLink.src)) {
			imgDiv.sources = imageLink.src;

			// Also preload images for an album
			this.preloadImages(imageLink.src, 0);
		} else {
			// Only the image is left to display, pack it like a single-image album with no caption or title
			var singleImage = {
				src: imageLink.src,
				href: imageLink.href
			};
			imgDiv.sources[0] = singleImage;
		}

		if ('imageTitle' in imageLink) {
			var header = document.createElement('h3');
			header.classList.add('imgTitle');
			$(header).safeHtml(imageLink.imageTitle);
			imgDiv.appendChild(header);
		}

		if ('imgCaptions' in imageLink) {
			var captions = document.createElement('div');
			captions.className = 'imgCaptions';
			$(captions).safeHtml(imageLink.caption);
			imgDiv.appendChild(captions);
		}

		if ('credits' in imageLink) {
			var credits = document.createElement('div');
			credits.className = 'imgCredits';
			$(credits).safeHtml(imageLink.credits);
			imgDiv.appendChild(credits);
		}

		switch (imageLink.type) {
			case 'GALLERY':
				if (this.options.loadAllInAlbum.value) {
					if (imgDiv.sources.length > 1) {
						var albumLength = " (" + imgDiv.sources.length + " images)";
						$(header).append(albumLength);
					}

					for (var imgNum = 0; imgNum < imgDiv.sources.length; imgNum++) {
						addImage(imgDiv, imgNum, this);
					}
					break;
				} else {
					// If we're using the traditional album view, add the controls then fall through to add the IMAGE
					var controlWrapper = document.createElement('div');
					controlWrapper.className = 'RESGalleryControls';

					var leftButton = document.createElement("a");
					leftButton.className = 'previous noKeyNav';
					leftButton.addEventListener('click', function(e) {
						var topWrapper = e.target.parentElement.parentElement;
						if (topWrapper.currentImage === 0) {
							topWrapper.currentImage = topWrapper.sources.length - 1;
						} else {
							topWrapper.currentImage -= 1;
						}
						adjustGalleryDisplay(topWrapper);
					});
					controlWrapper.appendChild(leftButton);

					var posLabel = document.createElement('span');
					posLabel.className = 'RESGalleryLabel';
					var niceWhich = ((which + 1 < 10) && (imgDiv.sources.length >= 10)) ? '0' + (which + 1) : (which + 1);
					if (imgDiv.sources.length) {
						posLabel.textContent = niceWhich + " of " + imgDiv.sources.length;
					} else {
						posLabel.textContent = "Whoops, this gallery seems to be empty.";
					}
					controlWrapper.appendChild(posLabel);

					var rightButton = document.createElement("a");
					rightButton.className = 'next noKeyNav';
					rightButton.addEventListener('click', function(e) {
						var topWrapper = e.target.parentElement.parentElement;
						if (topWrapper.currentImage == topWrapper.sources.length - 1) {
							topWrapper.currentImage = 0;
						} else {
							topWrapper.currentImage += 1;
						}
						adjustGalleryDisplay(topWrapper);
					});
					controlWrapper.appendChild(rightButton);

					if (!imgDiv.sources.length) {
						$(leftButton).css('visibility', 'hidden');
						$(rightButton).css('visibility', 'hidden');
					}

					imgDiv.appendChild(controlWrapper);
				}

			case 'IMAGE':
				addImage(imgDiv, which, this);
		}

		function addImage(container, sourceNumber, thisHandle) {
			var sourceImage = container.sources[sourceNumber];

			var paragraph = document.createElement('p');

			if (!sourceImage) {
				return;
			}
			if ('title' in sourceImage) {
				var imageTitle = document.createElement('h4');
				imageTitle.className = 'imgCaptions';
				$(imageTitle).safeHtml(sourceImage.title);
				paragraph.appendChild(imageTitle);
			}

			if ('caption' in sourceImage) {
				var imageCaptions = document.createElement('div');
				imageCaptions.className = 'imgCaptions';
				$(imageCaptions).safeHtml(sourceImage.caption);
				paragraph.appendChild(imageCaptions);
			}

			var imageAnchor = document.createElement('a');
			imageAnchor.classList.add('madeVisible');
			imageAnchor.href = sourceImage.href;
			if (thisHandle.options.openInNewWindow.value) {
				imageAnchor.target = '_blank';
			}

			var image = document.createElement('img');
			$(expandoButton).data('associatedImage', image);
			//Unfortunately it is impossible to use a global event handler for these.
			image.onerror = function() {
				image.classList.add("RESImageError");
			};
			image.onload = function() {
				image.classList.remove("RESImageError");
			};
			image.classList.add('RESImage');
			image.id = 'RESImage-' + RESUtils.randomHash();
			image.src = sourceImage.src;
			image.title = 'drag to resize';
			image.style.maxWidth = thisHandle.options.maxWidth.value + 'px';
			image.style.maxHeight = thisHandle.options.maxHeight.value + 'px';
			imageAnchor.appendChild(image);
			modules['showImages'].setPlaceholder(image);
			thisHandle.makeImageZoomable(image);
			thisHandle.trackImageLoad(imageLink, image);
			paragraph.appendChild(imageAnchor);

			container.appendChild(paragraph);
		}

		//Adjusts the images for the gallery navigation buttons as well as the "n of m" display.

		function adjustGalleryDisplay(topLevel) {
			var source = topLevel.sources[topLevel.currentImage];
			var image = topLevel.querySelector('img.RESImage');
			var imageAnchor = image.parentElement;
			var paragraph = imageAnchor.parentElement;
			image.src = source.src;
			imageAnchor.href = source.href || imageLink.href;
			var paddedImageNumber = ((topLevel.currentImage + 1 < 10) && (imgDiv.sources.length >= 10)) ? '0' + (topLevel.currentImage + 1) : topLevel.currentImage + 1;
			if (imgDiv.sources.length) {
				topLevel.querySelector('.RESGalleryLabel').textContent = (paddedImageNumber + " of " + imgDiv.sources.length);
			} else {
				topLevel.querySelector('.RESGalleryLabel').textContent = "Whoops, this gallery seems to be empty.";
			}
			if (topLevel.currentImage === 0) {
				leftButton.classList.add('end');
				rightButton.classList.remove('end');
			} else if (topLevel.currentImage === topLevel.sources.length - 1) {
				leftButton.classList.remove('end');
				rightButton.classList.add('end');
			} else {
				leftButton.classList.remove('end');
				rightButton.classList.remove('end');
			}

			$(paragraph).find('.imgCaptions').empty();
			var imageTitle = paragraph.querySelector('h4.imgCaptions');
			if (imageTitle) $(imageTitle).safeHtml(source.title);
			var imageCaptions = paragraph.querySelector('div.imgCaptions');
			if (imageCaptions) $(imageCaptions).safeHtml(source.caption);
		}

		if (expandoButton.classList.contains('commentImg')) {
			RESUtils.insertAfter(expandoButton, imgDiv);
		} else {
			expandoButton.parentNode.appendChild(imgDiv);
		}
		expandoButton.expandoBox = imgDiv;

		expandoButton.classList.remove('collapsedExpando');
		expandoButton.classList.add('expanded');
	},
	/**
	 * Recursively loads the images synchronously.
	 */
	preloadImages: function(srcs, i) {
		var _this = this,
			_i = i,
			img = new Image();
		img.onload = img.onerror = function() {
			_i++;
			if (typeof srcs[_i] === 'undefined') {
				return;
			}
			_this.preloadImages(srcs, _i);

			delete img; // Delete the image element from the DOM to stop the RAM usage getting to high.
		};
		img.src = srcs[i].src;
	},
	generateIframeExpando: function(expandoButton) {
		var imageLink = expandoButton.imageLink;
		var wrapperDiv = document.createElement('div');

		wrapperDiv.className = 'madeVisible';
		wrapperDiv.innerHTML = '<iframe width="600" height="450" src="' + imageLink.getAttribute("data-embed") + '" frameborder="0" allowfullscreen></iframe>';
		
		if (expandoButton.classList.contains('commentImg')) {
			RESUtils.insertAfter(expandoButton, wrapperDiv);
		} 

		expandoButton.expandoBox = wrapperDiv;
		expandoButton.classList.remove('collapsedExpando');
		expandoButton.classList.remove('collapsed');
		expandoButton.classList.add('expanded');

		expandoButton.addEventListener('click', function(e) {
			var msg = null;
			if (e.target.className.indexOf("expanded") === -1) {
				msg = imageLink.getAttribute("data-pause");
			} else {
				msg = imageLink.getAttribute("data-play");
			}
			// Pass message to iframe
			if (msg !== null) $(wrapperDiv).children("iframe")[0].contentWindow.postMessage(msg, '*');
		}, false);

		// Pause if comment (or any parent of comment) is collapsed
		if (RESUtils.pageType() == 'comments') {
			$(expandoButton).parents(".comment").find(".tagline > .expand").click(function(){
				$(wrapperDiv).children("iframe")[0].contentWindow.postMessage(imageLink.getAttribute("data-pause"), '*');
			});
		}

		// Delete iframe on close of built-in reddit expando's (if this is part of a linklist page), as they get regenerated on open anyway
		if (RESUtils.pageType() == 'linklist') {
			$(expandoButton).closest("div.entry").children(".expando-button:first").click(function(){
				$(wrapperDiv).children("iframe").remove();
			});
		}
	},
	generateTextExpando: function(expandoButton) {
		var imageLink = expandoButton.imageLink;
		var wrapperDiv = document.createElement('div');
		wrapperDiv.className = 'usertext';

		var imgDiv = document.createElement('div');
		imgDiv.className = 'madeVisible usertext-body';

		var header = document.createElement('h3');
		header.className = 'imgTitle';
		$(header).safeHtml(imageLink.imageTitle);
		imgDiv.appendChild(header);

		var text = document.createElement('div');
		text.className = 'md';
		$(text).safeHtml(imageLink.src);
		imgDiv.appendChild(text);

		var captions = document.createElement('div');
		captions.className = 'imgCaptions';
		$(captions).safeHtml(imageLink.caption);
		imgDiv.appendChild(captions);

		if ('credits' in imageLink) {
			var credits = document.createElement('div');
			credits.className = 'imgCredits';
			$(credits).safeHtml(imageLink.credits);
			imgDiv.appendChild(credits);
		}

		wrapperDiv.appendChild(imgDiv);
		if (expandoButton.classList.contains('commentImg')) {
			RESUtils.insertAfter(expandoButton, wrapperDiv);
		} else {
			expandoButton.parentNode.appendChild(wrapperDiv);
		}
		expandoButton.expandoBox = imgDiv;

		expandoButton.classList.remove('collapsedExpando');
		expandoButton.classList.remove('collapsed');
		expandoButton.classList.add('expanded');

		//TODO: Decide how to handle history for this.
		//Selfposts already don't mark it, so either don't bother or add marking for selfposts.
	},
	generateVideoExpando: function(expandoButton, options) {
		var imageLink = expandoButton.imageLink;
		var wrapperDiv = document.createElement('div');
		wrapperDiv.className = 'usertext';

		var imgDiv = document.createElement('div');
		imgDiv.className = 'madeVisible usertext-body';

		var header = document.createElement('h3');
		header.className = 'imgTitle';
		$(header).safeHtml(imageLink.imageTitle);
		imgDiv.appendChild(header);

		var video = document.createElement('video');
		video.addEventListener('click', modules['showImages'].handleVideoClick);
		modules['showImages'].makeImageZoomable(video);
		video.setAttribute('controls', '');
		video.setAttribute('preload', '');
		if (options) {
			if (options.autoplay) {
				video.setAttribute('autoplay', '');
			}
			if (options.muted) {
				video.setAttribute('muted', '');
			}
			if (options.loop) {
				video.setAttribute('loop', '');
			}
		}
		var sourcesHTML = "",
			sources = $(imageLink).data('sources'),
			source, sourceEle;

		for (var i = 0, len = sources.length; i < len; i++) {
			source = sources[i];
			sourceEle = document.createElement('source');
			sourceEle.src = source.file;
			sourceEle.type = source.type;
			$(video).append(sourceEle);
		}

		imgDiv.appendChild(video);

		if ('credits' in imageLink) {
			var credits = document.createElement('div');
			credits.className = 'imgCredits';
			$(credits).safeHtml(imageLink.credits);
			imgDiv.appendChild(credits);
		}

		wrapperDiv.appendChild(imgDiv);
		if (expandoButton.classList.contains('commentImg')) {
			RESUtils.insertAfter(expandoButton, wrapperDiv);
		} else {
			expandoButton.parentNode.appendChild(wrapperDiv);
		}
		expandoButton.expandoBox = imgDiv;

		expandoButton.classList.remove('collapsedExpando');
		expandoButton.classList.remove('collapsed');
		expandoButton.classList.add('expanded');

		modules['showImages'].trackImageLoad(imageLink, video);

	},
	generateAudioExpando: function(expandoButton) {
		var imageLink = expandoButton.imageLink;
		var wrapperDiv = document.createElement('div');
		wrapperDiv.className = 'usertext';

		var imgDiv = document.createElement('div');
		imgDiv.className = 'madeVisible usertext-body';

		var header = document.createElement('h3');
		header.className = 'imgTitle';
		$(header).safeHtml(imageLink.imageTitle);
		imgDiv.appendChild(header);

		var audio = document.createElement('audio');
		audio.addEventListener('click', modules['showImages'].handleaudioClick);
		audio.setAttribute('controls', '');
		// TODO: add mute/unmute control, play/pause control.

		var sourcesHTML = "",
			sources = $(imageLink).data('sources'),
			source, sourceEle;

		for (var i = 0, len = sources.length; i < len; i++) {
			source = sources[i];
			sourceEle = document.createElement('source');
			sourceEle.src = source.file;
			sourceEle.type = source.type;
			$(audio).append(sourceEle);
		}

		imgDiv.appendChild(audio);

		if ('credits' in imageLink) {
			var credits = document.createElement('div');
			credits.className = 'imgCredits';
			$(credits).safeHtml(imageLink.credits);
			imgDiv.appendChild(credits);
		}

		wrapperDiv.appendChild(imgDiv);
		if (expandoButton.classList.contains('commentImg')) {
			RESUtils.insertAfter(expandoButton, wrapperDiv);
		} else {
			expandoButton.parentNode.appendChild(wrapperDiv);
		}
		expandoButton.expandoBox = imgDiv;

		expandoButton.classList.remove('collapsedExpando');
		expandoButton.classList.remove('collapsed');
		expandoButton.classList.add('expanded');

		modules['showImages'].trackImageLoad(imageLink, audio);
	},
	gfyCatRandomString: function() {
	    var c = "";
	    var a = "ABCDEFGHIJKLMNOPQRSTUVWXYZabcdefghijklmnopqrstuvwxyz0123456789";
	    for (var b = 0; b < 5; b++) {
	        c += a.charAt(Math.floor(Math.random() * a.length))
	    }
	    return c
	},
<<<<<<< HEAD
	addGfycatVideo: function(imageSources, expandoButton, options) {
		var imageLink = expandoButton.imageLink;

		imageLink.type = 'VIDEO';
		$(imageLink).data('sources', imageSources);
=======
	addGfycatVideo: function(info, expandoButton, options) {
		var imageLink = expandoButton.imageLink;

		imageLink.type = 'VIDEO';
>>>>>>> e0085b10

		var wrapperDiv = document.createElement('div');
		wrapperDiv.className = 'usertext';

		var imgDiv = document.createElement('div');
		imgDiv.className = 'madeVisible usertext-body';

		var header = document.createElement('h3');
		header.className = 'imgTitle';
		$(header).safeHtml(imageLink.imageTitle);
		imgDiv.appendChild(header);

<<<<<<< HEAD
		var video = document.createElement('video');
		video.addEventListener('click', modules['showImages'].handleVideoClick);
		modules['showImages'].makeImageZoomable(video);
		video.setAttribute('controls', '');
		video.setAttribute('preload', '');
		if (options) {
			if (options.autoplay) {
				video.setAttribute('autoplay', '');
			}
			if (options.muted) {
				video.setAttribute('muted', '');
			}
			if (options.loop) {
				video.setAttribute('loop', '');
			}
		}
		var sourcesHTML = "",
			sources = $(imageLink).data('sources'),
			source, sourceEle;

		for (var i = 0, len = sources.length; i < len; i++) {
			source = sources[i];
			sourceEle = document.createElement('source');
			sourceEle.src = source.file;
			sourceEle.type = source.type;
			$(video).append(sourceEle);
		}

		imgDiv.appendChild(video);
=======
		var template = RESTemplates.getSync('GfycatUI');
		var video = {
			loop: true,
			autoplay: true,
			muted: true,
			directurl: info.url,
		};
		video.poster = 'http://thumbs.gfycat.com/'+info.gfyName+'-poster.jpg';
		video.sources = [
			{
				'source': info.webmUrl,
				'type': 'video/webm',
				'class': 'gfyRwebmsrc'
			},
			{
				'source': info.mp4Url,
				'type': 'video/mp4',
				'class': 'gfyRmp4src'
			}
		];
		var element = template.html(video)[0];
		new gfyObject(element,info.url,info.frameRate);
		modules['showImages'].makeImageZoomable(element.querySelector('video'));


		imgDiv.appendChild(element);
>>>>>>> e0085b10

		if ('credits' in imageLink) {
			var credits = document.createElement('div');
			credits.className = 'imgCredits';
			$(credits).safeHtml(imageLink.credits);
			imgDiv.appendChild(credits);
		}

		wrapperDiv.appendChild(imgDiv);
		if (expandoButton.classList.contains('commentImg')) {
			RESUtils.insertAfter(expandoButton, wrapperDiv);
		} else {
			expandoButton.parentNode.appendChild(wrapperDiv);
		}
		expandoButton.expandoBox = imgDiv;

		expandoButton.classList.remove('collapsedExpando');
		expandoButton.classList.remove('collapsed');
		expandoButton.classList.add('expanded');

<<<<<<< HEAD
		modules['showImages'].trackImageLoad(imageLink, video);

=======
>>>>>>> e0085b10
	},
	handleGfycatSources: function (name, expandoButton, options) {

		var xhr = new XMLHttpRequest();
		xhr.open('GET', "http://gfycat.com/cajax/get/" + name);

		xhr.onload = function(e) {
			var json = JSON.parse(e.target.responseText);

<<<<<<< HEAD
			var imageSources = [];
			imageSources[0] = {
				'file': json.gfyItem.mp4Url,
				'type': 'video/mp4'
			};
			imageSources[1] = {
				'file': json.gfyItem.webmUrl,
				'type': 'video/webm'
			};

			modules['showImages'].addGfycatVideo(imageSources, expandoButton, options);
=======
			modules['showImages'].addGfycatVideo(json.gfyItem, expandoButton, options);
>>>>>>> e0085b10
		}

		xhr.onerror = function() {
			modules['showImages'].generateImageExpando(expandoButton);
		}

		xhr.send();

	},
	handleGfycatRequest: function(uid, expandoButton, options) {

		var apiURL = "http://upload.gfycat.com/transcodeRelease/" + uid + "?immediatePublish=true&fetchUrl=" + encodeURIComponent(expandoButton.imageLink.src);

		var xhr = new XMLHttpRequest();
		xhr.open('GET', apiURL);

		xhr.onload = function(e) {
			try {
				var json = JSON.parse(e.target.responseText);
				
				if ('gfyName' in json) {

					modules['showImages'].handleGfycatSources(json.gfyName, expandoButton, options);

				} else {
					
					modules['showImages'].generateImageExpando(expandoButton);
					
				}
			} catch (error) {
				modules['showImages'].generateImageExpando(expandoButton);
			}
		}

		xhr.onerror = function() {
			modules['showImages'].generateImageExpando(expandoButton);
		}

		xhr.send();

	},
	generateGfycatExpando: function(expandoButton, options) {
		var uid = modules['showImages'].gfyCatRandomString() + ".gif";

		var xhr = new XMLHttpRequest();
		xhr.open('GET', "http://gfycat.com/ajax/initiate/" + uid);

		xhr.onerror = function() {
			modules['showImages'].generateImageExpando(expandoButton);
		}

		xhr.send();

		modules['showImages'].handleGfycatRequest(uid, expandoButton, options);
	},
	generateGenericExpando: function(expandoButton, options) {
		var imageLink = expandoButton.imageLink;
		var wrapperDiv = document.createElement('div');
		wrapperDiv.className = 'usertext';
		
		var imgDiv = document.createElement('div');
		imgDiv.className = 'madeVisible usertext-body';
		
		var element = options.generate(options);
		imgDiv.appendChild(element);
		wrapperDiv.appendChild(imgDiv);

		expandoButton.addEventListener('click', function(e) {
			if (options.media.blob_type === 'video' || options.media.blob_type === 'audio') {
				var media = wrapperDiv.querySelector('video, audio');
				if (expandoButton.classList.contains('expanded')) {
					if (!media.wasPaused) {
						media.play();
					}
				}
				else {
					media.wasPaused = media.paused;
					media.pause();
				}
			}
		}, false);

		if (expandoButton.classList.contains('commentImg')) {
			RESUtils.insertAfter(expandoButton, wrapperDiv);
		} else {
			expandoButton.parentNode.appendChild(wrapperDiv);
		}
		expandoButton.expandoBox = imgDiv;
		expandoButton.classList.remove('collapsedExpando');
		expandoButton.classList.remove('collapsed');
		expandoButton.classList.add('expanded');

		modules['showImages'].trackImageLoad(imageLink, element);

	},
	handleVideoClick: function(e) {
		// for now, this does nothing, because apparently HTML5 video
		// doesn't have a way to detect clicks of native controls via
		// javascript, which means that even if you're muting/unmuting,
		// changing volume etc this event fires and will play/pause the
		// video, but e.target and e.currentTarget still point to the video
		// and not the controls... yuck.
		// 
		// if (e.target.paused) {
		//     e.target.play();
		// }
		// else {
		//     e.target.pause();
		// }
	},
	generateNoEmbedExpando: function(expandoButton) {
		var imageLink = expandoButton.imageLink,
			siteMod = imageLink.siteMod,
			apiURL = 'http://noembed.com/embed?url=' + imageLink.src,
			def = $.Deferred();

		GM_xmlhttpRequest({
			method: 'GET',
			url: apiURL,
			// aggressiveCache: true,
			onload: function(response) {
				try {
					var json = JSON.parse(response.responseText);
					siteMod.calls[apiURL] = json;
					modules['showImages'].handleNoEmbedQuery(expandoButton, json);
					def.resolve(elem, json);
				} catch (error) {
					siteMod.calls[apiURL] = null;
					def.reject();
				}
			},
			onerror: function(response) {
				def.reject();
			}
		});
	},
	handleNoEmbedQuery: function(expandoButton, response) {
		var imageLink = expandoButton.imageLink;

		var wrapperDiv = document.createElement('div');
		wrapperDiv.className = 'usertext';

		var noEmbedFrame = document.createElement('iframe');
		// not all noEmbed responses have a height and width, so if
		// this siteMod has a width and/or height set, use them.
		if (imageLink.siteMod.width) {
			noEmbedFrame.setAttribute('width', imageLink.siteMod.width);
		}
		if (imageLink.siteMod.height) {
			noEmbedFrame.setAttribute('height', imageLink.siteMod.height);
		}
		if (imageLink.siteMod.urlMod) {
			noEmbedFrame.setAttribute('src', imageLink.siteMod.urlMod(response.url));
		}
		for (var key in response) {
			switch (key) {
				case 'url':
					if (!noEmbedFrame.hasAttribute('src')) {
						noEmbedFrame.setAttribute('src', response[key]);
					}
					break;
				case 'width':
					noEmbedFrame.setAttribute('width', response[key]);
					break;
				case 'height':
					noEmbedFrame.setAttribute('height', response[key]);
					break;
			}
		}
		noEmbedFrame.className = 'madeVisible usertext-body';

		wrapperDiv.appendChild(noEmbedFrame);
		if (expandoButton.classList.contains('commentImg')) {
			RESUtils.insertAfter(expandoButton, wrapperDiv);
		} else {
			expandoButton.parentNode.appendChild(wrapperDiv);
		}

		expandoButton.expandoBox = noEmbedFrame;

		expandoButton.classList.remove('collapsedExpando');
		expandoButton.classList.remove('collapsed');
		expandoButton.classList.add('expanded');

		modules['showImages'].trackImageLoad(imageLink, video);
	},
	visits: [],
	trackVisit: function(link) {
		var $link = $(link).closest('.thing'),
			fullname;

		if (BrowserDetect.isChrome() && !chrome.extension.inIncognitoContext) {
			return;
		}

		if ($link.hasClass('visited')) {
			return;
		}

		fullname = $link.data('fullname');

		if (this.sendVisitsThrottle) {
			clearTimeout(this.sendVisitsThrottle);
		}
		this.visits.push(fullname);
		this.sendVisitsThrottle = setTimeout(this.sendVisits, 1000);
	},
	sendVisits: function() {
		var modhash = RESUtils.loggedInUserHash(),
			data = modules['showImages'].visits.join(',');

		$.ajax({
			type: 'POST',
			url: '/api/store_visits',
			headers: {
				'X-Modhash': modhash
			},
			data: {
				'links': data
			},
			success: function() {
				// clear the queue.
				modules['showImages'].visits = [];
			}
		});
	},
	trackImageLoad: function(link, image) {
		if (modules['showImages'].options.markVisited.value) {
			// also use reddit's mechanism for storing visited links if user has gold.
			if ($('body').hasClass('gold')) {
				this.trackVisit(link);
			}
			var isNSFW = $(link).closest('.thing').is('.over18');
			var sfwMode = modules['showImages'].options['sfwHistory'].value;

			if ((BrowserDetect.isChrome()) || (BrowserDetect.isFirefox())) {
				var url = link.historyURL || link.href;
				if (!isNSFW || sfwMode !== 'none') link.classList.add('visited');
				if (!isNSFW || sfwMode === 'add') {
					modules['showImages'].imageTrackStack.push(url);
					if (modules['showImages'].imageTrackStack.length === 1) setTimeout(modules['showImages'].imageTrackShift, 300);
				}
			} else {
				image.addEventListener('load', function(e) {
					var url = link.historyURL || link.href;
					if (!isNSFW || sfwMode !== 'none') link.classList.add('visited');
					if (!isNSFW || sfwMode === 'add') {
						modules['showImages'].imageTrackStack.push(url);
						if (modules['showImages'].imageTrackStack.length === 1) setTimeout(modules['showImages'].imageTrackShift, 300);
					}
				}, false);
			}
		}

		image.addEventListener('load', function(e) {
			modules['showImages'].handleSRStyleToggleVisibility(e.target);
		}, false);
	},
	imageTrackShift: function() {
		var url = modules['showImages'].imageTrackStack.shift();
		if (typeof url === 'undefined') {
			modules['showImages'].handleSRStyleToggleVisibility();
			return;
		}

		var thisJSON = {
			requestType: 'addURLToHistory',
			url: url
		};

		if (!BrowserDetect.isChrome() || !chrome.extension.inIncognitoContext) {
			RESUtils.sendMessage(thisJSON);
		}

		if (BrowserDetect.isChrome() || BrowserDetect.isFirefox()) {
			modules['showImages'].imageTrackShift();
		}
	},
	dragTargetData: {
		//numbers just picked as sane initialization values
		imageWidth: 100,
		diagonal: 0, //zero to represent the state where no the mouse button is not down
		dragging: false
	},
	getDragSize: function(e) {
		var rc = e.target.getBoundingClientRect(),
			p = Math.pow,
			dragSize = p(p(e.clientX - rc.left, 2) + p(e.clientY - rc.top, 2), 0.5);

		return Math.round(dragSize);
	},
	handleSRStyleToggleVisibility: function(image) {
		RESUtils.debounce('handleSRStyleToggleVisibility', 50, function() {
			var toggleEle = modules['styleTweaks'].styleToggleContainer;
			if (!toggleEle) return;
			var imageElems = image ? [image] : document.querySelectorAll('.RESImage');

			for (var i = 0; i < imageElems.length; i++) {
				var imageEle = imageElems[i];
				var imageID = imageEle.getAttribute('id');

				if (RESUtils.doElementsCollide(toggleEle, imageEle, 15)) {
					modules['styleTweaks'].setSRStyleToggleVisibility(false, 'imageZoom-' + imageID);
				} else {
					modules['styleTweaks'].setSRStyleToggleVisibility(true, 'imageZoom-' + imageID);
				}
			}
		});
	},
	setPlaceholder: function(imageTag) {
		if (!$(imageTag).data('imagePlaceholder')) {
			var thisPH = RESUtils.createElementWithID('div', 'RESImagePlaceholder');
			$(thisPH).addClass('RESImagePlaceholder');
			$(imageTag).data('imagePlaceholder', thisPH);
			// Add listeners for drag to resize functionality...
			$(imageTag).parent().append($(imageTag).data('imagePlaceholder'));
		}
		$(imageTag).load(modules['showImages'].syncPlaceholder);
	},
	syncPlaceholder: function(e) {
		var ele = e.target || e;
		var thisPH = $(ele).data('imagePlaceholder');
		$(thisPH).width($(ele).width() + 'px');
		$(thisPH).height($(ele).height() + 'px');
		$(ele).addClass('loaded');
	},
	makeImageZoomable: function(imageTag) {
		if (this.options.imageZoom.value) {
			imageTag.addEventListener('mousedown', modules['showImages'].mousedownImage, false);
			imageTag.addEventListener('mouseup', modules['showImages'].dragImage, false);
			imageTag.addEventListener('mousemove', modules['showImages'].dragImage, false);
			imageTag.addEventListener('mouseout', modules['showImages'].mouseoutImage, false);

			// click event is unneeded for HTML5 video -- but allow Gfycat to follow gif behaviour
			if (imageTag.tagName !== 'VIDEO' || imageTag.className.indexOf("gfyRVid") > -1) {
				imageTag.addEventListener('click', modules['showImages'].clickImage, false);
			}
		}
	},
	mousedownImage: function(e) {
		if (e.button === 0) {
			if (e.target.tagName === 'VIDEO' && e.target.hasAttribute("controls")) {
				var rc = e.target.getBoundingClientRect();
				// ignore drag if click is in control area (40 px from bottom of video)
				if ((rc.height - 40) < (e.clientY - rc.top)) {
					return true;
				} 
			}
			if (!e.target.minWidth) e.target.minWidth = Math.max(1, Math.min($(e.target).width(), 100));
			modules['showImages'].dragTargetData.imageWidth = $(e.target).width();
			modules['showImages'].dragTargetData.diagonal = modules['showImages'].getDragSize(e);
			modules['showImages'].dragTargetData.dragging = false;
			modules['showImages'].dragTargetData.hasChangedWidth = false;
			e.preventDefault();
		}
	},
	mouseoutImage: function(e) {
		modules['showImages'].dragTargetData.diagonal = 0;
	},
	dragImage: function(e) {
		if (modules['showImages'].dragTargetData.diagonal) {
			var newDiagonal = modules['showImages'].getDragSize(e),
				oldDiagonal = modules['showImages'].dragTargetData.diagonal,
				imageWidth = modules['showImages'].dragTargetData.imageWidth,
				maxWidth = Math.max(e.target.minWidth, newDiagonal / oldDiagonal * imageWidth);

			if (Math.abs(newDiagonal - oldDiagonal) > 5 && e.target.tagName == "VIDEO") {
				e.target.preventPlayPause = true;
			}

			modules['showImages'].resizeImage(e.target, maxWidth);
			modules['showImages'].dragTargetData.dragging = true;
		}
		modules['showImages'].handleSRStyleToggleVisibility(e.target);
		if (e.type === 'mouseup') {
			modules['showImages'].dragTargetData.diagonal = 0;
		}
	},
	clickImage: function(e) {
		modules['showImages'].dragTargetData.diagonal = 0;
		if (modules['showImages'].dragTargetData.hasChangedWidth) {
			modules['showImages'].dragTargetData.dragging = false;
			// if video let video controls function
			if (e.target.tagName === 'VIDEO' && e.target.hasAttribute("controls")) {
				var rc = e.target.getBoundingClientRect();
				// ignore drag if click is in control area (40 px from bottom of video)
				if ((rc.height - 40) < (e.clientY - rc.top)) {
					return true;
				} 
			}
			e.preventDefault();
			return false;
		}
		modules['showImages'].dragTargetData.hasChangedWidth = false;
	},
	resizeImage: function(image, newWidth) {
		var currWidth = $(image).width();
		if (newWidth !== currWidth) {
			modules['showImages'].dragTargetData.hasChangedWidth = true;

			image.style.width = newWidth + 'px';
			image.style.maxWidth = newWidth + 'px';
			image.style.maxHeight = '';
			image.style.height = 'auto';

			var thisPH = $(image).data('imagePlaceholder');
			$(thisPH).width($(image).width() + 'px');
			$(thisPH).height($(image).height() + 'px');
		}
	},
	siteModules: {
		'default': {
			acceptRegex: /^[^#]+?\.(gif|jpe?g|png)(?:[?&#_].*|$)/i,
			rejectRegex: /(wikipedia\.org\/wiki|photobucket\.com|gifsound\.com|mediacru\.sh|\/wiki\/File:.*)/i,
			go: function() {},
			detect: function(elem) {
				var siteMod = modules['showImages'].siteModules['default'];
				var href = elem.href;
				return (siteMod.acceptRegex.test(href) && !siteMod.rejectRegex.test(href));
			},
			handleLink: function(elem) {
				var def = $.Deferred();
				var href = elem.href;

				def.resolve(elem, {
					type: 'IMAGE',
					src: elem.href
				});
				return def.promise();
			},
			handleInfo: function(elem, info) {
				var def = $.Deferred();

				elem.type = info.type;
				elem.src = info.src;
				elem.href = info.src;

				if (RESUtils.pageType() === 'linklist' && elem.classList.contains('title')) {
					$(elem).closest('.thing').find('.thumbnail').attr('href', elem.href);
				}

				def.resolve(elem);
				return def.promise();
			}
		},
		imgur: {
			options: {
				'display imgur': {
					description: 'Display expander for imgur images and albums',
					value: true,
					type: 'boolean'
				},
				'prefer RES albums': {
					description: 'Prefer RES support for imgur albums rather than reddit\'s built in support',
					value: true,
					type: 'boolean'
				}
			},
			APIKey: 'fe266bc9466fe69aa1cf0904e7298eda',
			// hashRe: /^https?:\/\/(?:i\.|edge\.|www\.)*imgur\.com\/(?:r\/[\w]+\/)?([\w]{5,}(?:[&,][\w]{5,})?)(\..+)?(?:#(\d*))?$/i,
			// the modified regex below fixes detection of "edited" imgur images, but imgur's edited images are broken right now actually, falling into
			// a redirect loop.  preserving the old one just in case.  however it also fixes detection of the extension (.jpg, for example) which
			// was too greedy a search...
			// the hashRe below was provided directly by MrGrim (well, everything after the domain was), using that now.
			hashRe: /^https?:\/\/(?:i\.|m\.|edge\.|www\.)*imgur\.com\/(?!gallery)(?!removalrequest)(?!random)(?!memegen)([A-Za-z0-9]{5}|[A-Za-z0-9]{7})[sbtmlh]?(\.(?:jpe?g|gif|png))?(\?.*)?$/i,
			albumHashRe: /^https?:\/\/(?:i\.|m\.)?imgur\.com\/(?:a|gallery)\/([\w]+)(\..+)?(?:\/)?(?:#\w*)?$/i,
			apiPrefix: 'http://api.imgur.com/2/',
			calls: {},
			go: function() {},
			detect: function(elem) {
				return elem.href.toLowerCase().indexOf('imgur.com/') !== -1;
			},
			handleLink: function(elem) {
				var siteMod = modules['showImages'].siteModules['imgur'],
					def = $.Deferred(),
					href = elem.href.split('?')[0],
					groups = siteMod.hashRe.exec(href),
					albumGroups;

				if (!groups) {
					albumGroups = siteMod.albumHashRe.exec(href);
				}

				if (groups && !groups[2]) {
					if (groups[1].search(/[&,]/) > -1) {
						var hashes = groups[1].split(/[&,]/);
						def.resolve(elem, {
							album: {
								images: hashes.map(function(hash) {
									return {
										image: {
											title: '',
											caption: '',
											hash: hash
										},
										links: {
											original: 'http://i.imgur.com/' + hash + '.jpg'
										}
									};
								})
							}
						});
					} else {
						// removed caption API calls as they don't seem to exist/matter for single images, only albums...
						//If we don't show captions, then we can skip the API call.
						def.resolve(elem, {
							image: {
								links: {
									//Imgur doesn't really care about the extension and the browsers don't seem to either.
									original: 'http://i.imgur.com/' + groups[1] + '.jpg'
								},
								image: {}
							}
						});
					}
				} else if (albumGroups && !albumGroups[2]) {
					// on detection, if "prefer RES albums" is checked, hide any existing expando...
					// we actually remove it from the DOM for a number of reasons, including the
					// fact that many subreddits style them with display: block !important;, which
					// overrides a "hide" call here.
					if (modules['showImages'].options['prefer RES albums'].value === true) {
						$(elem).closest('.entry').find('.expando-button.video').remove();
						var apiURL = siteMod.apiPrefix + 'album/' + albumGroups[1] + '.json';
						elem.imgHash = albumGroups[1];
						if (apiURL in siteMod.calls) {
							if (siteMod.calls[apiURL] != null) {
								def.resolve(elem, siteMod.calls[apiURL]);
							} else {
								def.reject();
							}
						} else {
							GM_xmlhttpRequest({
								method: 'GET',
								url: apiURL,
								// aggressiveCache: true,
								onload: function(response) {
									try {
										var json = JSON.parse(response.responseText);
										siteMod.calls[apiURL] = json;
										def.resolve(elem, json);
									} catch (error) {
										siteMod.calls[apiURL] = null;
										def.reject();
									}
								},
								onerror: function(response) {
									def.reject();
								}
							});
						}
					} else {
						// do not use RES's album support...
						return def.reject();
					}
				} else {
					def.reject();
				}
				return def.promise();
			},
			handleInfo: function(elem, info) {
				if ('image' in info) {
					return modules['showImages'].siteModules['imgur'].handleSingleImage(elem, info);
				} else if ('album' in info) {
					return modules['showImages'].siteModules['imgur'].handleGallery(elem, info);
				} else if (info.error && info.error.message === 'Album not found') {
					// This case comes up when there is an imgur.com/gallery/HASH link that
					// links to an image, not an album (not to be confused with the word "gallery", ugh)
					info = {
						image: {
							links: {
								original: 'http://i.imgur.com/' + elem.imgHash + '.jpg'
							},
							image: {}
						}
					};
					return modules['showImages'].siteModules['imgur'].handleSingleImage(elem, info);
				} else {
					return $.Deferred().reject().promise();
					// console.log("ERROR", info);
					// console.log(arguments.callee.caller);
				}
			},
			handleSingleImage: function(elem, info) {
				elem.src = info.image.links.original;
				elem.href = info.image.links.original;
				if (RESUtils.pageType() === 'linklist') {
					$(elem).closest('.thing').find('.thumbnail').attr('href', elem.href);
				}
				elem.type = 'IMAGE';
				if (info.image.image.caption) elem.caption = info.image.image.caption;
				return $.Deferred().resolve(elem).promise();
			},
			handleGallery: function(elem, info) {
				var base = elem.href.split('#')[0];
				elem.src = info.album.images.map(function(e, i, a) {
					return {
						title: e.image.title,
						src: e.links.original,
						href: base + '#' + e.image.hash,
						caption: e.image.caption
					};
				});
				if (elem.hash) {
					var hash = elem.hash.slice(1);
					if (isNaN(hash)) {
						for (var i = 0; i < elem.src.length; i++) {
							if (hash == info.album.images[i].image.hash) {
								elem.galleryStart = i;
								break;
							}
						}
					} else {
						elem.galleryStart = parseInt(hash, 10);
					}
				}
				elem.imageTitle = info.album.title;
				elem.caption = info.album.description;
				elem.type = 'GALLERY';
				return $.Deferred().resolve(elem).promise();
			}
		},
		gfycat: {
			options: {
				'display gfycat': {
					description: 'Display expander for gfycat',
					value: true,
					type: 'boolean'
				}
			},
			calls: {},
			go: function() {},
			detect: function(elem) {
				var href = elem.href.toLowerCase();
				return href.indexOf('gfycat.com') !== -1 && href.substring(-1) !== '+';
			},
			handleLink: function(elem) {
				var hashRe = /^http:\/\/[a-zA-Z0-9\-\.]*gfycat\.com\/(\w+)\.?/i;
				var def = $.Deferred();
				var groups = hashRe.exec(elem.href);

				if (!groups) return def.reject();
				var href = elem.href.toLowerCase();
				var hotLink = false;
				if(href.match(/(giant|fat|zippy)*.gif/g))
				        hotLink = true;
				var siteMod = modules['showImages'].siteModules['gfycat'];
				var apiURL = 'http://gfycat.com/cajax/get/' + groups[1];

				if (apiURL in siteMod.calls) {
					if (siteMod.calls[apiURL] != null) {
						def.resolve(elem, siteMod.calls[apiURL]);
					} else {
						siteMod.calls[apiURL] = null;
						def.reject();
					}
				} else {
					GM_xmlhttpRequest({
						method: 'GET',
						url: apiURL,
						aggressiveCache: true,
						onload: function(response) {
							try {
								var json = JSON.parse(response.responseText);
								json.gfyItem.src = elem.href;
								json.gfyItem.hotLink = hotLink;
								siteMod.calls[apiURL] = json;
								def.resolve(elem, json.gfyItem);
							} catch (error) {
								siteMod.calls[apiURL] = null;
								def.reject();
							}
						},
						onerror: function(response) {
							def.reject();
						}
					});
				}
				return def.promise();
			},
			handleInfo: function(elem, info) {
				function humanSize(bytes) {
					var byteUnits = [' kB', ' MB'];
					for (var i = -1; bytes > 1024; i++) {
						bytes = bytes / 1024;
					}
					return Math.max(bytes, 0.1).toFixed(1) + byteUnits[i];
				}
				if (info.hotLink) {
					elem.type = "IMAGE";
					elem.src = info.src;
					elem.imageTitle = humanSize(info.gifSize);
					if (((info.gifSize > 524288 && (info.gifSize / info.mp4Size) > 5) ||
							(info.gifSize > 1048576 && (info.gifSize / info.mp4Size) > 2)) &&
							document.createElement('video').canPlayType)
						elem.imageTitle += ' (' + humanSize(info.mp4Size) + " for <a href='http://gfycat.com/" + info.gfyName + "'>HTML5 version.</a>)";

					if (RESUtils.pageType() === 'linklist') {
						$(elem).closest('.thing').find('.thumbnail').attr('href', elem.href);
					}
					return $.Deferred().resolve(elem).promise();
				}
				RESTemplates.load('GfycatUI');

				var generate = function(options) {
					var template = RESTemplates.getSync('GfycatUI');
					var video = {
						loop: true,
						autoplay: true,
						muted: true,
						directurl: elem.href,
					};
					video.poster = 'http://thumbs.gfycat.com/'+info.gfyName+'-poster.jpg';
					video.sources = [
						{
							'source': info.webmUrl,
							'type': 'video/webm',
							'class': 'gfyRwebmsrc'
						},
						{
							'source': info.mp4Url,
							'type': 'video/mp4',
							'class': 'gfyRmp4src'
						}
					];
					var element = template.html(video)[0];
					new window.gfyObject(element,elem.href,info.frameRate);
					modules['showImages'].makeImageZoomable(element.querySelector('video'));
					return element;
				};
				elem.type = 'GENERIC_EXPANDO';
				elem.expandoClass = ' video collapsed';
				elem.expandoOptions = {
					generate: generate,
					media: info
				};

				if (RESUtils.pageType() === 'linklist') {
					$(elem).closest('.thing').find('.thumbnail').attr('href', elem.href);
				}

				return $.Deferred().resolve(elem).promise();
			}
		},
		fitbamob: {
			options: {
				'display fitbamob': {
					description: 'Display expander for fitbamob',
					value: true,
					type: 'boolean'
				}
			},
			calls: {},
			go: function() {},
			detect: function(elem) {
				var href = elem.href.toLowerCase();
				return href.indexOf('fitbamob.com') !== -1 && href.substring(-1) !== '+';
			},
			handleLink: function(elem) {
				var hashRe = /([a-zA-Z0-9]+[\/]*$)/i;
				var def = $.Deferred();
				var groups = hashRe.exec(elem.href);
				if (!groups) return def.reject();
				var href = elem.href.toLowerCase();

				var siteMod = modules['showImages'].siteModules['fitbamob'];
				var apiURL = 'http://fitbamob.com/link/' + groups[1] + '/?format=json';

				if (apiURL in siteMod.calls) {
					if (siteMod.calls[apiURL] != null) {
						def.resolve(elem, siteMod.calls[apiURL]);
					} else {
						siteMod.calls[apiURL] = null;
						def.reject();
					}
				} else {
					GM_xmlhttpRequest({
						method: 'GET',
						url: apiURL,
						aggressiveCache: true,
						onload: function(response) {
							try {
								var json = JSON.parse(response.responseText);
								siteMod.calls[apiURL] = json;
								def.resolve(elem, json);
							} catch (error) {
								siteMod.calls[apiURL] = null;
								def.reject();
							}
						},
						onerror: function(response) {
							def.reject();
						}
					});
				}
				return def.promise();
			},
			handleInfo: function(elem, info) {
				RESTemplates.load('VideoUI');
				var generate = function(options) {
					var template = RESTemplates.getSync('VideoUI');
					var video = {
						loop: true,
						autoplay: true,
						muted: true,
						brand: {
							'url': elem.href,
							'name': 'Fitbamob',
							'img': 'data:image/png;base64,iVBORw0KGgoAAAANSUhEUgAAAB8AAAAkCAYAAABxE+FXAAAAGXRFWHRTb2Z0d2FyZQBBZG9iZSBJbWFnZVJlYWR5ccllPAAAAzFJREFUeNrsmHtojXEYx9/XGZKQ5rJcSi4ZMVJESrknt1yK8sdcllxCQikjiRkr4g+WESK3cp0tsfKHFCn3lQl/KCv+sGU222w7vk++Pz1+fud9T9uZ8wdPfXbO+b3veZ/fc/k9z3PmR6NRL1nSxkuipMgff2OJXksFy8FE0AG0xDU+aAQvwSnw1FyIHpzyU7mSseAy6JVgIyeD9SAb5PxmOaUfuAZ6BjykAXwATda6eKcd6E1rzVo56M5rsr4HVIIToM7EPA3sDFHs0X3pYAgYqhhMr1Wqe8WQPmCf9YxdIFNbPgqMi8N9GeCJ7FpZ6NETnUBXtRaxXnVODdLKU60vBp2O9DjjPIdu7+a41tGOuZ3VTYxxSyTN8tCfR81SXAXWgIdU7rdwA5Jsc0FuLOVa5KidTfBRewUWgNFhFe5jKxW0z/GU1wbvL0lSa/t/5X4CjlSzlUu5rOB5r2klXVXU8wVU63N+FdziZmpbSflS0JYG1mvl30nQUOA7Wmksb7ruq45V4bazAtWzHK4CD6y6n8+2GeQZaRinQZ5jXSpnD/ANnATHjXJZHKFuzrKUm16+Mg7LnznWpLZP53vZ/E2dcG/AV3XzTNP2lJTEobiOm7QlU72vNaXWKJcOVmq1wknWA16DshDl99jD7QFkqvpcZgZJo/wxKHYMk1oaeSqC5IZjbYJVQ4o5Df1KOEm0i2AbE85MItmq16fQgiLuvL3avDSjgWATuA7e8/4BYJFSLHou2EfNuKMArOXnYUweydLz6jTMCrBcNn8b3AHzQBejiFLA8Dlre47qu+LiS2AheM6pMyvE7XkcJMdzTBbLZ/BahZ7ZXcrL+WtF5AzYDYaD/oznshDlWxlPmYaPgk/UISV7hZ2MrjFKYrYaHKOLSvmldeAtuM+Z3MQ8wpiPofKR6lky0xeCLa5kTYlhQT4T6AVYwpjLBvbyIe9YpyPcgM8fHIUqpovBOXAAHAmaXl2yGdwFhxnvXMbSYxhcIlZv4PQrG5vN09GsYaKIMZd6vR9MC7m/L9jBfMkIUhxmuZEaJt4hMJ/jr7i4M2tCPXu0TL2PwBX27vDfz//sfyZ+CDAAXXm2zpHEcnIAAAAASUVORK5CYII='
						}
					};
					video.sources = [
						{
							'source': info.mp4_url,
							'type': 'video/mp4'
						},
						{
							'source': info.webm_url,
							'type': 'video/webm'
						}
					];
					var element = template.html(video)[0];
					new MediaPlayer(element);
					modules['showImages'].makeImageZoomable(element.querySelector('video'));
					return element;
				};

				elem.type = 'GENERIC_EXPANDO';
				elem.expandoClass = ' video collapsed';
				elem.expandoOptions = {
					generate: generate,
					media: info
				};

				return $.Deferred().resolve(elem).promise();
			}
		},
		giflike: {
			options: {
				'display giflike': {
					description: 'Inline Giflike player',
					value: true,
					type: 'boolean'
				}
			},
			calls: {},
			go: function() {},
			detect: function(elem) {
				var href = elem.href.toLowerCase();
				return href.indexOf('giflike.com') !== -1 && href.substring(-1) !== '+';
			},
			handleLink: function(elem) {
				var hashRe = /^http:\/\/www\.giflike\.com\/a\/(\w+)/i;
				var def = $.Deferred();
				var groups = hashRe.exec(elem.href);

				if (!groups) return def.reject();
				var href = elem.href.toLowerCase();

				var siteMod = modules['showImages'].siteModules['giflike'];
				var apiURL = 'http://www.giflike.com/a/' + groups[1] + '.json';

				if (apiURL in siteMod.calls) {
					if (siteMod.calls[apiURL] != null) {
						def.resolve(elem, siteMod.calls[apiURL]);
					} else {
						siteMod.calls[apiURL] = null;
						def.reject();
					}
				} else {
					GM_xmlhttpRequest({
						method: 'GET',
						url: apiURL,
						aggressiveCache: true,
						onload: function(response) {
							try {
								var json = JSON.parse(response.responseText);
								siteMod.calls[apiURL] = json;
								var mp4Sizes = json['sizes'] ? json['sizes']['mp4'] : {};
								var size = mp4Sizes['d'] || mp4Sizes['p'] || mp4Sizes['o'];
								if (!size) {
									def.reject();
								} else {
									json['token'] = size.name;
									def.resolve(elem, json);
								}
							} catch (error) {
								siteMod.calls[apiURL] = null;
								def.reject();
							}
						},
						onerror: function(response) {
							def.reject();
						}
					});
				}
				return def.promise();
			},
			handleInfo: function(elem, info) {
				elem.mediaOptions = {
					autoplay: true,
					loop: true
				};
				sources = [];
				var token = info['token'];
				sources[0] = {
					'file': 'http://i.giflike.com/' + info['animation_id'] + '_' + token + '.mp4',
					'type': 'video/mp4'
				};
				sources[1] = {
					'file': 'http://i.giflike.com/' + info['animation_id'] + '_' + token + '.webm',
					'type': 'video/webm'
				};
				elem.type = 'VIDEO';
				$(elem).data('sources', sources);
				if (RESUtils.pageType() === 'linklist') {
					$(elem).closest('.thing').find('.thumbnail').attr('href', elem.href);
				}
				return $.Deferred().resolve(elem).promise();
			}
		},
		ctrlv: {
			options: {
				'display ctrlv': {
					description: 'Display expander for CtrlV.in',
					value: true,
					type: 'boolean'
				}
			},
			go: function() {},
			detect: function(elem) {
				var href = elem.href.toLowerCase();
				return elem.href.toLowerCase().indexOf('ctrlv.in/') !== -1;
			},
			handleLink: function(elem) {
				var hashRe = /^http:\/\/((m|www)\.)?ctrlv\.in\/([0-9]+)/i;
				var def = $.Deferred();
				var groups = hashRe.exec(elem.href);
				if (groups) {
					def.resolve(elem, {
						type: 'IMAGE',
						src: 'http://img.ctrlv.in/id/' + groups[3],
						href: elem.href
					});
				} else {
					def.reject();
				}
				return def.promise();
			},
			handleInfo: function(elem, info) {
				var def = $.Deferred();

				elem.type = info.type;
				elem.src = info.src;
				elem.href = info.href;

				if (RESUtils.pageType() === 'linklist') {
					$(elem).closest('.thing').find('.thumbnail').attr('href', elem.href);
				}

				def.resolve(elem);
				return def.promise();
			}
		},
		ehost: {
			options: {
				'display ehost': {
					description: 'Display expander for ehost',
					value: true,
					type: 'boolean'
				}
			},
			go: function() {},
			detect: function(elem) {
				var href = elem.href.toLowerCase();
				return href.indexOf('eho.st') !== -1 && href.substring(-1) !== '+';
			},
			handleLink: function(elem) {
				var hashRe = /^http:\/\/(?:i\.)?(?:\d+\.)?eho\.st\/(\w+)\/?/i;
				var def = $.Deferred();
				var groups = hashRe.exec(elem.href);
				if (groups) {
					def.resolve(elem, {
						src: 'http://i.eho.st/' + groups[1] + '.jpg'
					});
				} else {
					def.reject();
				}
				return def.promise();
			},
			handleInfo: function(elem, info) {
				elem.type = 'IMAGE';
				elem.src = info.src;
				elem.href = info.src;
				if (RESUtils.pageType() === 'linklist') {
					$(elem).closest('.thing').find('.thumbnail').attr('href', elem.href);
				}
				elem.onerror = function() {
					if (this.src.indexOf('.jpg') !== -1) {
						this.src = this.src.slice(0, elem.src.length - 3) + 'png';
					} else if (this.src.indexOf('.png') !== -1) {
						this.src = this.src.slice(0, elem.src.length - 3) + 'gif';
					}
				};
				return $.Deferred().resolve(elem).promise();
			}
		},
		picsarus: {
			options: {
				'display picsarus': {
					description: 'Display expander for picsarus',
					value: true,
					type: 'boolean'
				}
			},
			go: function() {},
			detect: function(elem) {
				var href = elem.href.toLowerCase();
				return href.indexOf('picsarus.com') !== -1 && href.substring(-1) !== '+';
			},
			handleLink: function(elem) {
				var hashRe = /^https?:\/\/(?:i\.|edge\.|www\.)*picsarus\.com\/(?:r\/[\w]+\/)?([\w]{6,})(\..+)?$/i;
				var def = $.Deferred();
				var groups = hashRe.exec(elem.href);
				if (groups) {
					def.resolve(elem, {
						src: 'http://www.picsarus.com/' + groups[1] + '.jpg'
					});
				} else {
					def.reject();
				}
				return def.promise();
			},
			handleInfo: function(elem, info) {
				elem.type = 'IMAGE';
				elem.src = info.src;
				elem.href = info.src;
				if (RESUtils.pageType() === 'linklist') {
					$(elem).closest('.thing').find('.thumbnail').attr('href', elem.href);
				}
				return $.Deferred().resolve(elem).promise();
			}
		},
		snaggy: {
			options: {
				'display snag.gy': {
					description: 'Display expander for snag.gy',
					value: true,
					type: 'boolean'
				}
			},
			go: function() {},
			detect: function(elem) {
				return elem.href.toLowerCase().indexOf('snag.gy/') !== -1;
			},
			handleLink: function(elem) {
				var def = $.Deferred();
				var href = elem.href;
				var extensions = ['.jpg', '.png', '.gif'];
				if (href.indexOf('i.snag') === -1) href = href.replace('snag.gy', 'i.snag.gy');
				if (extensions.indexOf(href.substr(-4)) === -1) href = href + '.jpg';
				def.resolve(elem, {
					src: href
				});
				return def.promise();
			},
			handleInfo: function(elem, info) {
				elem.type = 'IMAGE';
				elem.src = info.src;
				elem.href = info.src;
				if (RESUtils.pageType() === 'linklist') {
					$(elem).closest('.thing').find('.thumbnail').attr('href', elem.href);
				}
				return $.Deferred().resolve(elem).promise();
			}
		},
		picshd: {
			options: {
				'display picshd': {
					description: 'Display expander for picshd',
					value: true,
					type: 'boolean'
				}
			},
			go: function() {},
			detect: function(elem) {
				var href = elem.href.toLowerCase();
				return href.indexOf('picshd.com/') !== -1;
			},
			handleLink: function(elem) {
				var def = $.Deferred();
				var hashRe = /^https?:\/\/(?:i\.|edge\.|www\.)*picshd\.com\/([\w]{5,})(\..+)?$/i;
				var groups = hashRe.exec(elem.href);
				if (groups) {
					def.resolve(elem, 'http://i.picshd.com/' + groups[1] + '.jpg');
				} else {
					def.reject();
				}
				return def.promise();
			},
			handleInfo: function(elem, info) {
				elem.type = 'IMAGE';
				elem.src = info;
				elem.href = info;
				if (RESUtils.pageType() === 'linklist') {
					$(elem).closest('.thing').find('.thumbnail').attr('href', elem.href);
				}
				return $.Deferred().resolve(elem).promise();
			}
		},
		minus: {
			options: {
				'display min.us': {
					description: 'Display expander for min.us',
					value: true,
					type: 'boolean'
				}
			},
			calls: {},
			go: function() {},
			detect: function(elem) {
				var href = elem.href.toLowerCase();
				return href.indexOf('min.us') !== -1 && href.indexOf('blog.') === -1;
			},
			handleLink: function(elem) {
				var def = $.Deferred(),
					imgRe = /\.(jpg|jpeg|gif|png)/i,
					hashRe = /^http:\/\/min\.us\/([\w]+)(?:#[\d+])?$/i,
					href = elem.href.split('?')[0],
					//TODO: just make default run first and remove this
					getExt = href.split('.'),
					ext = (getExt.length > 1 ? getExt[getExt.length - 1].toLowerCase() : '');
				if (imgRe.test(ext)) {
					var groups = hashRe.exec(href);
					if (groups && !groups[2]) {
						var hash = groups[1];
						if (hash.substr(0, 1) === 'm') {
							var apiURL = 'http://min.us/api/GetItems/' + hash;
							var calls = modules['showImages'].siteModules['minus'].calls;
							if (apiURL in calls) {
								if (calls[apiURL] != null) {
									def.resolve(elem, calls[apiURL]);
								} else {
									def.reject();
								}
							} else {
								GM_xmlhttpRequest({
									method: 'GET',
									url: apiURL,
									onload: function(response) {
										try {
											var json = JSON.parse(response.responseText);
											modules['showImages'].siteModules['minus'].calls[apiURL] = json;
											def.resolve(elem, json);
										} catch (e) {
											modules['showImages'].siteModules['minus'].calls[apiURL] = null;
											def.reject();
										}
									},
									onerror: function(response) {
										def.reject();
									}
								});
							}
						} else { // if not 'm', not a gallery, we can't do anything with the API.
							def.reject();
						}
					} else {
						def.reject();
					}
				} else {
					def.reject();
				}
				return def.promise();
			},
			handleInfo: function(elem, info) {
				var def = $.Deferred();
				//TODO: Handle titles
				//TODO: Handle possibility of flash items
				if ('ITEMS_GALLERY' in info) {
					if (info.ITEMS_GALLERY.length > 1) {
						elem.type = 'GALLERY';
						elem.src = {
							src: info.ITEMS_GALLERY
						};
					} else {
						elem.type = 'IMAGE';
						elem.href = info.ITEMS_GALLERY[0];
						if (RESUtils.pageType() === 'linklist') {
							$(elem).closest('.thing').find('.thumbnail').attr('href', elem.href);
						}
						elem.src = info.ITEMS_GALLERY[0];
					}
					def.resolve(elem);
				} else {
					def.reject();
				}
				return def.promise();
			}
		},
		flickr: {
			options: {
				'display flickr': {
					description: 'Display expander for flickr',
					value: true,
					type: 'boolean'
				}
			},
			go: function() {},
			detect: function(elem) {
				var hashRe = /^https?:\/\/(?:\w+\.)?flickr\.com\/(?:.*)\/([\d]{10})\/?(?:.*)?$/i;
				var href = elem.href;
				return hashRe.test(href);
			},
			handleLink: function(elem) {
				var def = $.Deferred();
				// modules['showImages'].createImageExpando(elem);
				// var selector = '#allsizes-photo > IMG';
				var href = elem.href;
				if (href.indexOf('/sizes') === -1) {
					var inPosition = href.indexOf('/in/');
					var inFragment = '';
					if (inPosition !== -1) {
						inFragment = href.substring(inPosition);
						href = href.substring(0, inPosition);
					}

					href += '/sizes/c' + inFragment;
				}
				href = href.replace('/lightbox', '');
				href = 'http://www.flickr.com/services/oembed/?format=json&url=' + href;
				GM_xmlhttpRequest({
					method: 'GET',
					url: href,
					onload: function(response) {
						try {
							var json = JSON.parse(response.responseText);
							def.resolve(elem, json);
						} catch (e) {
							def.reject();
						}
					},
					onerror: function(response) {
						def.reject();
					}
				});
				return def.promise();
			},
			handleInfo: function(elem, info) {
				var def = $.Deferred();
				var imgRe = /\.(jpg|jpeg|gif|png)/i;
				if ('url' in info) {
					elem.imageTitle = info.title;
					var original_url = elem.href;
					if (imgRe.test(info.url)) {
						elem.src = info.url;
						// elem.href = info.url;
					} else {
						elem.src = info.thumbnail_url;
						// elem.href = info.thumbnail_url;
					}
					if (RESUtils.pageType() === 'linklist') {
						$(elem).closest('.thing').find('.thumbnail').attr('href', elem.href);
					}
					elem.credits = 'Picture by: <a href="' + info.author_url + '">' + info.author_name + '</a> @ Flickr';
					elem.type = 'IMAGE';
					def.resolve(elem);
				} else {
					def.reject();
				}
				return def.promise();
			}
		},
		steam: {
			options: {
				'display steam': {
					description: 'Display expander for steam',
					value: true,
					type: 'boolean'
				}
			},
			go: function() {},
			detect: function(elem) {
				return /^cloud(?:-\d)?.steampowered.com$/i.test(elem.host);
			},
			handleLink: function(elem) {
				return $.Deferred().resolve(elem, elem.href).promise();
			},
			handleInfo: function(elem, info) {
				elem.type = 'IMAGE';
				elem.src = info;
				elem.href = info;
				if (RESUtils.pageType() === 'linklist') {
					$(elem).closest('.thing').find('.thumbnail').attr('href', elem.href);
				}
				return $.Deferred().resolve(elem).promise();
			}
		},
		deviantart: {
			options: {
				'display deviantART': {
					description: 'Display expander for deviantART',
					value: true,
					type: 'boolean'
				}
			},
			calls: {},
			matchRe: /^http:\/\/(?:fav\.me\/.*|(?:.+\.)?deviantart\.com\/(?:art\/.*|[^#]*#\/d.*))$/i,
			go: function() {},
			detect: function(elem) {
				return modules['showImages'].siteModules['deviantart'].matchRe.test(elem.href);
			},
			handleLink: function(elem) {
				var def = $.Deferred();
				var siteMod = modules['showImages'].siteModules['deviantart'];
				var apiURL = 'http://backend.deviantart.com/oembed?url=' + encodeURIComponent(elem.href);
				if (apiURL in siteMod.calls) {
					if (siteMod.calls[apiURL] != null) {
						def.resolve(elem, siteMod.calls[apiURL]);
					} else {
						def.reject();
					}
				} else {
					GM_xmlhttpRequest({
						method: 'GET',
						url: apiURL,
						// aggressiveCache: true,
						onload: function(response) {
							try {
								var json = JSON.parse(response.responseText);
								siteMod.calls[apiURL] = json;
								def.resolve(elem, json);
							} catch (error) {
								siteMod.calls[apiURL] = null;
								def.reject();
							}
						},
						onerror: function(response) {
							def.reject();
						}
					});
				}
				return def.promise();
			},
			handleInfo: function(elem, info) {
				var def = $.Deferred(),
					imgRe = /\.(jpg|jpeg|gif|png)/i;
				if ('url' in info) {
					elem.imageTitle = info.title;
					var original_url = elem.href;
					if (imgRe.test(info.url)) {
						elem.src = info.url;
						// elem.href = info.url;
					} else {
						elem.src = info.thumbnail_url;
						// elem.href = info.thumbnail_url;
					}
					if (RESUtils.pageType() === 'linklist') {
						$(elem).closest('.thing').find('.thumbnail').attr('href', elem.href);
					}
					// elem.credits = 'Original link: <a href="'+original_url+'">'+original_url+'</a><br>Art by: <a href="'+info.author_url+'">'+info.author_name+'</a> @ deviantART';
					elem.credits = 'Art by: <a href="' + info.author_url + '">' + info.author_name + '</a> @ deviantART';
					elem.type = 'IMAGE';
					def.resolve(elem);
				} else {
					def.reject();
				}
				return def.promise();
			}
		},
		tumblr: {
			options: {
				'display tumblr': {
					description: 'Display expander for tumblr',
					value: true,
					type: 'boolean'
				}
			},
			calls: {},
			APIKey: 'WeJQquHCAasi5EzaN9jMtIZkYzGfESUtEvcYDeSMLICveo3XDq',
			matchRE: /^https?:\/\/([a-z0-9\-]+\.tumblr\.com)\/post\/(\d+)(?:\/.*)?$/i,
			go: function() {},
			detect: function(elem) {
				return modules['showImages'].siteModules['tumblr'].matchRE.test(elem.href);
			},
			handleLink: function(elem) {
				var def = $.Deferred();
				var siteMod = modules['showImages'].siteModules['tumblr'];
				var groups = siteMod.matchRE.exec(elem.href);
				if (groups) {
					var apiURL = 'http://api.tumblr.com/v2/blog/' + groups[1] + '/posts?api_key=' + siteMod.APIKey + '&id=' + groups[2] + '&filter=raw';
					if (apiURL in siteMod.calls) {
						if (siteMod.calls[apiURL] != null) {
							def.resolve(elem, siteMod.calls[apiURL]);
						} else {
							def.reject();
						}
					} else {
						GM_xmlhttpRequest({
							method: 'GET',
							url: apiURL,
							// aggressiveCache: true,
							onload: function(response) {
								try {
									var json = JSON.parse(response.responseText);
									if ('meta' in json && json.meta.status === 200) {
										siteMod.calls[apiURL] = json;
										def.resolve(elem, json);
									} else {
										siteMod.calls[apiURL] = null;
										def.reject();
									}
								} catch (error) {
									siteMod.calls[apiURL] = null;
									def.reject();
								}
							},
							onerror: function(response) {
								def.reject();
							}
						});
					}
				} else {
					def.reject();
				}
				return def.promise();
			},
			handleInfo: function(elem, info) {
				var def = $.Deferred();
				var original_url = elem.href;
				var post = info.response.posts[0];
				switch (post.type) {
					case 'photo':
						if (post.photos.length > 1) {
							elem.type = 'GALLERY';
							elem.src = post.photos.map(function(e) {
								return {
									src: e.original_size.url,
									caption: e.caption
								};
							});
						} else {
							elem.type = "IMAGE";
							elem.src = post.photos[0].original_size.url;
						}
						break;
					case 'text':
						elem.type = 'TEXT';
						elem.imageTitle = post.title;
						if (post.format === 'markdown') {
							elem.src = modules['commentPreview'].converter.render(post.body);
						} else if (post.format === 'html') {
							elem.src = post.body;
						}
						break;
					default:
						return def.reject().promise();
						break;
				}
				elem.caption = post.caption;
				if (RESUtils.pageType() === 'linklist') {
					$(elem).closest('.thing').find('.thumbnail').attr('href', elem.href);
				}
				elem.credits = 'Posted by: <a href="' + info.response.blog.url + '">' + info.response.blog.name + '</a> @ Tumblr';
				def.resolve(elem);
				return def.promise();
			}
		},
		memecrunch: {
			options: {
				'display memecrunch': {
					description: 'Display expander for memecrunch',
					value: true,
					type: 'boolean'
				}
			},
			go: function() {},
			detect: function(elem) {
				return elem.href.toLowerCase().indexOf('memecrunch.com') !== -1;
			},
			handleLink: function(elem) {
				var def = $.Deferred();
				var hashRe = /^http:\/\/memecrunch\.com\/meme\/([0-9A-Z]+)\/([\w\-]+)(\/image\.(png|jpg))?/i;
				var groups = hashRe.exec(elem.href);
				if (groups && typeof groups[1] !== 'undefined') {
					def.resolve(elem, 'http://memecrunch.com/meme/' + groups[1] + '/' + (groups[2] || 'null') + '/image.png');
				} else {
					def.reject();
				}
				return def.promise();
			},
			handleInfo: function(elem, info) {
				elem.type = 'IMAGE';
				elem.src = info;
				elem.href = info;
				if (RESUtils.pageType() === 'linklist') {
					$(elem).closest('.thing').find('.thumbnail').attr('href', elem.href);
				}
				modules['showImages'].createImageExpando(elem);
			}
		},
		imgflip: {
			options: {
				'display imgflip': {
					description: 'Display expander for imgflip',
					value: true,
					type: 'boolean'
				}
			},
			go: function() {},
			detect: function(elem) {
				return /^https?:\/\/imgflip\.com\/(i|gif)\/[a-z0-9]+/.test(elem.href);
			},
			handleLink: function(elem) {
				var def = $.Deferred();
				var groups = /^https?:\/\/imgflip\.com\/(i|gif)\/([a-z0-9]+)/.exec(elem.href);
				def.resolve(elem, '//i.imgflip.com/' + groups[2] + '.' + (groups[1] === 'gif' ? 'gif' : 'jpg'));
				return def.promise();
			},
			handleInfo: function(elem, info) {
				elem.type = 'IMAGE';
				elem.src = info;
				elem.href = elem.src;
				if (RESUtils.pageType() === 'linklist') {
					$(elem).closest('.thing').find('.thumbnail').attr('href', elem.href);
				}
				return $.Deferred().resolve(elem).promise();
			}
		},
		mediacrush: {
			options: {
				'display mediacrush': {
					description: 'Display expander for mediacrush',
					value: true,
					type: 'boolean'
				}
			},
			calls: {},
			go: function() {},
			detect: function(elem) {
				return /^https?:\/\/(?:www\.|cdn\.)?mediacru\.sh\/([a-zA-Z0-9_-]{12})(?:\.(?:jpe|jpeg|jpg|png|mp3|flac|ogg|oga|ogv|mp4|webm|pdf|svg))?(?:\/?|\/(direct|grid|list|focus)\/?)(#.*)?$/.test(elem.href)
			},
			handleLink: function(elem) {
				var hashRe = /^https?:\/\/(?:www\.|cdn\.)?mediacru\.sh\/([a-zA-Z0-9_-]{12})(?:\.(?:jpe|jpeg|jpg|png|mp3|flac|ogg|oga|ogv|mp4|webm|pdf|svg))?(?:\/?|\/direct|grid|list|focus\/?)(#.*)?$/;
				var def = $.Deferred();
				var groups = hashRe.exec(elem.href);
				if (!groups) return def.reject();
				var siteMod = modules['showImages'].siteModules['mediacrush'];
				var mediaId = groups[1];
				var mediaSettings = groups[2];
				if (!mediaSettings) mediaSettings = '';
				window.MediaCrush.get(mediaId, function(media) {
					siteMod.calls['mediacrush-' + mediaId] = media;
					media.settings = mediaSettings;
					def.resolve(elem, media);
				});
				return def.promise();
			},
			handleInfo: function(elem, info) {
				var generate = function(options) {
					var div = document.createElement('div');
					div.setAttribute('data-media', options.media.hash);
					div.classList.add('mediacrush');
					window.MediaCrush.render(div);
					return div;
				};
				var def = $.Deferred();
				if (info.type === 'application/album') {
					elem.type = 'GENERIC_EXPANDO';
					elem.expandoClass = ' image gallery collapsed';
					elem.expandoOptions = {
						generate: generate,
						media: info
					};
				} else if (info.blob_type === "video") {
					elem.type = 'GENERIC_EXPANDO';
					elem.expandoClass = ' video collapsed';
					elem.expandoOptions = {
						generate: generate,
						media: info
					};
				} else if (info.blob_type === "audio") {
					elem.type = 'GENERIC_EXPANDO';
					elem.expandoClass = ' video collapsed';
					elem.expandoOptions = {
						generate: generate,
						media: info
					};
				} else if (info.blob_type === "image") {
					elem.type = 'IMAGE';
					var i;
					for (i = 0; i < info.files.length; i++) {
					  if ([ "image/png", "image/jpeg", "image/bmp", "image/svg+xml" ].indexOf(info.files[i].type) != -1) {
						break;
					  }
					}
					if (i >= info.files.length)
					  i = 0; // Hope for the best?
					elem.src = info.files[i].url;
				}
				return $.Deferred().resolve(elem).promise();
			}
		},
		livememe: {
			options: {
				'display livememe': {
					description: 'Display expander for livememe',
					value: true,
					type: 'boolean'
				}
			},
			go: function() {},
			detect: function(elem) {
				return elem.href.toLowerCase().indexOf('livememe.com') !== -1;
			},
			handleLink: function(elem) {
				var def = $.Deferred();
				var hashRe = /^http:\/\/(?:www\.livememe\.com|lvme\.me)\/(?!edit)([\w]+)\/?/i;
				var groups = hashRe.exec(elem.href);
				if (groups) {
					def.resolve(elem, 'http://www.livememe.com/' + groups[1] + '.jpg');
				} else {
					def.reject();
				}
				return def.promise();
			},
			handleInfo: function(elem, info) {
				elem.type = 'IMAGE';
				elem.src = info;
				elem.href = info;
				if (RESUtils.pageType() === 'linklist') {
					$(elem).closest('.thing').find('.thumbnail').attr('href', elem.href);
				}
				return $.Deferred().resolve(elem).promise();
			}
		},
		makeameme: {
			options: {
				'display makeameme': {
					description: 'Display expander for makeameme',
					value: true,
					type: 'boolean'
				}
			},
			go: function() {},
			detect: function(elem) {
				return elem.href.toLowerCase().indexOf('makeameme.org') !== -1;
			},
			handleLink: function(elem) {
				var def = $.Deferred();
				var hashRe = /^http:\/\/makeameme\.org\/meme\/([\w-]+)\/?/i;
				var groups = hashRe.exec(elem.href);
				if (groups) {
					def.resolve(elem, 'http://makeameme.org/media/created/' + groups[1] + '.jpg');
				} else {
					def.reject();
				}
				return def.promise();
			},
			handleInfo: function(elem, info) {
				elem.type = 'IMAGE';
				elem.src = info;
				elem.href = info;
				if (RESUtils.pageType() === 'linklist') {
					$(elem).closest('.thing').find('.thumbnail').attr('href', elem.href);
				}
				return $.Deferred().resolve(elem).promise();
			}
		},
		memefive: {
			options: {
				'display memefive': {
					description: 'Display expander for memefive',
					value: true,
					type: 'boolean'
				}
			},
			go: function() {},
			detect: function(elem) {
				return elem.href.toLowerCase().indexOf('memefive.com') !== -1;
			},
			handleLink: function(elem) {
				var def = $.Deferred();
				var hashRe = /^http:\/\/(?:www\.)?(?:memefive\.com)\/meme\/([\w]+)\/?/i;
				var altHashRe = /^http:\/\/(?:www\.)?(?:memefive\.com)\/([\w]+)\/?/i;
				var groups = hashRe.exec(elem.href);
				if (!groups) {
					groups = altHashRe.exec(elem.href);
				}
				if (groups) {
					def.resolve(elem, 'http://memefive.com/memes/' + groups[1] + '.jpg');
				} else {
					def.reject();
				}
				return def.promise();
			},
			handleInfo: function(elem, info) {
				elem.type = 'IMAGE';
				elem.src = info;
				elem.href = info;
				if (RESUtils.pageType() === 'linklist') {
					$(elem).closest('.thing').find('.thumbnail').attr('href', elem.href);
				}
				return $.Deferred().resolve(elem).promise();
			}
		},
		memegen: {
			options: {
				'display memegen': {
					description: 'Display expander for memegen',
					value: true,
					type: 'boolean'
				}
			},
			go: function() {},
			detect: function(elem) {
				return elem.href.toLowerCase().indexOf('.memegen.') !== -1;
			},
			handleLink: function(elem) {
				var def = $.Deferred();
				var hashRe = /^http:\/\/((?:www|ar|ru|id|el|pt|tr)\.memegen\.(?:com|de|nl|fr|it|es|se|pl))(\/a)?\/(?:meme|mem|mim)\/([A-Za-z0-9]+)\/?/i;
				var groups = hashRe.exec(elem.href);
				if (groups) {
					// Animated vs static meme images.
					if (groups[2]) {
						def.resolve(elem, 'http://a.memegen.com/' + groups[3] + '.gif');
					} else {
						def.resolve(elem, 'http://m.memegen.com/' + groups[3] + '.jpg');
					}
				} else {
					def.reject();
				}
				return def.promise();
			},
			handleInfo: function(elem, info) {
				elem.type = 'IMAGE';
				elem.src = info;
				elem.href = info;
				if (RESUtils.pageType() === 'linklist') {
					$(elem).closest('.thing').find('.thumbnail').attr('href', elem.href);
				}
				return $.Deferred().resolve(elem).promise();
			}
		},
		redditbooru: {
			options: {
				'display redditbooru': {
					description: 'Display expander for redditbooru',
					value: false,
					type: 'boolean'
				}
			},
			calls: {},
			go: function() {},
			detect: function(elem) {
				return elem.href.toLowerCase().indexOf('redditbooru.com/gallery/') >= 0;
			},
			handleLink: function(elem) {
				var urlRegEx = /^http:\/\/([\w]+\.)?redditbooru.com\/gallery\/([\d]+)\/?$/i,
					href = elem.href.split('?')[0],
					groups = urlRegEx.exec(href),
					def = $.Deferred(),
					self = modules['showImages'].siteModules['redditbooru'];

				if (groups && !groups[3]) {
					var apiURL = 'http://redditbooru.com/images/?ignoreSource&ignoreUser&ignoreVisible&postId=' + groups[2];
					if (apiURL in self.calls) {
						def.resolve(elem, self.calls[apiURL]);
					} else {
						GM_xmlhttpRequest({
							method: 'GET',
							url: apiURL,
							onload: function(response) {
								var json = {};
								try {
									json = JSON.parse(response.responseText);
									def.resolve(elem, json);
								} catch (error) {
									def.reject(elem);
								}
								self.calls[apiURL] = json;
							}
						});
					}
				}
				return def.promise();
			},
			handleInfo: function(elem, info) {
				var def = $.Deferred();
				if (typeof info === 'object' && info.length > 0) {
					elem.src = info.map(function(e, i, a) {
						return {
							title: '',
							src: e.cdnUrl,
							href: e.cdnUrl,
							caption: ''
						};
					});
					elem.imageTitle = info[0].title;
					elem.type = 'GALLERY';
				}
				return $.Deferred().resolve(elem).promise();
			}
		},
		youtube: {
			options: {
				'display youtube': {
					description: 'Display expander for youtube',
					value: true,
					type: 'boolean'
				}
			},
			go: function() {},
			detect: function(elem) {
				// Only find comments, not the titles.
				var href = elem.href.toLowerCase();
				if (href.indexOf('youtube.com') !== -1  || href.indexOf('youtu.be') !== -1) {
					if (elem.className.indexOf("title") === -1) return true;
				}
				return false;
			},
			handleLink: function(elem) {
				var def = $.Deferred();

				var hashRe = /^https?:\/\/(?:www\.|m\.)?youtube\.com\/watch\?.*v=([\w\-]+)/i;
				var altHashRe = /^https?:\/\/(?:www\.)?youtu\.be\/([\w\-]+)/i;
				
				var groups = hashRe.exec(elem.href);
				if (!groups) groups = altHashRe.exec(elem.href);

				if (groups) {

					// Check url for timecode e.g t=1h23m15s
					var timecodeRe = /t=(.*?)&|t=(.*?)$/i;
					var starttime = 0, timecodeResult = timecodeRe.exec(elem.href);
					
					if (timecodeResult !== null) {
						var time_blocks = {"h":3600, "m":60, "s":1},
							timeRE = /[0-9]+[h|m|s]/ig;

						// Get each segment e.g. 8m and calculate its value in seconds
						var timeMatch = timecodeResult[0].match(timeRE);
						if (timeMatch) {
							timeMatch.forEach(function(ts){
								var unit = time_blocks[ts.charAt(ts.length-1)];
								var amount = parseInt(ts.slice(0, - 1), 10);
								// Add each unit to starttime
								starttime += unit * amount;
							});
						} else {
							// support direct timestamp e.g. t=200 
							starttime = parseInt(timecodeResult[0].replace('t=',''));
							if (isNaN(starttime)) starttime = 0;
						}
					} 
					def.resolve(elem, '//www.youtube.com/embed/' + groups[1] + '?enablejsapi=1&enablecastapi=1&start=' + starttime);
				} else {
					def.reject();
				}

				return def.promise();
			},
			handleInfo: function(elem, info) {

				if (modules['showImages'].options.autoplayVideo.value) {
					// Avoid auto playing more than 1 item
					if ($(elem).closest(".md").find('iframe').length === 0) info += '&autoplay=1';
				}

				elem.type = 'IFRAME';
				elem.setAttribute("data-embed", info);
				elem.setAttribute("data-pause", '{"event":"command","func":"pauseVideo","args":""}');
				elem.setAttribute("data-play", '{"event":"command","func":"playVideo","args":""}');

				return $.Deferred().resolve(elem).promise();
			}
		},
		vimeo: {
			options: {
				'display vimeo': {
					description: 'Display expander for vimeo',
					value: true,
					type: 'boolean'
				}
			},
			go: function() {},
			detect: function(elem) {
				// Only find comments, not the titles.
				var href = elem.href.toLowerCase();
				if (href.indexOf('vimeo.com') !== -1) {
					if (elem.className.indexOf("title") === -1) return true;
				}
				return false;
			},
			handleLink: function(elem) {
				var def = $.Deferred();
				var hashRe = /^http:\/\/(?:www\.)?vimeo\.com\/([0-9]+)/i; 
				var groups = hashRe.exec(elem.href);

				if (groups) {
					def.resolve(elem, '//player.vimeo.com/video/' + groups[1] );
				} else {
					def.reject();
				}

				return def.promise();
			},
			handleInfo: function(elem, info) {

				if (modules['showImages'].options.autoplayVideo.value) {
					// Avoid auto playing more than 1 item
					if ($(elem).closest(".md").find('iframe').length === 0) info += '?autoplay=true';
				}

				elem.type = 'IFRAME';
				elem.setAttribute("data-embed", info);
				elem.setAttribute("data-pause", '{"method":"pause"}');
				elem.setAttribute("data-play", '{"method":"play"}');

				return $.Deferred().resolve(elem).promise();
			}
		},
		soundcloud: {
			options: {
				'display soundcloud': {
					description: 'Display expander for soundcloud',
					value: true,
					type: 'boolean'
				}
			},
			go: function() {},
			detect: function(elem) {
				var href = elem.href.toLowerCase();
				if (href.indexOf('soundcloud.com') !== -1) {
					if (elem.className.indexOf("title") === -1) return true;
				}
				return false;
			},
			handleLink: function(elem) {
				var def = $.Deferred();
				var apiURL = 'http://soundcloud.com/oembed?url=' +encodeURIComponent(elem.href)+ '&format=json&iframe=true';
				GM_xmlhttpRequest({
					method: 'GET',
					url: apiURL,
					// aggressiveCache: true,
					onload: function(response) {
						try {
							def.resolve(elem, JSON.parse(response.responseText) );
						} catch (error) {
							def.reject();
						}
					},
					onerror: function(response) {
						def.reject();
					}
				});

				return def.promise();
			},
			handleInfo: function(elem, info) {
				// Get src from iframe html returned
				var src = $(info.html).attr("src");
				elem.type = 'IFRAME';
				elem.setAttribute("data-embed", src);
				elem.setAttribute("data-pause", '{"method":"pause"}');
				elem.setAttribute("data-play", '{"method":"play"}');
				return $.Deferred().resolve(elem).promise();
			}
		},
		memedad: {
			options: {
				'display memedad': {
					description: 'Display expander for memedad',
					value: true,
					type: 'boolean'
				}
			},
			go: function() {},
			detect: function(elem) {
				return elem.href.toLowerCase().indexOf('memedad.com') !== -1;
			},
			handleLink: function(elem) {
				var def = $.Deferred();
				var hashRe = /^http:\/\/memedad.com\/meme\/([0-9]+)/i;
				var groups = hashRe.exec(elem.href);
				if (groups) {
					def.resolve(elem, 'http://memedad.com/memes/' + groups[1] + '.jpg');
				} else {
					def.reject();
				}
				return def.promise();
			},
			handleInfo: function(elem, info) {
				elem.type = 'IMAGE';
				elem.src = info;
				elem.href = info;
				if (RESUtils.pageType() === 'linklist') {
					$(elem).closest('.thing').find('.thumbnail').attr('href', elem.href);
				}
				return $.Deferred().resolve(elem).promise();
			}
		},
	}
};
<|MERGE_RESOLUTION|>--- conflicted
+++ resolved
@@ -1071,18 +1071,10 @@
 	    }
 	    return c
 	},
-<<<<<<< HEAD
-	addGfycatVideo: function(imageSources, expandoButton, options) {
-		var imageLink = expandoButton.imageLink;
-
-		imageLink.type = 'VIDEO';
-		$(imageLink).data('sources', imageSources);
-=======
 	addGfycatVideo: function(info, expandoButton, options) {
 		var imageLink = expandoButton.imageLink;
 
 		imageLink.type = 'VIDEO';
->>>>>>> e0085b10
 
 		var wrapperDiv = document.createElement('div');
 		wrapperDiv.className = 'usertext';
@@ -1095,37 +1087,6 @@
 		$(header).safeHtml(imageLink.imageTitle);
 		imgDiv.appendChild(header);
 
-<<<<<<< HEAD
-		var video = document.createElement('video');
-		video.addEventListener('click', modules['showImages'].handleVideoClick);
-		modules['showImages'].makeImageZoomable(video);
-		video.setAttribute('controls', '');
-		video.setAttribute('preload', '');
-		if (options) {
-			if (options.autoplay) {
-				video.setAttribute('autoplay', '');
-			}
-			if (options.muted) {
-				video.setAttribute('muted', '');
-			}
-			if (options.loop) {
-				video.setAttribute('loop', '');
-			}
-		}
-		var sourcesHTML = "",
-			sources = $(imageLink).data('sources'),
-			source, sourceEle;
-
-		for (var i = 0, len = sources.length; i < len; i++) {
-			source = sources[i];
-			sourceEle = document.createElement('source');
-			sourceEle.src = source.file;
-			sourceEle.type = source.type;
-			$(video).append(sourceEle);
-		}
-
-		imgDiv.appendChild(video);
-=======
 		var template = RESTemplates.getSync('GfycatUI');
 		var video = {
 			loop: true,
@@ -1152,7 +1113,6 @@
 
 
 		imgDiv.appendChild(element);
->>>>>>> e0085b10
 
 		if ('credits' in imageLink) {
 			var credits = document.createElement('div');
@@ -1173,11 +1133,6 @@
 		expandoButton.classList.remove('collapsed');
 		expandoButton.classList.add('expanded');
 
-<<<<<<< HEAD
-		modules['showImages'].trackImageLoad(imageLink, video);
-
-=======
->>>>>>> e0085b10
 	},
 	handleGfycatSources: function (name, expandoButton, options) {
 
@@ -1187,21 +1142,7 @@
 		xhr.onload = function(e) {
 			var json = JSON.parse(e.target.responseText);
 
-<<<<<<< HEAD
-			var imageSources = [];
-			imageSources[0] = {
-				'file': json.gfyItem.mp4Url,
-				'type': 'video/mp4'
-			};
-			imageSources[1] = {
-				'file': json.gfyItem.webmUrl,
-				'type': 'video/webm'
-			};
-
-			modules['showImages'].addGfycatVideo(imageSources, expandoButton, options);
-=======
 			modules['showImages'].addGfycatVideo(json.gfyItem, expandoButton, options);
->>>>>>> e0085b10
 		}
 
 		xhr.onerror = function() {
