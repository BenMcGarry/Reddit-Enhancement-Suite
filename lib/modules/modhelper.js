<<<<<<< HEAD
addModule('modHelper', function(module, moduleID) {
	module.moduleName = 'Mod Helper';
	module.category = 'UI';
	module.description = 'Helps moderators via tips and tricks for playing nice with RES';
	module.hidden = true;
	module.alwaysEnabled = true;
	module.go = function() {
=======
addModule('modHelper', {
	moduleID: 'modHelper',
	moduleName: 'Mod Helper',
	category: ['Core'],
	description: 'Helps moderators via tips and tricks for playing nice with RES',
	hidden: true,
	alwaysEnabled: true,
	isEnabled: function() {
		return true;
	},
	include: [
		'all'
	],
	isMatchURL: function() {
		return RESUtils.isMatchURL(this.moduleID);
	},
	beforeLoad: function() {
	},
	go: function() {
>>>>>>> 0ec72ef8
		if (RESUtils.pageType() === 'stylesheet') {
			this.converter = window.SnuOwnd.getParser();
			doStyleSheetCheck();
		}
	};

	var tips = {
		'no-res-styles': 'It appears you haven\'t done any styling specific to RES.  If you are interested in a quick overview on styling for RES users, please see [our wiki article](/r/Enhancement/wiki/subredditstyling)',
		'keyNav': 'Styling `RES-keyNav-activeElement`? This is the element RES uses for Keyboard Navigation - it indicates the currently selected post, and is crucial to RES functionality. If you don\'t like the way it looks with your theme, you may style it however you want, as long as Keyboard Navigation remains usable for your visitors.',
		'keyNav-benice': 'It appears that you are hiding `RES-keyNav-activeElement`. This negatively affects RES users by rendering keyboard navigation unusable. It\'s understandable that you may not care for the default appearance, but we politely request that you consider styling it to fit your subreddit, perhaps using a particular background color or border. Even just a one-sided border, e.g. `border-right: 3px solid blue;` - thank you for your consideration.\n\n\ For convenience we\'ve included `RES-keyNav-activeThing` which can be used as an alternative to `RES-keyNav-activeElement`. It applies to elements with the class `thing` as opposed to `entry`. If you choose to use this, make sure keyboard navigation is usable when [commentBoxes](/r/' + RESUtils.currentSubreddit() + '/about/stylesheet/#!settings/styleTweaks/commentBoxes) is turned off.',
		'nightmode': 'Want your subreddit to be night mode friendly? Please have a look at [the night mode section of our wiki](/r/Enhancement/wiki/subredditstyling#wiki_res_night_mode_and_your_subreddit)'
	};

	function doStyleSheetCheck() {
		var stylesheetTextarea = $('.stylesheet-customize-container textarea'),
			stylesheet = (stylesheetTextarea.length) ? $(stylesheetTextarea).val() : '',
			len = stylesheet.length,
			keyNavIdx, keyNavRule, i, thisChar;

		createTipPane();
		if (stylesheet.length) {
			// check if they have any RES styles at all
			if ((stylesheet.indexOf('.res') === -1) && (stylesheet.indexOf('.RES') === -1)) {
				addTipToPane('no-res-styles');
			}
			if (stylesheet.indexOf('.res-nightmode') === -1) {
				addTipToPane('nightmode');
			}

			// check if they're hiding RES-keyNav-activeElement
			keyNavIdx = stylesheet.indexOf('.RES-keyNav-activeElement');
			if (keyNavIdx !== -1) {
				keyNavRule = '';
				i = keyNavIdx;
				while (i < len) {
					thisChar = stylesheet.charAt(i);
					keyNavRule += thisChar;
					if (thisChar === '}') {
						i = len;
					}
					i++;
				}
				if ((
					(keyNavRule.indexOf('transparent') !== -1) ||
					(keyNavRule.indexOf('background: none') !== -1) ||
					(keyNavRule.indexOf('background-color: none') !== -1)
					) && (keyNavRule.indexOf('border') === -1) && (stylesheet.indexOf('.RES-keyNav-activeThing') === -1)) {
					addTipToPane('keyNav-benice');
				} else {
					addTipToPane('keyNav');
				}
			}
		}
	}

	var tipPane, tipPaneHeader, tipPaneCloseButton, tipPaneHeaderSpan, tipPaneContents, tipPaneList;

	function createTipPane() {
		var $sheetsDiv = $('div.sheets');

		tipPane = RESUtils.createElement('div', 'RESStyleSheetTipPane');
		tipPaneHeader = RESUtils.createElement('div', 'RESStyleSheetTipPane-header', 'minimized', 'RES specific styling tips');

		tipPaneCloseButton = RESUtils.createElement('span', 'RESStyleSheetTipPane-close', 'RESCloseButton');
		tipPaneCloseButton.innerHTML = '&times;';
		tipPaneCloseButton.setAttribute('title', 'Close for this session');
		tipPaneCloseButton.addEventListener('click', hideTipPane, false);

		tipPaneHeaderSpan = RESUtils.createElement('span', null, 'details', '[click for details]');

		tipPaneHeader.appendChild(tipPaneCloseButton);
		tipPaneHeader.appendChild(tipPaneHeaderSpan);
		tipPaneHeader.addEventListener('click', toggleTipPane, false);
		tipPaneContents = RESUtils.createElement('div', 'RESStyleSheetTipPane-contents');
		tipPaneList = RESUtils.createElement('ul', 'RESStyleSheetTipPane-list');
		tipPaneContents.appendChild(tipPaneList);

		tipPane.appendChild(tipPaneHeader);
		tipPane.appendChild(tipPaneContents);
		$sheetsDiv.before(tipPane);
	}

	function hideTipPane() {
		sessionStorage.hideTipPane = true;
		$(tipPane).hide();
	}

	function toggleTipPane() {
		if (tipPaneHeader.classList.contains('minimized')) {
			openTipPaneContents();
		} else {
			closeTipPaneContents();
		}
	}

	function openTipPaneContents() {
		tipPaneHeader.classList.remove('minimized');
		$(tipPaneContents).slideDown();
	}

	function closeTipPaneContents() {
		tipPaneHeader.classList.add('minimized');
		$(tipPaneContents).slideUp();
	}

	function addTipToPane(key) {
		var tipText = tips[key],
			tipHtml = module.converter.render(tipText),
			tip = RESUtils.createElement('li', null, null);

		if (!sessionStorage.hideTipPane) {
			$(tipPane).show();
		}
		// this HTML is markdown -> html via SnuOwnd, and therefore safe
		tip.innerHTML = tipHtml;
		tipPaneList.appendChild(tip);
	}
});<|MERGE_RESOLUTION|>--- conflicted
+++ resolved
@@ -1,32 +1,10 @@
-<<<<<<< HEAD
 addModule('modHelper', function(module, moduleID) {
 	module.moduleName = 'Mod Helper';
-	module.category = 'UI';
+	module.category = ['Core'];
 	module.description = 'Helps moderators via tips and tricks for playing nice with RES';
 	module.hidden = true;
 	module.alwaysEnabled = true;
 	module.go = function() {
-=======
-addModule('modHelper', {
-	moduleID: 'modHelper',
-	moduleName: 'Mod Helper',
-	category: ['Core'],
-	description: 'Helps moderators via tips and tricks for playing nice with RES',
-	hidden: true,
-	alwaysEnabled: true,
-	isEnabled: function() {
-		return true;
-	},
-	include: [
-		'all'
-	],
-	isMatchURL: function() {
-		return RESUtils.isMatchURL(this.moduleID);
-	},
-	beforeLoad: function() {
-	},
-	go: function() {
->>>>>>> 0ec72ef8
 		if (RESUtils.pageType() === 'stylesheet') {
 			this.converter = window.SnuOwnd.getParser();
 			doStyleSheetCheck();
