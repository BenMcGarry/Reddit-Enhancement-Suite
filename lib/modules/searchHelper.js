<<<<<<< HEAD
addModule('searchHelper', function(module, moduleID) {
	module.moduleName = 'Search Helper';
	module.category = 'Posts';
	module.description = 'Provide help with the use of search.';
	module.options = {
=======
addModule('searchHelper', {
	moduleID: 'searchHelper',
	moduleName: 'Search Helper',
	category: 'Browsing',
	options: {
>>>>>>> 0ec72ef8
		addSearchOptions: {
			type: 'boolean',
			value: true,
			description: 'Allow you to choose sorting and time range on the search form of the side panel.'
		},
		legacySearch: {
			type: 'boolean',
			value: false,
			description: 'Request the "legacy layout" feature for reddit search.\n\n<br>This will only be available for a limited time.'
		},
		toggleSearchOptions: {
			type: 'boolean',
			value: true,
			description: 'Add a button to hide search options while searching.',
			advanced: true,
			dependsOn: 'legacySearch'
		},
		hideSearchOptions: {
			type: 'boolean',
			value: false,
			description: 'Automatically hide search options and suggestions on the search page.',
			advanced: true,
			dependsOn: 'legacySearch'
		},
		userFilterBySubreddit: {
			type: 'boolean',
			value: false,
			description: 'When on a user profile, offer to search user\'s post from the subreddit or multireddit we come from.'
		},
		searchByFlair: {
			type: 'boolean',
			value: true,
			description: 'When clicking on a post\'s flair, search its subreddit for that flair. <p>May not work in some subreddits that hide the actual flair and add pseudo-flair with CSS (only workaround is to disable subreddit style).</p>'
		},
		searchPageTabs: {
			type: 'boolean',
			value: true,
			description: 'Add tabs to the search page.',
			bodyClass: true
		},
		defaultSearchTab: {
			type: 'enum',
			value: 'subreddits',
			values: [{
				name: 'none',
				value: 'none'
			}, {
				name: 'subreddits',
				value: 'subreddits'
			}, {
				name: 'limit to subreddit',
				value: 'facets'
			}, {
				name: 'refine',
				value: 'options'
			}],
			description: 'The tab that will be expanded each time you search.',
			dependsOn: 'searchPageTabs',
			advanced: true
		},
		transitionSearchTabs: {
			type: 'boolean',
			value: true,
			description: 'Play a transition when you open and close tabs.',
			dependsOn: 'searchPageTabs',
			advanced: true
		}
	};
	module.go = function() {
		if ((this.isEnabled()) && (this.isMatchURL())) {
			var searchExpando;
			if (this.options.addSearchOptions.value) {
				searchExpando = document.getElementById('searchexpando');
				if (searchExpando) {
					var searchOptionsHtml = '<label>Sort:<select name="sort"><option value="relevance">relevance</option><option value="new">new</option><option value="hot">hot</option><option value="top">top</option><option value="comments">comments</option></select></label> <label>Time:<select name="t"><option value="all">all time</option><option value="hour">this hour</option><option value="day">today</option><option value="week">this week</option><option value="month">this month</option><option value="year">this year</option></select></label>';
					if ($(searchExpando).find('input[name=restrict_sr]').length) { // we don't want to add the new line if we are on the front page
						searchOptionsHtml = '<br />' + searchOptionsHtml;
					}
					$(searchExpando).find('#moresearchinfo').before(searchOptionsHtml);
				}
			}
			if (this.options.legacySearch.value) {
				$('form#search').append('<input type="hidden" name="feature" value="legacy_search" />');
			}
			if (this.options.userFilterBySubreddit.value) {
				var match = location.href.match(RESUtils.regexes.profile);
				if (match !== null) {
					var userProfile = match[1];
					var previousPage;
					if ((match = document.referrer.match(RESUtils.regexes.subreddit)) !== null) {
						previousPage = 'r/' + match[1];
					} else if ((match = document.referrer.match(RESUtils.regexes.multireddit)) !== null) {
						previousPage = match[1];
					}
					if (typeof previousPage !== 'undefined') {
						$('.content[role=main]').prepend('<div class="infobar"><a href="/' + previousPage + '/search?q=author:' + userProfile + ' nsfw:no&restrict_sr=on">Search post of ' + userProfile + ' on /' + previousPage + '</a></div>');
					}
				}
			}
			var isLegacySearch = document.querySelector('#siteTable');
			if (this.options.toggleSearchOptions.value && RESUtils.regexes.search.test(location.href) && isLegacySearch) {
				if (this.options.hideSearchOptions.value || location.hash === '#res-hide-options') {
					RESUtils.bodyClasses.add('res-hide-options');
				}
				$('.content .searchpane').append('<a href="#res-hide-options" class="searchpane-toggle-hide">hide search options</a>');
				$('.content .searchpane ~ .menuarea').prepend('<a href="#res-show-options" class="searchpane-toggle-show">show search options</a>');
				$('.searchpane-toggle-hide').on('click', function() {
					RESUtils.bodyClasses.add('res-hide-options');
				});
				$('.searchpane-toggle-show').on('click', function() {
					RESUtils.bodyClasses.remove('res-hide-options');
				});
			}
			if (this.options.searchByFlair.value) {
				$('#siteTable').on('mouseenter', '.title > .linkflairlabel:not(.res-flairSearch)', function(e) {
					var parent = $(e.target).closest('.thing')[0],
						srMatch = RESUtils.regexes.subreddit.exec(parent.querySelector('.entry a.subreddit')),
						subreddit = (srMatch) ? srMatch[1] : RESUtils.currentSubreddit(),
						flair = e.target.title.replace(/\s/g, '+');
					if (flair && subreddit) {
						var link = document.createElement('a');
						link.href = '/r/' + encodeURIComponent(subreddit) + '/search?sort=new&restrict_sr=on&q=flair%3A' + encodeURIComponent(flair);
						e.target.classList.add('res-flairSearch');
						e.target.appendChild(link);
					}
				});
			}

			// Group search options into tabs.
			if (this.options.searchPageTabs.value && !isLegacySearch) {
				// Variables.
				var searchTabsEle = RESUtils.createElementWithID('ul', '', 'res-search-tabs');
				var searchHeader = document.querySelector('#previoussearch');
				var searchForm = document.querySelector('.content form#search');
				var moreSearchInfo = document.querySelector('#moresearchinfo');
				var searchFacets = document.querySelector('body.search-page .searchfacets');
				var searchOptions = RESUtils.createElementWithID('div', '', 'res-search-options');

				// Don't continue if search form isn't present. e.g. on /search/404.
				if (!searchForm) { return; }

				searchForm.removeChild(searchForm.querySelector('#moresearchinfo + p'));
				moreSearchInfo = moreSearchInfo.innerHTML;

				$(searchTabsEle).appendTo(searchHeader);

				// Create a class for the subreddit results container.
				var subredditResultListing = document.querySelectorAll('.search-result-listing');
				for (var i = 0; i < subredditResultListing.length; i++) {
					if (subredditResultListing.length > 1) {
						subredditResultListing[0].classList.add('res-search-subreddits');
					}
				}

				// Set up search panes.
				if ($(moreSearchInfo).length) {
					$(searchOptions).appendTo(searchHeader);
					$(moreSearchInfo).appendTo(searchOptions);
				}
				if (searchFacets) {
					$(searchFacets).appendTo(searchHeader);
				}
				if ($('.res-search-subreddits').length) {
					$('.res-search-subreddits').appendTo(searchHeader);
				}

				// Create tabs object.
				var searchTabs = {
					'subreddits' : {
						'label' : 'subreddits',
						'id' : 'subs',
						'target' : '.res-search-subreddits',
						'exists' : $('.res-search-subreddits').length
					},
					'facets' : {
						'label' : 'limit to subreddit',
						'id' : 'facets',
						'target' : '.searchfacets',
						'exists' : searchFacets
					},
					'options' : {
						'label' : 'refine',
						'id' : 'options',
						'target' : '.res-search-options',
						'exists' : searchOptions
					}
				};

				for (var tab in searchTabs) {
					if (searchTabs.hasOwnProperty(tab)) {
						if (searchTabs[tab]['exists']) {
							// Add common class to each tab pane.
							document.querySelector(searchTabs[tab]['target']).classList.add('res-search-pane');
							$(searchTabs[tab]['target']).slideUp(0);

							// Build tabs in DOM.
							$('<li>').attr({ class: 'res-search-tab-' + searchTabs[tab]['id'] }).appendTo(searchTabsEle);
							$('<a>').attr({ href: '#'})
								.text(searchTabs[tab]['label'])
								.appendTo(searchTabsEle.querySelector('li.res-search-tab-' + searchTabs[tab]['id']))
								.click({id: searchTabs[tab]['id'], target: searchTabs[tab]['target']}, searchTabToggle);
						}
					}
				}

				// Set default tab if specified and if it exists on the page.
				if (this.options.defaultSearchTab.value !== 'none' && searchTabs[this.options.defaultSearchTab.value]['exists']) {
					// Send the data as an object the same way jquery's click() does.
					searchTabToggle({
						'data' : {
							id: searchTabs[this.options.defaultSearchTab.value]['id'],
							target: searchTabs[this.options.defaultSearchTab.value]['target']
						}
					});
				}
			}
		}
	};

	function searchTabToggle(e) {
		var transitionSpd = (module.options.transitionSearchTabs.value) ? 200 : 0;
		var tabID = e.data.id;
		var target = e.data.target;
		// Check whether the tab was selected through code or with a click.
		var tab = (this.parentNode) ? this.parentNode : document.querySelector('.res-search-tabs .res-search-tab-' + tabID);
		var activeClass = 'res-search-tab-active';
		var openClass = 'res-search-pane-open';

		// Close the pane if its tab was already active, else open it.
		if (tab.classList.contains(activeClass)) {
			$(target).removeClass(openClass).slideUp(transitionSpd);
			tab.classList.remove(activeClass);
		} else {
			$('.res-search-pane').addClass(openClass).slideUp(transitionSpd);
			$('.res-search-tabs li').removeClass(activeClass);
			$('.res-search-pane').removeClass(openClass);
			tab.classList.add(activeClass);
			var speed = (this.parentNode) ? transitionSpd : 0;
			$(target).addClass(openClass).slideDown(speed);
		}

		return false;
	}
});<|MERGE_RESOLUTION|>--- conflicted
+++ resolved
@@ -1,16 +1,8 @@
-<<<<<<< HEAD
 addModule('searchHelper', function(module, moduleID) {
 	module.moduleName = 'Search Helper';
-	module.category = 'Posts';
+	module.category = 'Browsing';
 	module.description = 'Provide help with the use of search.';
 	module.options = {
-=======
-addModule('searchHelper', {
-	moduleID: 'searchHelper',
-	moduleName: 'Search Helper',
-	category: 'Browsing',
-	options: {
->>>>>>> 0ec72ef8
 		addSearchOptions: {
 			type: 'boolean',
 			value: true,
