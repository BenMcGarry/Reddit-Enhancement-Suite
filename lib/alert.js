--- conflicted
+++ resolved
@@ -11,14 +11,8 @@
 			gdAlert.container = RESUtils.createElementWithID('div', 'alert_message');
 		}
 
-<<<<<<< HEAD
-	populateContainer: function(callback) {
-		gdAlert.container =  RESUtils.createElementWithID('div', 'alert_message');
-		gdAlert.container.appendChild(document.createElement('span'));
-=======
 		// Add text area
 		gdAlert.container.appendChild(document.createElement('div'));
->>>>>>> 047d6b3f
 
 		var closeButton;
 		if (typeof callback === 'function') {
@@ -51,23 +45,10 @@
 		gdAlert.container.getElementsByTagName("INPUT")[0].focus();
 
 		//create site overlay
-<<<<<<< HEAD
-		gdAlert.overlay =  RESUtils.createElementWithID("div", "alert_message_background");
-		document.body.appendChild(gdAlert.overlay);
-
-		// center messagebox (requires prototype functions we don't have, so we'll redefine...)
-		// var arrayPageScroll = document.viewport.getScrollOffsets();
-		// var winH = arrayPageScroll[1] + (document.viewport.getHeight());
-		// var lightboxLeft = arrayPageScroll[0];
-		var arrayPageScroll = [document.documentElement.scrollLeft, document.documentElement.scrollTop];
-		var winH = arrayPageScroll[1] + (window.innerHeight);
-		var lightboxLeft = arrayPageScroll[0];
-=======
 		if(gdAlert.overlay === false){
 			gdAlert.overlay = RESUtils.createElementWithID("div", "alert_message_background");
 			document.body.appendChild(gdAlert.overlay);
 		}
->>>>>>> 047d6b3f
 
 		gdAlert.container.style.top = Math.max(0, (($(window).height() - $(gdAlert.container).outerHeight()) / 2) ) + "px";
     	gdAlert.container.style.left = Math.max(0, (($(window).width() - $(gdAlert.container).outerWidth()) / 2) ) + "px";
