--- conflicted
+++ resolved
@@ -5,7 +5,6 @@
 	}
 }
 
-<<<<<<< HEAD
 a.madeVisible {
 	position: relative;
 
@@ -76,7 +75,8 @@
 // Hide "lookup" button on video's
 .res-player .RESMediaControls .imageLookup {
 	display: none;
-=======
+}
+
 // video-advanced
 .video-advanced {
 	video {
@@ -200,5 +200,4 @@
 	[hidden] {
 		display: none !important;
 	}
->>>>>>> 01f634d3
 }