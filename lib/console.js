// define the RESConsole class
var RESConsole = {
	modalOverlay: '',
	RESConsoleContainer: '',
	RESMenuItems: [],
	RESConfigPanelOptions: null,
	// make the modules panel accessible to this class for updating (i.e. when preferences change, so we can redraw it)
	RESConsoleConfigPanel: RESUtils.createElementWithID('div', 'RESConsoleConfigPanel', 'RESPanel'),
	RESConsoleAboutPanel: RESUtils.createElementWithID('div', 'RESConsoleAboutPanel', 'RESPanel'),
	RESConsoleProPanel: RESUtils.createElementWithID('div', 'RESConsoleProPanel', 'RESPanel'),
	addConsoleLink: function() {
		this.userMenu = document.querySelector('#header-bottom-right');
		if (this.userMenu) {
			var RESPrefsLink = $("<span id='openRESPrefs'><span id='RESSettingsButton' title='RES Settings' class='gearIcon'></span>")
				.mouseenter(RESConsole.showPrefsDropdown);
			$(this.userMenu).find("ul").after(RESPrefsLink).after("<span class='separator'>|</span>");
			this.RESPrefsLink = RESPrefsLink[0];
		}
	},
	addConsoleDropdown: function() {
		this.gearOverlay = RESUtils.createElementWithID('div', 'RESMainGearOverlay');
		this.gearOverlay.setAttribute('class', 'RESGearOverlay');
		$(this.gearOverlay).html('<div class="gearIcon"></div>');

		this.prefsDropdown = RESUtils.createElementWithID('div', 'RESPrefsDropdown', 'RESDropdownList');
		$(this.prefsDropdown).html('<ul id="RESDropdownOptions"><li id="SettingsConsole">settings console</li><li id="RES-donate">donate to RES</li></ul>');
		var thisSettingsButton = this.prefsDropdown.querySelector('#SettingsConsole');
		this.settingsButton = thisSettingsButton;
		thisSettingsButton.addEventListener('click', function() {
			RESConsole.hidePrefsDropdown();
			RESConsole.open();
		}, true);
		var thisDonateButton = this.prefsDropdown.querySelector('#RES-donate');
		thisDonateButton.addEventListener('click', function() {
			RESUtils.openLinkInNewTab('http://redditenhancementsuite.com/contribute.html', true);
		}, true);
		$(this.prefsDropdown).mouseleave(function() {
			RESConsole.hidePrefsDropdown();
		});
		$(this.prefsDropdown).mouseenter(function() {
			clearTimeout(RESConsole.prefsTimer);
		});
		$(this.gearOverlay).mouseleave(function() {
			RESConsole.prefsTimer = setTimeout(function() {
				RESConsole.hidePrefsDropdown();
			}, 1000);
		});
		document.body.appendChild(this.gearOverlay);
		document.body.appendChild(this.prefsDropdown);
		if (RESStorage.getItem('RES.newAnnouncement', 'true')) {
			RESUtils.setNewNotification();
		}
	},
	showPrefsDropdown: function(e) {
		var thisTop = parseInt($(RESConsole.userMenu).offset().top + 1, 10);
		// var thisRight = parseInt($(window).width() - $(RESConsole.RESPrefsLink).offset().left, 10);
		// thisRight = 175-thisRight;
		var thisLeft = parseInt($(RESConsole.RESPrefsLink).offset().left - 6, 10);
		// $('#RESMainGearOverlay').css('left',thisRight+'px');
		$('#RESMainGearOverlay').css('height', $('#header-bottom-right').outerHeight() + 'px');
		$('#RESMainGearOverlay').css('left', thisLeft + 'px');
		$('#RESMainGearOverlay').css('top', thisTop + 'px');
		RESConsole.prefsDropdown.style.top = parseInt(thisTop + $(RESConsole.userMenu).outerHeight(), 10) + 'px';
		RESConsole.prefsDropdown.style.right = '0px';
		RESConsole.prefsDropdown.style.display = 'block';
		$('#RESMainGearOverlay').show();
		modules['styleTweaks'].setSRStyleToggleVisibility(false, 'prefsDropdown');
	},
	hidePrefsDropdown: function(e) {
		RESConsole.RESPrefsLink.classList.remove('open');
		$('#RESMainGearOverlay').hide();
		RESConsole.prefsDropdown.style.display = 'none';
		modules['styleTweaks'].setSRStyleToggleVisibility(true, 'prefsDropdown');
	},
	resetModulePrefs: function() {
		prefs = {
			'userTagger': true,
			'betteReddit': true,
			'singleClick': true,
			'subRedditTagger': true,
			'uppersAndDowners': true,
			'keyboardNav': true,
			'commentPreview': true,
			'showImages': true,
			'showKarma': true,
			'usernameHider': false,
			'accountSwitcher': true,
			'styleTweaks': true,
			'filteReddit': true,
			'spamButton': false,
			'bitcointip': false,
			'RESPro': false
		};
		this.setModulePrefs(prefs);
		return prefs;
	},
	getAllModulePrefs: function(force) {
		var storedPrefs;
		// if we've done this before, just return the cached version
		if ((!force) && (typeof this.getAllModulePrefsCached !== 'undefined')) return this.getAllModulePrefsCached;
		// get the stored preferences out first.
		if (RESStorage.getItem('RES.modulePrefs') !== null) {
			storedPrefs = safeJSON.parse(RESStorage.getItem('RES.modulePrefs'), 'RES.modulePrefs');
		} else if (RESStorage.getItem('modulePrefs') !== null) {
			// Clean up old moduleprefs.
			storedPrefs = safeJSON.parse(RESStorage.getItem('modulePrefs'), 'modulePrefs');
			RESStorage.removeItem('modulePrefs');
			this.setModulePrefs(storedPrefs);
		} else {
			// looks like this is the first time RES has been run - set prefs to defaults...
			storedPrefs = this.resetModulePrefs();
		}
		if (storedPrefs === null) {
			storedPrefs = {};
		}
		// create a new JSON object that we'll use to return all preferences. This is just in case we add a module, and there's no pref stored for it.
		var prefs = {};
		// for any stored prefs, drop them in our prefs JSON object.
		for (var module in modules) {
			if (storedPrefs[module]) {
				prefs[module] = storedPrefs[module];
			} else if ((!modules[module].disabledByDefault) && ((storedPrefs[module] == null) || (module.alwaysEnabled))) {
				// looks like a new module, or no preferences. We'll default it to on.
				prefs[module] = true;
			} else {
				prefs[module] = false;
			}
		}
		if ((typeof prefs !== 'undefined') && (prefs !== 'undefined') && (prefs)) {
			this.getAllModulePrefsCached = prefs;
			return prefs;
		}
	},
	getModulePrefs: function(moduleID) {
		if (moduleID) {
			var prefs = this.getAllModulePrefs();
			return prefs[moduleID];
		} else {
			alert('no module name specified for getModulePrefs');
		}
	},
	setModulePrefs: function(prefs) {
		if (prefs !== null) {
			RESStorage.setItem('RES.modulePrefs', JSON.stringify(prefs));
			return prefs;
		} else {
			alert('error - no prefs specified');
		}
	},
	create: function() {
		// create the console container
		this.RESConsoleContainer = RESUtils.createElementWithID('div', 'RESConsoleContainer');
		// hide it by default...
		// this.RESConsoleContainer.style.display = 'none';
		// create a modal overlay
		this.modalOverlay = RESUtils.createElementWithID('div', 'modalOverlay');
		this.modalOverlay.addEventListener('click', function(e) {
			e.preventDefault();
			return false;
		}, true);
		document.body.appendChild(this.modalOverlay);
		// create the header
		var RESConsoleHeader = RESUtils.createElementWithID('div', 'RESConsoleHeader');
		// create the top bar and place it in the header
		var RESConsoleTopBar = RESUtils.createElementWithID('div', 'RESConsoleTopBar');
		this.logo = 'data:image/png;base64,iVBORw0KGgoAAAANSUhEUgAAADwAAAAeCAMAAABHRo19AAAACXBIWXMAAA7EAAAOxAGVKw4bAAACxFBMVEXw8/wAAAD+//8EBAQSEhIPDw/w8/v+/v4JCQkHBwcCAgKSk5W8vLz9SADz8/MtLS0iIiIcHBz/VAAYGBmRkZFkZGUkJCQVFhZiYmOZmp2QkpfQ09r9/f3n6vA5OTkvLy//TAAxMTEUFRTl5eVqa2zu8fnt7/fV19ydnqCen6Lt8Pj/TwDk5ORaWlrg4ug1NTUpKSrX19cgICDp6/J6enrFxcW1trpDQ0M7OzwnJyenp6f6TQAXFxj/WACFhojr6+uNjpBHR0cfHx+vr7GSkpJMTEwYGBg+Pj5cXF3CwsJISEj29vYQEBDe3t7+SwBmZmixsbH19fXo6OhQUFAgICJgYWXHyM3q7PTs7vW3uLvb3eKqq650dXbS09js7/aTlJY5OjmUlJeenp7r7vWWl5n8/Px4eHihoqWEhYfO0NTj5euDg4Pa3OGRkpTJy8/g4ODe4Obc3Nzv8vqjo6O1tbW3uLyrq6t1dXX5ya5/f3/5xqxZWVqKiopra2v4uJb99vLCw8fFxsouLS6Oj5Hs7OzY2t+jpKZ4eXv2tY8NDQ35WQny8vJkZGT2lWGQkJB8fHzi5OrLzNFAQUPm6O/3f0W7u7v3oXP4dTb2nXH62MX3pHb87+bn5+dWV1dvb3E0NDT4lWP3jFP4vJn2cS79+vaJioxNTU376d72f0H4Wwf2fT7759z9+fX1lmH4XAv2bSb40bheX2A6Ojr9+vj76t/9+vf76+H5XxVGRkZxcnPQ0te+vr52dnaztLfExMT2tZFYWFhSUlLV1dVwcXL52MS4uLiysrKam5rW1tZPT1CVlZWYmJiUlJRHR0ipqq0qKiqzs7P39/fq6urj4+P89fH09PT6+vo4ODjq7PNsbW4oKCh0dHTv7++3t7fk5u2IiYtFRUU3NzdPT0/Kysru7u6NjY1tbW1gYGBfX19sbGyHh4fh4eEzPXfuAAACPElEQVR4Xq3SQ9fkQBTH4bpVSdru17Zt28bYtm3btm3btm37S8yk0oteTKc7c+a3uf/Nc3JyEvT/48KF69Uhu7dk3AfaZ48PRiHgUwLdpGLdtFbecrkPOxvjuSRcmp2vaIsQt6gdLME4UtlGGs6NFW7+GIw7Qidp2BAq3KaQWg650mwC9LSs6JpRfZG03PTo32reMrmzIW3IlGaSZY/W+aCcoY/xq1SCKXAC5xAaGObkFoSmZoK3uaxqlgzL6vol3UohjIpDLWq6J4jaaNZUnsb4syMCsHU5o10q4015sZAshp2LuuCu4DSZFzJrrh0GURj3Ai8BNHrQ08TdyvZXDsDzYBD+W4OJK5bFh9nGIaRuKKTTxw5fOtJTUCtWjh3H31NQiCdOso2DiVlXSsXGDN+M6XRdnlmtmUNXYrGaLPhD3IFvoQfQrH4KkMdRsjgiK2IZXcurs4zHVvFrdSasQTaeTFu7DtPWa4yaDXSd0xh9N22mMyUVieItWwW8bfuOnbvo2r1n7779mOZ6QByHHsRChw4fsXwsz6OPsdDxE0i0kyQA20rLFIhjzuW0TVxIgpB4Z+AsBRXn1RZTdeEivXFyFbLXJTaJvmkDNJgLrly95iR3juTt9eIbyH6ucJPq2hJGQQiru63lbbriDocc6C7cu1/BgwcPH9U/4cdT9TNQIcd6/oK8fFWbg4Vev0n0I6VvkcO9A38Fq495X5T3wZkhLvAROZ6KYT59Lvvy9VvU9x8/1fW/DEygHfEbNdeCkgdk4HMAAAAASUVORK5CYII=';
		// this string is split because a specific sequence of characters screws up some git clients into thinking this file is binary.
		this.loader = 'data:image/gif;base64,R0lGODlhHQAWANUAAESatESetEyetEyitEyivFSivFSmvFymvFyqvGSqvGSqxGSuxGyuxGyyxHSyxHS2xHS2zHy2zHy6zIS6zIS+zIy+zIzCzIzC1JTG1JzK1JzK3JzO3KTO3KTS3KzS3KzW3LTW3LTW5LTa5Lza5Lze5MTe5MTi5MTi7Mzi7Mzm7NTm7NTq7Nzq7Nzq9Nzu9OTu9OTy9Ozy9Oz29Oz2/PT2/PT6/Pz6/Pz+/AAAAAAAAAAAAAAAAAAAAAAAAAAAAAAAACH';
		this.loader += '/C05FVFNDQVBFMi4wAwEAAAAh/h1CdWlsdCB3aXRoIEdJRiBNb3ZpZSBHZWFyIDQuMAAh+QQIBgAAACwAAAAAHQAWAAAG/sCbcEgs3myyEIzjQr2MUGjrgpFMrJIMhxTtei4SbPhKwXCeXaLren00GIuHlSLxzNJDD4NOWST8CwsUgxEjeEIcDYN0ICkjFA4UFYMcRXckIS8XKysTCJKSGCMkHBUXpwwXRC8UGheLpgsMDBKmF6YWF7kODYY3LmawoKcXCxIKFMSnkBIELDczIxODk2SmpoMFbg8XDg4SAAoTNTUY1BcTDQsKCw2nGGAMBAUJDQcCDZ8yNzESya8NFDCAEFAChoO6GGSowEDDggsq0HhIZisVixkwQFDBkIHCARQ1XICosSIGEYe5MFjAsE8IigwcYWa402VEyoNmRozgkEFDbs8MBRS0jJJCwAOcMn1u4MBTA4UHNdLIgIAOg08NGphqZWAggohDHBIEqMCRqZYMEjZMMPBgaJcYcDAcQMBhwgMOGOg9AOHrUIkQ8hJQQKDgQaQFEQ4ZuRABxSwREtqWcKHYiIwaWm6UGBG18o0gACH5BAgGAAAALAAAAAAdABYAAAb';
		this.loader += '+wJtwSCwKXabWBjaS2YxQowqDkUysEg4GFe1+LtgrVkKddYsvCRbSYCwcEgpl4jGfhR3GnLJILP4JchQQJXdCHhCCEiApIxUNFZESGkUzNCsaMBwjMRQFE3IVGCMkHBYXFBcQGEM1NhRUexWqCRAQsxcWuBcXEQgkQjEXGYIUFanIDxENEry5F48SByo3MCWCx1fGzlcHCxKQEggUAgYWrqjGcg0LCguQuVUNBwUJbgIKDBFmMKi4DfnYKCBDhUqDCRgWYFDmAoYQDs2cMcCwYkaMEBYKUjiAAsaMDzFgxCDiocEpDBcwjBSSIkMGDRkwWHDYJUSqghg2jBjB4eVzSwwKINA4Y0JAhIIuYcLkoKFnAwc1zsyYYCFC0pccsmZNcNCDoQ4FCmAQ1TPr2A4JClCIeufFggcUAkDg8ECCBwkF4F4YYYhlCAQFHEwwwECCAwcINDzpK2QGBQ4gFEwAsSDDDA4vGBOxUaMfFw5cNN8IAgAh+QQIBgAAACwAAAAAHQAWAAAG/sCbcEgsClcqlAc2qtWMUCOKc5FYrZyK6xmFhizWiURMxmBm3SIMMp48GoyFQ0Kpc9BpIcchpiz+';
		this.loader += 'gHUUESd5Qh4QghIhKCMUDhQVFBIYRTMvMxgtIxw1GAJ0khkiJRwUF6gRGUNOGRUYghQYEQgSEBcWFBa7uGAEIUI1p7GSFRUXg3MRqKgWFwoRCSs3LiPIkhRkyKgSDggFj3UHEwcEFk8ZoXUNCn8OqBjIDQj0Cg0CCA8PMTctsMcX4jBwwI6SGQsZAnJYcKrBCn43ODxgFvBCixkwvpjJQIGBChU3RqioAVFIiAjOMFjAIGNICgwZNGTA4ABGmhATzZjhMIJTacyYNClwiVLCgKyNP2VyWIqhgIOhUGQkwyBT6VIOGRSA4WCIg4AGHDNgZYrBawEMUKO0aCCBAYALGRiUZVCLwoMRhoS80IDgQIQGBuY0SJDgRMm8MCiguJAgZgIUL23mlcLyBQbJk28EAQAh+QQIBgAAACwAAAAAHQAWAAAG/sCbcEgsClWwEElFstWMUGPpM5FUJxTMBUaLRkcUq2QsplwwXS8R5hBDGoxFm0LXyNRDj4OCXSQWgAl0FBEpeEIce3QSISlgDhUUFRAXRTQqNRwlKhgzGgUQgxkjJRxmFxcTHEMzLyRmgxQaFIIQFReRqBcWFxIDH0MYsZKSu2MMhLoWtwzNKjctHsJ0FWPFqBMLCAIXDxEXBw4MARhPHhKSkXCADbdnFA4KfggNBaASMDecxBcN8g7+JGAYiArEggwOHHRogOLODQ8NdF1YgKHFjCRnBlqQ0MKEjRRN8g0JcWoghhhDUmTIoCEDBQUio3hQYMEkhg0jRnBgyTMLcEovJhbUHLiypQYNOzlIABDhiZcYLx/wbMmh6k4IGbAe0jBgQi+kGapi4FABAAIOP9WsiCDBnksHHDAceEABAgMTh4TMqIBggYQDCCREWHBgAYxneYW0wPCiwQIQEh686FAusREQHmyE4FDDhuUbQQAAIfkECAYAAAAsAAAAAB0AFgAABv7Am3BILN5sqhlHVUrVaMaosSSSUCTYygUTm0mlKKxkIiZTKJrat/hqkCcPhrxhpVQw3rXwA6FMKAoLgoJnVyl6QhwMhRIfKCQUDhV2EBdFNSc0IhwvGiocCH12GSMlHBQXqRIcQzMoKhMWhRQZFwwSERd2uhcWvRQFHkMef4UVkxcVVgtXqRYYWg4HDSs3LRgYs2apvRMGCgJjDxcKoQIYNjcjEWe6DQyBDVpbFg8JDAsGDAcCDxQuN1DwSgVvwYMGCiRgyyYBxQILExR8iBBCzY0QDXz5YoChxQwYIZ5hyAANRokYLkQ8IfJhHoZnMYagyEBTA4QDMNZwMCAS23aGESM6ZNAwlGaFPGByLaRZMwMHDRwaBKCQ7osMCQUk1NQAlYPXlxoUaECE4QCGCKuccqDpwUEABh5eIFoRKUCCqBKIJbgg4V4LREJmPFAQ4UGBRQ0QIJjgggTgISpGmFDwwAODCy0mbHhshIaHQxdG3KhRFXAQACH5BAgGAAAALAAAAAAdABYAAAb+wJtwSCzeaiwYxwVyxWrGqBEVklAkksmFspxJpalHdoydZDu0b7HlME8ejAVDTKFULlC1MAShTCgLCguDC3V+J182QxmFdRIeKSMUDnYUEBhGJy4rGDAeJRwMlHYZI6B3FxcPHUM0ISwVlXUYGA0QWhRbFhe7FhUIHkI1JVaGsbEXERILf6mpuxEDDCs3LncWdRVYuc4WBgsCDxUNFA8CEAUXNzYnVrEUDXEKDXcYFxURB3IICgoCDRhY3EDRLFUDQRAOSqCFAV4KZRgQcMDAYQiJB7xSMcCwggaMEBVoZaAlA0XHEDBqKBLSAZU9DDGGoNCAIYMGBwdiftFQwAJ1Q4ojRnDIYLOoBC9fVORiOFKDTQ0coi44oE7NjAYCKBB1CnVD1JoVDlTUcwEgAy4Zog7lcMDAQhd6qmFIAEBCBgUWODhokKHBgQY648Jg0CCCvwgUEhxIwCFoXCIqXGRIUFOBBxINSDyO4mnGCgoubMDYLCQIACH5BAgGAAAALAAAAAAdABYAAAb+wJtwSCzeaq+W59WZuWrGqFHFkVAkkolFMkrRpFIUZJLFlsmiGLi4gmApjwaD0ZhQ7hfbejhyUOwLCQuDC3d3JWB6QhoIhhEgKCMUfhUVEBlGKCcwFyonHhwOEHcVGCMkHBUXFxUNHEM1HigZFBWGpRENFKsXFr2/FA0hQjAtdoa1uxcSDwyjqr4XfwIKLDcxyYZktau+CgkGDRcPERQBDo1HJ8fSDQsKCw2qGNIQBQsMCQcMAggaLTdQlOPFQIGzBgokYFhIYQGIDA0yFAqR4csNExC6XWBwgcUMGCFKLVwYo0WJGiVW2FB0Q4OWVQtlDJmFQUOGCAlgrOFw4MJ9SAwcRozokEGDhg0cLDiYsWbFlpEZMBQtyoFDBgYOLkABM+NAAQsZpmqoWjUDhwYFPuy5sYwCgppmrVot8EBCBRdrX2AoIADDhAVhGZQ6YEDC1rUrGEwyUIBChAUIFpAwtZaIixkQHEpYUOKqC5aVh7AoYcNDhRozXoQWEgQAIfkECAYAAAAsAAAAAB0AFgAABv7Am3BILN5ostNo5ZmtbMaosZWhUCQTSUVSItWk0hIES5aQJ6UXuLgyZyONBcMhsVIw37VwBJlYFwmACwt2FCNgUEIZCFZZICkjFA4UFRQRG0YuITIaIi0eGBARdhohJRwXqRcLGUQeIRx+dn4SCxWptxYXt1sRIUIuK5V2FZWpEw0OCxYUqbpWBgYsR8NWW3W4FxYOCIMWEg4XAggMFDY1IpW3FHEKCw23GBeSAgoNDAINBQcbLTcqD5rNY6CAAQSCEjAopMAAg4cFGBw0QJFhhpATE1StwrBiRgwQdzBkwEABBo0QNFacKILhgSqFMYak0JAhg4YIEGKC8cDggnZChRxGjOBQk6aGWjLWrKDw4OdIoxqIcnBgwUIeKTEMKFBo0yaHr0Q1GCBwSA9JBwe6fs3AwcKBC+Bc6LkRg0IBBBrmcGDHoYKAtDrnomhwAd8yBggUPAjxoMRcIjFgJJAAYgEEE2NqWHzMpkWNCx5usFDD+UYQACH5BAgGAAAALAAAAAAdABYAAAb+wJtwSCzeajWRqjSKqYxQ6OuCkVgnFMlpVItGR1fJxCrJUkYvb3EliYwfjLijPN501cKQw7zo+ymAEyJqNkIaCYBZICgjFHsVFRIcRjQcMCEbMSESD1gVFBkiJRwWFxQXCxhEIRkeiaeOEgqnFRcVpbUXViBCLSUYr5+fpgsQCqYXyaYUCQQsR8CAn2MUuRcWEgcOC4ALFgcEDBI2NRymtRQNfg25GBMNAQgMDQUJCAUZaS4OFsMMfQ4aKJCAoaAFCBJGLPiEoIQHGEJInFKWqsUMTRQKZrjg4IUNES1klCiCgYGygjGGoMigIUOGahC9bLJQsOCGESM6tGSpYYFwgRlqUgSs6ZKlSw4tQU24EyXGAQgYXGpoqYGDVXMCDozEA+yAggwYrlqV0CBDgwZp8MyQUOABBgMUODiI0MGBgAQhVuAZUqKaAgEQKCBI0CAjA717h9QogaBqggshEnCwkTYxkRU0VkxQYcNETMtBAAAh+QQIBgAAACwAAAAAHQAWAAAG/sCbcEgs3mo0kAuEaq2MUOiLgpFYKZLLaBTthrATSViMrYRe3WILLHk0GAuHhILt1NLDDyNMWSgWCQsLFBNYXHg3HIN0EiApIxQOFBWEHEU1Nh4oKRgvJREMk5MYIyUclBcXCxdEKBcedIUXFAwPCpOpFhSpqQ8Qhy0dHHR0lKgXChIIu7kYWA4DLUcchaJ8vLoUBhELEhYMEg0A4DY1GbMVsw2CCg3pGFUMAgftBgcLBxcyNzEQzBQNFDBwEFACPAwXJjTwEOEBhgQeSMAQIoKChXQXGGBYMSOGiAoHLSxQcePECRsoZhDBoCAVQgwxhqDAoCGDBngqu0A6CI/DdJYONoMaKLCvS4oDDQ5moGlzA4cNSzNEuNNFhoIKFjAE1eCUg9cIARaUQMTBgQAIN716lZr1gIOJeGY0yBehgFaNHBAMYEBiLKIbJDg8KGBgwgMECRxUgNAg5l8hNjQwgAQRw4IUMKQ9JuLiRsUaMEYUfRwEADs=';
		RESConsoleTopBar.setAttribute('class', 'RESDialogTopBar');
		$(RESConsoleTopBar).html('<img id="RESLogo" src="' + this.logo + '"><h1>reddit enhancement suite</h1>');
		RESConsoleHeader.appendChild(RESConsoleTopBar);
		this.RESConsoleVersionDisplay = RESUtils.createElementWithID('div', 'RESConsoleVersionDisplay');
		$(this.RESConsoleVersionDisplay).text('v' + RESVersion);
		RESConsoleTopBar.appendChild(this.RESConsoleVersionDisplay);

		// Create the search bar and place it in the top bar
		var RESSearchContainer = modules['search'].renderSearchForm();
		RESConsoleTopBar.appendChild(RESSearchContainer);

		var RESSubredditLink = RESUtils.createElementWithID('a', 'RESConsoleSubredditLink');
		$(RESSubredditLink).text('/r/Enhancement');
		RESSubredditLink.setAttribute('href', '/r/Enhancement');
		RESSubredditLink.setAttribute('alt', 'The RES Subreddit');
		RESConsoleTopBar.appendChild(RESSubredditLink);
		// create the close button and place it in the header
		var RESClose = RESUtils.createElementWithID('span', 'RESClose', 'RESCloseButton');
		$(RESClose).text('×');
		RESClose.addEventListener('click', function(e) {
			e.preventDefault();
			RESConsole.close();
		}, true);
		RESConsoleTopBar.appendChild(RESClose);
		// create the advanced options checkbox and place it in the header
		var RESAdvOptionsSpan = RESUtils.createElementWithID('span', 'RESAdvOptionsSpan');
		RESAdvOptionsSpan.setAttribute('title', modules['settingsNavigation'].options.showAdvancedOptions.description);
		var RESAdvOptions = RESUtils.createElementWithID('input', 'RESAdvOptions');
		RESAdvOptions.setAttribute('type', 'checkbox');
		RESAdvOptions.addEventListener('change', function(e) {
			RESUtils.setOption('settingsNavigation', 'showAdvancedOptions', this.checked);
			RESConsole.updateAdvancedOptionsVisibility();
		}, true);
		RESAdvOptionsSpan.appendChild(RESAdvOptions);
		var RESAdvOptionsLabel = document.createElement('label');
		RESAdvOptionsLabel.setAttribute('for', 'RESAdvOptions');
		RESAdvOptionsLabel.innerText = ' Advanced options';
		RESAdvOptionsSpan.appendChild(RESAdvOptionsLabel);
		RESConsoleTopBar.appendChild(RESAdvOptionsSpan);
		
		this.categories = [];
		for (var module in modules) {
			if ((typeof modules[module].category !== 'undefined') && (this.categories.indexOf(modules[module].category) === -1)) {
				this.categories.push(modules[module].category);
			}
		}
		this.categories.sort(function(a, b) {
			if (a == "About RES") return 1;
			if (b == "About RES") return -1;
			return a.localeCompare(b);
		});
		// create the menu
		// var menuItems = this.categories.concat(['RES Pro','About RES'));
		var menuItems = this.categories;
		var RESMenu = RESUtils.createElementWithID('ul', 'RESMenu');
		for (var item = 0; item < menuItems.length; item++) {
			var thisMenuItem = document.createElement('li');
			$(thisMenuItem).text(menuItems[item]);
			thisMenuItem.setAttribute('id', 'Menu-' + menuItems[item]);
			thisMenuItem.addEventListener('click', function(e) {
				e.preventDefault();
				RESConsole.menuClick(this);
			}, true);
			RESMenu.appendChild(thisMenuItem);
		}
		RESConsoleHeader.appendChild(RESMenu);
		this.RESConsoleContainer.appendChild(RESConsoleHeader);
		// Store the menu items in a global variable for easy access by the menu selector function.
		RESConsole.RESMenuItems = RESMenu.querySelectorAll('li');
		// Create a container for each management panel
		this.RESConsoleContent = RESUtils.createElementWithID('div', 'RESConsoleContent');
		if (modules['settingsNavigation'].options.showAdvancedOptions.value) {
			RESAdvOptions.checked = true;
		} else {
			this.RESConsoleContent.classList.add('advanced-options-disabled');
		}
		this.RESConsoleContainer.appendChild(this.RESConsoleContent);
		// Okay, the console is done. Add it to the document body.
		document.body.appendChild(this.RESConsoleContainer);

		window.addEventListener("keydown", function(e) {
			if ((RESConsole.captureKey) && (e.keyCode !== 16) && (e.keyCode !== 17) && (e.keyCode !== 18)) {
				// capture the key, display something nice for it, and then close the popup...
				e.preventDefault();
				if (e.keyCode === 8) { // backspace, we disable the shortcut
					var keyArray = [-1, false, false, false, false];
				} else {
					var keyArray = [e.keyCode, e.altKey, e.ctrlKey, e.shiftKey, e.metaKey];
				}
				document.getElementById(RESConsole.captureKeyID).value = keyArray.join(",");
				document.getElementById(RESConsole.captureKeyID + '-display').value = RESUtils.niceKeyCode(keyArray);
				RESConsole.keyCodeModal.style.display = 'none';
				RESConsole.captureKey = false;
			}
		});

		$("#RESConsoleContent").on({
			focus: function(e) {
				var thisXY = RESUtils.getXYpos(this, true);
				// show dialog box to grab keycode, but display something nice...
				$(RESConsole.keyCodeModal).css({
					display: "block",
					top: RESUtils.mouseY + "px",
					left: RESUtils.mouseX + "px"
				});
				// RESConsole.keyCodeModal.style.display = 'block';
				RESConsole.captureKey = true;
				RESConsole.captureKeyID = this.getAttribute('capturefor');
			},
			blur: function(e) {
				$(RESConsole.keyCodeModal).css("display", "none");
			}
		}, ".keycode + input[type=text][displayonly]");

		this.keyCodeModal = RESUtils.createElementWithID('div', 'keyCodeModal');
		$(this.keyCodeModal).text('Press a key (or combination with shift, alt and/or ctrl) to assign this action.');
		document.body.appendChild(this.keyCodeModal);
	},
	drawConfigPanel: function(category) {
		if (!category) return;

		this.drawConfigPanelCategory(category);
	},
	getModuleIDsByCategory: function(category) {
		var moduleList = Object.getOwnPropertyNames(modules);
		
		moduleList = moduleList.filter(function(moduleID) {
			return !modules[moduleID].hidden;
		});
		moduleList = moduleList.filter(function(moduleID) {
			return modules[moduleID].category == category;
		});
		moduleList.sort(function(moduleID1, moduleID2) {
			var a = modules[moduleID1];
			var b = modules[moduleID2];

			if (a.sort !== void 0 || b.sort !== void 0) {
				var sortComparison = (a.sort || 0) - (b.sort || 0);
				if (sortComparison != 0) {
					return sortComparison;
		}
			}

			if (a.moduleName.toLowerCase() > b.moduleName.toLowerCase()) return 1;
			return -1;
		});

		return moduleList;
	},
	drawConfigPanelCategory: function(category, moduleList) {
		$(this.RESConsoleConfigPanel).empty();

		/*
		var moduleTest = RESStorage.getItem('moduleTest');
		if (moduleTest) {
			console.log(moduleTest);
			// TEST loading stored modules...
			var evalTest = eval(moduleTest);
		}
		*/
		moduleList = moduleList || this.getModuleIDsByCategory(category);

		this.RESConfigPanelModulesPane = RESUtils.createElementWithID('div', 'RESConfigPanelModulesPane');
		for (var i = 0, len = moduleList.length; i < len; i++) {
			var thisModuleButton = RESUtils.createElementWithID('div', 'module-' + moduleList[i]);
			thisModuleButton.classList.add('moduleButton');
			var thisModule = moduleList[i];
			$(thisModuleButton).text(modules[thisModule].moduleName);
			if (modules[thisModule].isEnabled()) {
				thisModuleButton.classList.add('enabled');
			}
			thisModuleButton.setAttribute('moduleID', modules[thisModule].moduleID);
			thisModuleButton.addEventListener('click', function(e) {
				RESConsole.showConfigOptions(this.getAttribute('moduleID'));
			}, false);
			this.RESConfigPanelModulesPane.appendChild(thisModuleButton);
		}
		this.RESConsoleConfigPanel.appendChild(this.RESConfigPanelModulesPane);

		this.RESConfigPanelOptions = RESUtils.createElementWithID('div', 'RESConfigPanelOptions');
		$(this.RESConfigPanelOptions).html('<h1>RES Module Configuration</h1> Select a module from the column at the left to enable or disable it, and configure its various options.');
		this.RESConsoleConfigPanel.appendChild(this.RESConfigPanelOptions);
		this.RESConsoleContent.appendChild(this.RESConsoleConfigPanel);
	},
	updateSelectedModule: function(moduleID) {
		var moduleButtons = $(RESConsole.RESConsoleConfigPanel).find('.moduleButton');
		moduleButtons.removeClass('active');
		moduleButtons.filter(function() {
			return this.getAttribute('moduleID') === moduleID;
		})
			.addClass('active');
	},
	drawOptionInput: function(moduleID, optionName, optionObject, isTable) {
		var thisOptionFormEle;
		switch (optionObject.type) {
			case 'textarea':
				// textarea...
				thisOptionFormEle = RESUtils.createElementWithID('textarea', optionName);
				thisOptionFormEle.setAttribute('type', 'textarea');
				thisOptionFormEle.setAttribute('moduleID', moduleID);
				$(thisOptionFormEle).html(escapeHTML(optionObject.value));
				break;
			case 'text':
				// text...
				thisOptionFormEle = RESUtils.createElementWithID('input', optionName);
				thisOptionFormEle.setAttribute('type', 'text');
				thisOptionFormEle.setAttribute('moduleID', moduleID);
				thisOptionFormEle.setAttribute('placeHolder', optionObject.placeHolder || '');
				thisOptionFormEle.setAttribute('value', optionObject.value);
				break;
			case 'color':
				// color...
				thisOptionFormEle = RESUtils.createElementWithID('input', optionName);
				thisOptionFormEle.setAttribute('type', 'color');
				thisOptionFormEle.setAttribute('moduleID', moduleID);
				// thisOptionFormEle.setAttribute('value', optionObject.value); // didn't work on chrome, need to work with .value
				thisOptionFormEle.value = optionObject.value;
				break;
			case 'button':
				// button...
				thisOptionFormEle = RESUtils.createElementWithID('button', optionName);
				thisOptionFormEle.classList.add('RESConsoleButton');
				thisOptionFormEle.setAttribute('moduleID', moduleID);
				thisOptionFormEle.textContent = optionObject.text;
				thisOptionFormEle.addEventListener('click', optionObject.callback, false);
				break;
			case 'list':
				// list...
				thisOptionFormEle = RESUtils.createElementWithID('input', optionName);
				thisOptionFormEle.setAttribute('class', 'RESInputList');
				thisOptionFormEle.setAttribute('type', 'text');
				thisOptionFormEle.setAttribute('moduleID', moduleID);
				// thisOptionFormEle.setAttribute('value',optionObject.value);
				existingOptions = optionObject.value;
				if (typeof existingOptions === 'undefined') existingOptions = '';
				var prepop = [];
				var optionArray = existingOptions.split(',');
				for (var i = 0, len = optionArray.length; i < len; i++) {
					if (optionArray[i] !== '') prepop.push({
						id: optionArray[i],
						name: optionArray[i]
					});
				}
				setTimeout(function() {
					$(thisOptionFormEle).tokenInput(optionObject.source, {
						method: "POST",
						queryParam: "query",
						theme: "facebook",
						allowFreeTagging: true,
						zindex: 999999999,
						onResult: (typeof optionObject.onResult === 'function') ? optionObject.onResult : null,
						onCachedResult: (typeof optionObject.onCachedResult === 'function') ? optionObject.onCachedResult : null,
						prePopulate: prepop,
						hintText: (typeof optionObject.hintText === 'string') ? optionObject.hintText : null
					});
				}, 100);
				break;
			case 'password':
				// password...
				thisOptionFormEle = RESUtils.createElementWithID('input', optionName);
				thisOptionFormEle.setAttribute('type', 'password');
				thisOptionFormEle.setAttribute('moduleID', moduleID);
				thisOptionFormEle.setAttribute('value', optionObject.value);
				break;
			case 'boolean':
				// checkbox
				/*
				var thisOptionFormEle = RESUtils.createElementWithID('input', optionName);
				thisOptionFormEle.setAttribute('type','checkbox');
				thisOptionFormEle.setAttribute('moduleID',moduleID);
				thisOptionFormEle.setAttribute('value',optionObject.value);
				if (optionObject.value) {
					thisOptionFormEle.setAttribute('checked',true);
				}
				*/
				thisOptionFormEle = RESUtils.toggleButton(optionName, optionObject.value, null, null, isTable);
				break;
			case 'enum':
				// radio buttons
				if (typeof optionObject.values === 'undefined') {
					alert('misconfigured enum option in module: ' + moduleID);
				} else {
					thisOptionFormEle = RESUtils.createElementWithID('div', optionName);
					thisOptionFormEle.setAttribute('class', 'enum');
					for (var j = 0; j < optionObject.values.length; j++) {
						var thisDisplay = optionObject.values[j].display;
						var thisValue = optionObject.values[j].value;
						var thisId = optionName + '-' + j;
						var thisOptionFormSubEle = RESUtils.createElementWithID('input', thisId);
						if (isTable) thisOptionFormSubEle.setAttribute('tableOption', 'true');
						thisOptionFormSubEle.setAttribute('type', 'radio');
						thisOptionFormSubEle.setAttribute('name', optionName);
						thisOptionFormSubEle.setAttribute('moduleID', moduleID);
						thisOptionFormSubEle.setAttribute('value', optionObject.values[j].value);
						var nullEqualsEmpty = ((optionObject.value == null) && (optionObject.values[j].value === ''));
						// we also need to check for null == '' - which are technically equal.
						if ((optionObject.value == optionObject.values[j].value) || nullEqualsEmpty) {
							thisOptionFormSubEle.setAttribute('checked', 'checked');
						}
						var thisLabel = document.createElement('label');
						thisLabel.setAttribute('for', thisId);
						var thisOptionFormSubEleText = document.createTextNode(' ' + optionObject.values[j].name + ' ');
						thisLabel.appendChild(thisOptionFormSubEleText);
						thisOptionFormEle.appendChild(thisOptionFormSubEle);
						thisOptionFormEle.appendChild(thisLabel);
						var thisBR = document.createElement('br');
						thisOptionFormEle.appendChild(thisBR);
					}
				}
				break;
			case 'keycode':
				// keycode - shows a key value, but stores a keycode and possibly shift/alt/ctrl combo.
				var realOptionFormEle = $("<input>").attr({
					id: optionName,
					type: "text",
					class: "keycode",
					moduleID: moduleID
				}).css({
					border: "1px solid red",
					display: "none"
				}).val(optionObject.value);
				if (isTable) realOptionFormEle.attr('tableOption', 'true');

				var thisKeyCodeDisplay = $("<input>").attr({
					id: optionName + "-display",
					type: "text",
					capturefor: optionName,
					displayonly: "true"
				}).val(RESUtils.niceKeyCode(optionObject.value));
				thisOptionFormEle = $("<div>").append(realOptionFormEle).append(thisKeyCodeDisplay)[0];
				break;
			default:
				console.log('misconfigured option in module: ' + moduleID);
				break;
		}
		if (isTable) {
			thisOptionFormEle.setAttribute('tableOption', 'true');
		}
		return thisOptionFormEle;
	},
	enableModule: function(moduleID, onOrOff) {
		var prefs = this.getAllModulePrefs(true);
		prefs[moduleID] = !! onOrOff;
		this.setModulePrefs(prefs);
	},
	showConfigOptions: function(moduleID) {
		if (!modules[moduleID]) return;
		RESConsole.drawConfigOptions(moduleID);
		RESConsole.updateSelectedModule(moduleID);
		RESConsole.currentModule = moduleID;

		RESConsole.RESConsoleContent.scrollTop = 0;

		modules['settingsNavigation'].setUrlHash(moduleID);
	},
	drawConfigOptions: function(moduleID) {
		if (modules[moduleID] && modules[moduleID].hidden) return;
		var thisOptions = RESUtils.getOptions(moduleID);
		var optCount = 0;

		this.RESConfigPanelOptions.setAttribute('style', 'display: block;');
		$(this.RESConfigPanelOptions).html('');
		// put in the description, and a button to enable/disable the module, first..
		var thisHeader = document.createElement('div');
		thisHeader.classList.add('moduleHeader');
		$(thisHeader).html('<span class="moduleName">' + modules[moduleID].moduleName + '</span>');
		var thisToggle = document.createElement('div');
		thisToggle.classList.add('moduleToggle');
		if (modules[moduleID].alwaysEnabled) thisToggle.style.display = 'none';
		$(thisToggle).html('<span class="toggleOn">on</span><span class="toggleOff">off</span>');
		if (modules[moduleID].isEnabled()) thisToggle.classList.add('enabled');
		thisToggle.setAttribute('moduleID', moduleID);
		thisToggle.addEventListener('click', function(e) {
			var activePane = RESConsole.RESConfigPanelModulesPane.querySelector('.active');
			var enabled = this.classList.contains('enabled');
			if (enabled) {
				activePane.classList.remove('enabled');
				this.classList.remove('enabled');
				RESConsole.moduleOptionsScrim.classList.add('visible');
				$('#moduleOptionsSave').hide();
			} else {
				activePane.classList.add('enabled');
				this.classList.add('enabled');
				RESConsole.moduleOptionsScrim.classList.remove('visible');
				$('#moduleOptionsSave').fadeIn();
			}
			RESConsole.enableModule(this.getAttribute('moduleID'), !enabled);
		}, true);
		thisHeader.appendChild(thisToggle);
		// not really looping here, just only executing if there's 1 or more options...
		for (var i in thisOptions) {
			var thisSaveButton = RESUtils.createElementWithID('input', 'moduleOptionsSave');
			thisSaveButton.setAttribute('type', 'button');
			thisSaveButton.setAttribute('value', 'save options');
			thisSaveButton.addEventListener('click', function(e) {
				RESConsole.saveCurrentModuleOptions(e);
			}, true);
			this.RESConsoleConfigPanel.appendChild(thisSaveButton);
			var thisSaveStatus = RESUtils.createElementWithID('div', 'moduleOptionsSaveStatus', 'saveStatus');
			thisHeader.appendChild(thisSaveStatus);
			break;
		}
		var thisDescription = document.createElement('div');
		thisDescription.classList.add('moduleDescription');
		$(thisDescription).html(modules[moduleID].description);
		thisHeader.appendChild(thisDescription);
		this.RESConfigPanelOptions.appendChild(thisHeader);
		var allOptionsContainer = RESUtils.createElementWithID('div', 'allOptionsContainer');
		this.RESConfigPanelOptions.appendChild(allOptionsContainer);
		// now draw all the options...
		for (var i in thisOptions) {
			if (!(thisOptions[i].noconfig)) {
				optCount++;
				var thisOptionContainer = RESUtils.createElementWithID('div', null, 'optionContainer');
				if (thisOptions[i].advanced) {
					thisOptionContainer.classList.add('advanced');
				}
				var thisLabel = document.createElement('label');
				thisLabel.setAttribute('for', i);
				var niceDefaultOption = null;
				switch(thisOptions[i].type) {
					case 'textarea':
					case 'text':
					case 'password':
						niceDefaultOption = thisOptions[i].default;
						break;
					case 'color':
						niceDefaultOption = thisOptions[i].default;
						if (thisOptions[i].default.substr(0,1) === '#') {
							niceDefaultOption += ' (R:' + parseInt(thisOptions[i].default.substr(1,2),16) + ', G:' + parseInt(thisOptions[i].default.substr(3,2),16) + ', B:' + parseInt(thisOptions[i].default.substr(5,2),16) + ')';
						}
						break;
					case 'boolean':
						niceDefaultOption = thisOptions[i].default ? 'on' : 'off';
						break;
					case 'list':
						niceDefaultOption = thisOptions[i].default.join();
						break;
					case 'enum':
						for(var j = 0, len = thisOptions[i].values.length; j<len; j++) {
							if(thisOptions[i].default === thisOptions[i].values[j].value) {
								niceDefaultOption = thisOptions[i].values[j].name;
								break;
							}
						}
						break;
					case 'keycode':
						niceDefaultOption = RESUtils.niceKeyCode(thisOptions[i].default);
						break;
				}
				if(niceDefaultOption !== null) {
					thisLabel.setAttribute('title', 'Default: ' + niceDefaultOption);
				}
				$(thisLabel).text(i);
				var thisOptionDescription = RESUtils.createElementWithID('div', null, 'optionDescription');
				$(thisOptionDescription).html(thisOptions[i].description);
				thisOptionContainer.appendChild(thisLabel);
				if (thisOptions[i].type === 'table') {
					thisOptionDescription.classList.add('table');
					// table - has a list of fields (headers of table), users can add/remove rows...
					if (typeof thisOptions[i].fields === 'undefined') {
						alert('misconfigured table option in module: ' + moduleID + ' - options of type "table" must have fields defined');
					} else {
						// get field names...
						var fieldNames = [];
						// now that we know the field names, get table rows...
						var thisTable = document.createElement('table');
						thisTable.setAttribute('moduleID', moduleID);
						thisTable.setAttribute('optionName', i);
						thisTable.setAttribute('class', 'optionsTable');
						var thisThead = document.createElement('thead');
						var thisTableHeader = document.createElement('tr'),
							thisTH;
						thisTable.appendChild(thisThead);
						for (var j = 0; j < thisOptions[i].fields.length; j++) {
							fieldNames[j] = thisOptions[i].fields[j].name;
							thisTH = document.createElement('th');
							$(thisTH).text(thisOptions[i].fields[j].name);
							thisTableHeader.appendChild(thisTH);
						}
						// add delete column
						thisTH = document.createElement('th');
						$(thisTH).text('delete');
						thisTableHeader.appendChild(thisTH);
						// add move column
						thisTH = document.createElement('th');
						$(thisTH).text('move')
							.attr('title', 'click, drag, and drop')
							.css('cursor', 'help');
						thisTableHeader.appendChild(thisTH);
						thisThead.appendChild(thisTableHeader);
						thisTable.appendChild(thisThead);
						var thisTbody = document.createElement('tbody');
						thisTbody.setAttribute('id', 'tbody_' + i);
						if (thisOptions[i].value) {
							for (var j = 0; j < thisOptions[i].value.length; j++) {
								var thisTR = document.createElement('tr'),
									thisTD;
								$(thisTR).data('itemidx-orig', j);
								for (var k = 0; k < thisOptions[i].fields.length; k++) {
									thisTD = document.createElement('td');
									thisTD.className = 'hasTableOption';
									var thisOpt = thisOptions[i].fields[k];
									var thisFullOpt = i + '_' + thisOptions[i].fields[k].name;
									thisOpt.value = thisOptions[i].value[j][k];
									// var thisOptInputName = thisOpt.name + '_' + j;
									var thisOptInputName = thisFullOpt + '_' + j;
									var thisTableEle = this.drawOptionInput(moduleID, thisOptInputName, thisOpt, true);
									thisTD.appendChild(thisTableEle);
									thisTR.appendChild(thisTD);
								}
								// add delete button
								thisTD = document.createElement('td');
								var thisDeleteButton = document.createElement('div');
								thisDeleteButton.className = 'deleteButton';
								thisDeleteButton.addEventListener('click', RESConsole.deleteOptionRow);
								thisTD.appendChild(thisDeleteButton);
								thisTR.appendChild(thisTD);
								// add move handle
								thisTD = document.createElement('td');
								var thisHandle = document.createElement('div');
								$(thisHandle)
									.html("&#x22ee;&#x22ee;")
									.addClass('handle')
									.appendTo(thisTD);
								thisTR.appendChild(thisTD);
								thisTbody.appendChild(thisTR);
							}
						}
						thisTable.appendChild(thisTbody);
						var thisOptionFormEle = thisTable;
					}
					thisOptionContainer.appendChild(thisOptionDescription);
					thisOptionContainer.appendChild(thisOptionFormEle);
					// Create an "add row" button...
					var addRowText = thisOptions[i].addRowText || 'Add Row';
					var addRowButton = document.createElement('input');
					addRowButton.classList.add('addRowButton');
					addRowButton.setAttribute('type', 'button');
					addRowButton.setAttribute('value', addRowText);
					addRowButton.setAttribute('optionName', i);
					addRowButton.setAttribute('moduleID', moduleID);
					addRowButton.addEventListener('click', function() {
						var optionName = this.getAttribute('optionName');
						var thisTbodyName = 'tbody_' + optionName;
						var thisTbody = document.getElementById(thisTbodyName);
						var newRow = document.createElement('tr');
						var rowCount = (thisTbody.querySelectorAll('tr')) ? thisTbody.querySelectorAll('tr').length + 1 : 1;
						for (var i = 0, len = modules[moduleID].options[optionName].fields.length; i < len; i++) {
							var newCell = document.createElement('td');
							newCell.className = 'hasTableOption';
							var thisOpt = modules[moduleID].options[optionName].fields[i];
							if (thisOpt.type !== 'enum') thisOpt.value = '';
							var optionNameWithRow = optionName + '_' + thisOpt.name + '_' + rowCount;
							var thisInput = RESConsole.drawOptionInput(moduleID, optionNameWithRow, thisOpt, true);
							newCell.appendChild(thisInput);
							newRow.appendChild(newCell);
							$(newRow).data('option-index', rowCount - 1);
							var firstText = newRow.querySelector('input[type=text]');
							if (!firstText) firstText = newRow.querySelector('textarea');
							if (firstText) {
								setTimeout(function() {
									firstText.focus();
								}, 200);
							}
						}
						// add delete button
						thisTD = document.createElement('td');
						var thisDeleteButton = document.createElement('div');
						thisDeleteButton.className = 'deleteButton';
						thisDeleteButton.addEventListener('click', RESConsole.deleteOptionRow);
						thisTD.appendChild(thisDeleteButton);
						newRow.appendChild(thisTD);
						// add move handle
						thisTD = document.createElement('td');
						var thisHandle = document.createElement('div');
						$(thisHandle)
							.html("&#x22ee;&#x22ee;")
							.addClass('handle')
							.appendTo(newRow);

						var thisLen = (modules[moduleID].options[optionName].value) ? modules[moduleID].options[optionName].value.length : 0;
						$(thisTR).data('itemidx-orig', thisLen);

						thisTbody.appendChild(newRow);
					}, true);
					thisOptionContainer.appendChild(addRowButton);

					(function(moduleID, optionKey) {
						$(thisTbody).dragsort({
							itemSelector: "tr",
							dragSelector: ".handle",
							dragEnd: function() {
								var $this = $(this);
								var oldIndex = $this.data('itemidx-orig');
								var newIndex = $this.data('itemidx');
								var rows = modules[moduleID].options[optionKey].value;
								var row = rows.splice(oldIndex, 1)[0];
								rows.splice(newIndex, 0, row);
							},
							dragBetween: false,
							scrollContainer: this.RESConfigPanelOptions,
							placeHolderTemplate: "<tr><td>---</td></tr>"
						});
					})(moduleID, i);
				} else {
					if ((thisOptions[i].type === 'text') || (thisOptions[i].type === 'password') || (thisOptions[i].type === 'keycode')) thisOptionDescription.classList.add('textInput');
					var thisOptionFormEle = this.drawOptionInput(moduleID, i, thisOptions[i]);
					thisOptionContainer.appendChild(thisOptionFormEle);
					thisOptionContainer.appendChild(thisOptionDescription);
				}
				var thisClear = document.createElement('div');
				thisClear.setAttribute('class', 'clear');
				thisOptionContainer.appendChild(thisClear);
				allOptionsContainer.appendChild(thisOptionContainer);
			}
		}

		if (!optCount && modules[moduleID].alwaysEnabled) {
			// do nothing
		} else if (optCount === 0) {
			var noOptions = RESUtils.createElementWithID('div', 'noOptions');
			noOptions.classList.add('optionContainer');
			$(noOptions).text('There are no configurable options for this module');
			this.RESConfigPanelOptions.appendChild(noOptions);
		} else {
			// var thisSaveStatusBottom = RESUtils.createElementWithID('div','moduleOptionsSaveStatusBottom','saveStatus');
			// this.RESConfigPanelOptions.appendChild(thisBottomSaveButton);
			// this.RESConfigPanelOptions.appendChild(thisSaveStatusBottom);
			this.moduleOptionsScrim = RESUtils.createElementWithID('div', 'moduleOptionsScrim');
			if (modules[moduleID].isEnabled()) {
				RESConsole.moduleOptionsScrim.classList.remove('visible');
				$('#moduleOptionsSave').fadeIn();
			} else {
				RESConsole.moduleOptionsScrim.classList.add('visible');
				$('#moduleOptionsSave').fadeOut();
			}
			allOptionsContainer.appendChild(this.moduleOptionsScrim);
			// console.log($(thisSaveButton).position());
		}
	},
	deleteOptionRow: function(e) {
		var thisRow = e.target.parentNode.parentNode;
		$(thisRow).remove();
	},
	saveCurrentModuleOptions: function(e) {
		e.preventDefault();
		var panelOptionsDiv = this.RESConfigPanelOptions;
		// first, go through inputs that aren't a part of a "table of options"...
		var inputs = panelOptionsDiv.querySelectorAll('input, textarea');
		for (var i = 0, len = inputs.length; i < len; i++) {
			// save values of any inputs onscreen, but skip ones with 'capturefor' - those are display only.
			var notTokenPrefix = (inputs[i].getAttribute('id') !== null) && (inputs[i].getAttribute('id').indexOf('token-input-') === -1);
			if ((notTokenPrefix) && (inputs[i].getAttribute('type') !== 'button') && (inputs[i].getAttribute('displayonly') !== 'true') && (inputs[i].getAttribute('tableOption') !== 'true')) {
				// get the option name out of the input field id - unless it's a radio button...
				var optionName;
				if (inputs[i].getAttribute('type') === 'radio') {
					optionName = inputs[i].getAttribute('name');
				} else {
					optionName = inputs[i].getAttribute('id');
				}
				// get the module name out of the input's moduleid attribute
				var optionValue, moduleID = RESConsole.currentModule;
				if (inputs[i].getAttribute('type') === 'checkbox') {
					optionValue = !! inputs[i].checked;
				} else if (inputs[i].getAttribute('type') === 'radio') {
					if (inputs[i].checked) {
						optionValue = inputs[i].value;
					}
				} else {
					// check if it's a keycode, in which case we need to parse it into an array...
					if ((inputs[i].getAttribute('class')) && (inputs[i].getAttribute('class').indexOf('keycode') !== -1)) {
						var tempArray = inputs[i].value.split(',');
						// convert the internal values of this array into their respective types (int, bool, bool, bool)
						optionValue = [parseInt(tempArray[0], 10), (tempArray[1] === 'true'), (tempArray[2] === 'true'), (tempArray[3] === 'true'), (tempArray[4] === 'true')];
					} else {
						optionValue = inputs[i].value;
					}
				}
				if (typeof optionValue !== 'undefined') {
					RESUtils.setOption(moduleID, optionName, optionValue);
				}
			}
		}
		// Check if there are any tables of options on this panel...
		var optionsTables = panelOptionsDiv.querySelectorAll('.optionsTable');
		if (typeof optionsTables !== 'undefined') {
			// For each table, we need to go through each row in the tbody, and then go through each option and make a multidimensional array.
			// For example, something like: [['foo','bar','baz'],['pants','warez','cats']]
			for (var i = 0, len = optionsTables.length; i < len; i++) {
				var moduleID = optionsTables[i].getAttribute('moduleID');
				var optionName = optionsTables[i].getAttribute('optionName');
				var thisTBODY = optionsTables[i].querySelector('tbody');
				var thisRows = thisTBODY.querySelectorAll('tr');
				// check if there are any rows...
				if (typeof thisRows !== 'undefined') {
					// go through each row, and get all of the inputs...
					var optionMulti = [];
					var optionRowCount = 0;
					for (var j = 0; j < thisRows.length; j++) {
						var optionRow = [];
						var cells = thisRows[j].querySelectorAll('td.hasTableOption');
						var notAllBlank = false;
						for (var k = 0; k < cells.length; k++) {
							var inputs = cells[k].querySelectorAll('input[tableOption=true], textarea[tableOption=true]');
							var optionValue = null;
							for (var l = 0; l < inputs.length; l++) {
								// get the module name out of the input's moduleid attribute
								// var moduleID = inputs[l].getAttribute('moduleID');
								if (inputs[l].getAttribute('type') === 'checkbox') {
									optionValue = inputs[l].checked;
								} else if (inputs[l].getAttribute('type') === 'radio') {
									if (inputs[l].checked) {
										optionValue = inputs[l].value;
									}
								} else {
									// check if it's a keycode, in which case we need to parse it into an array...
									if ((inputs[l].getAttribute('class')) && (inputs[l].getAttribute('class').indexOf('keycode') !== -1)) {
										var tempArray = inputs[l].value.split(',');
										// convert the internal values of this array into their respective types (int, bool, bool, bool)
										optionValue = [parseInt(tempArray[0], 10), (tempArray[1] === 'true'), (tempArray[2] === 'true'), (tempArray[3] === 'true')];
									} else {
										optionValue = inputs[l].value;
									}
								}
								if ((optionValue !== '') && (inputs[l].getAttribute('type') !== 'radio')
									//If no keyCode is set, then discard the value
									&& !(Array.isArray(optionValue) && isNaN(optionValue[0]))) {
									notAllBlank = true;
								}
								// optionRow[k] = optionValue;
							}
							optionRow.push(optionValue);
						}
						// just to be safe, added a check for optionRow !== null...
						if ((notAllBlank) && (optionRow !== null)) {
							optionMulti[optionRowCount] = optionRow;
							optionRowCount++;
						}
					}
					if (optionMulti == null) {
						optionMulti = [];
					}
					// ok, we've got all the rows... set the option.
					if (typeof optionValue !== 'undefined') {
						RESUtils.setOption(moduleID, optionName, optionMulti);
					}
				}
			}
		}

		var statusEle = document.getElementById('moduleOptionsSaveStatus');
		if (statusEle) {
			$(statusEle).text('Options have been saved...');
			statusEle.setAttribute('style', 'display: block; opacity: 1');
		}
		RESUtils.fadeElementOut(statusEle, 0.1);
		if (moduleID === 'RESPro') RESStorage.removeItem('RESmodules.RESPro.lastAuthFailed');
	},
	drawProPanel: function() {
		RESConsoleProPanel = this.RESConsoleProPanel;
		var proPanelHeader = document.createElement('div');
		$(proPanelHeader).html('RES Pro allows you to save your preferences to the RES Pro server.<br><br><strong>Please note:</strong> this is beta functionality right now. Please don\'t consider this to be a "backup" solution just yet. To start, you will need to <a target="_blank" href="http://redditenhancementsuite.com/register.php">register for a PRO account</a> first, then email <a href="mailto:steve@honestbleeps.com">steve@honestbleeps.com</a> with your RES Pro username to get access.');
		RESConsoleProPanel.appendChild(proPanelHeader);
		this.proSetupButton = RESUtils.createElementWithID('div', 'RESProSetup');
		this.proSetupButton.setAttribute('class', 'RESButton');
		$(this.proSetupButton).text('Configure RES Pro');
		this.proSetupButton.addEventListener('click', function(e) {
			e.preventDefault();
			modules['RESPro'].configure();
		}, false);
		RESConsoleProPanel.appendChild(this.proSetupButton);
		/*
		this.proAuthButton = RESUtils.createElementWithID('div','RESProAuth');
		this.proAuthButton.setAttribute('class','RESButton');
		$(this.proAuthButton).html('Authenticate');
		this.proAuthButton.addEventListener('click', function(e) {
			e.preventDefault();
			modules['RESPro'].authenticate();
		}, false);
		RESConsoleProPanel.appendChild(this.proAuthButton);
		*/
		this.proSaveButton = RESUtils.createElementWithID('div', 'RESProSave');
		this.proSaveButton.setAttribute('class', 'RESButton');
		$(this.proSaveButton).text('Save Module Options');
		this.proSaveButton.addEventListener('click', function(e) {
			e.preventDefault();
			// modules['RESPro'].savePrefs();
			modules['RESPro'].authenticate(modules['RESPro'].savePrefs());
		}, false);
		RESConsoleProPanel.appendChild(this.proSaveButton);

		/*
		this.proUserTaggerSaveButton = RESUtils.createElementWithID('div','RESProSave');
		this.proUserTaggerSaveButton.setAttribute('class','RESButton');
		$(this.proUserTaggerSaveButton).html('Save user tags to Server');
		this.proUserTaggerSaveButton.addEventListener('click', function(e) {
			e.preventDefault();
			modules['RESPro'].saveModuleData('userTagger');
		}, false);
		RESConsoleProPanel.appendChild(this.proUserTaggerSaveButton);
		*/

		this.proSaveCommentsSaveButton = RESUtils.createElementWithID('div', 'RESProSaveCommentsSave');
		this.proSaveCommentsSaveButton.setAttribute('class', 'RESButton');
		$(this.proSaveCommentsSaveButton).text('Save saved comments to Server');
		this.proSaveCommentsSaveButton.addEventListener('click', function(e) {
			e.preventDefault();
			// modules['RESPro'].saveModuleData('saveComments');
			modules['RESPro'].authenticate(modules['RESPro'].saveModuleData('saveComments'));
		}, false);
		RESConsoleProPanel.appendChild(this.proSaveCommentsSaveButton);

		this.proSubredditManagerSaveButton = RESUtils.createElementWithID('div', 'RESProSubredditManagerSave');
		this.proSubredditManagerSaveButton.setAttribute('class', 'RESButton');
		$(this.proSubredditManagerSaveButton).text('Save subreddits to server');
		this.proSubredditManagerSaveButton.addEventListener('click', function(e) {
			e.preventDefault();
			// modules['RESPro'].saveModuleData('SubredditManager');
			modules['RESPro'].authenticate(modules['RESPro'].saveModuleData('subredditManager'));
		}, false);
		RESConsoleProPanel.appendChild(this.proSubredditManagerSaveButton);

		this.proSaveCommentsGetButton = RESUtils.createElementWithID('div', 'RESProGetSavedComments');
		this.proSaveCommentsGetButton.setAttribute('class', 'RESButton');
		$(this.proSaveCommentsGetButton).text('Get saved comments from Server');
		this.proSaveCommentsGetButton.addEventListener('click', function(e) {
			e.preventDefault();
			// modules['RESPro'].getModuleData('saveComments');
			modules['RESPro'].authenticate(modules['RESPro'].getModuleData('saveComments'));
		}, false);
		RESConsoleProPanel.appendChild(this.proSaveCommentsGetButton);

		this.proSubredditManagerGetButton = RESUtils.createElementWithID('div', 'RESProGetSubredditManager');
		this.proSubredditManagerGetButton.setAttribute('class', 'RESButton');
		$(this.proSubredditManagerGetButton).text('Get subreddits from Server');
		this.proSubredditManagerGetButton.addEventListener('click', function(e) {
			e.preventDefault();
			// modules['RESPro'].getModuleData('SubredditManager');
			modules['RESPro'].authenticate(modules['RESPro'].getModuleData('subredditManager'));
		}, false);
		RESConsoleProPanel.appendChild(this.proSubredditManagerGetButton);

		this.proGetButton = RESUtils.createElementWithID('div', 'RESProGet');
		this.proGetButton.setAttribute('class', 'RESButton');
		$(this.proGetButton).text('Get options from Server');
		this.proGetButton.addEventListener('click', function(e) {
			e.preventDefault();
			// modules['RESPro'].getPrefs();
			modules['RESPro'].authenticate(modules['RESPro'].getPrefs());
		}, false);
		RESConsoleProPanel.appendChild(this.proGetButton);
		this.RESConsoleContent.appendChild(RESConsoleProPanel);
	},
	open: function(moduleIdOrCategory) {
		var category, moduleID;
		if (!this.RESConsoleContainer) {
			RESConsole.create();
		}
		if (moduleIdOrCategory === 'search') {
			moduleID = moduleIdOrCategory;
			category = 'About RES';
		} else {
			var module = modules[moduleIdOrCategory];
			moduleID = module && module.moduleID;
			category = module && module.category;
		}
		category = category || moduleIdOrCategory || this.categories[0];
		moduleID = moduleID || this.getModuleIDsByCategory(category)[0];

		// Draw the config panel
		this.drawConfigPanel();
		// Draw the RES Pro panel
		// this.drawProPanel();
		this.openCategoryPanel(category);
		this.showConfigOptions(moduleID);

		this.isOpen = true;
		// hide the ad-frame div in case it's flash, because then it covers up the settings console and makes it impossible to see the save button!
		var adFrame = document.getElementById('ad-frame');
		if ((typeof adFrame !== 'undefined') && (adFrame !== null)) {
			adFrame.style.display = 'none';
		}
		modules['styleTweaks'].setSRStyleToggleVisibility(false, 'RESConsole');
		// var leftCentered = Math.floor((window.innerWidth - 720) / 2);
		// modalOverlay.setAttribute('style','display: block; height: ' + document.documentElement.scrollHeight + 'px');
		this.modalOverlay.classList.remove('fadeOut');
		this.modalOverlay.classList.add('fadeIn');

		// this.RESConsoleContainer.setAttribute('style','display: block; left: ' + leftCentered + 'px');
		// this.RESConsoleContainer.setAttribute('style','display: block; left: 1.5%;');
		this.RESConsoleContainer.classList.remove('slideOut');
		this.RESConsoleContainer.classList.add('slideIn');

		RESStorage.setItem('RESConsole.hasOpenedConsole', true);

		$('body').on('keyup', RESConsole.handleEscapeKey);
	},
	handleEscapeKey: function(event) {
		// don't close if the user is in a token input field (e.g. adding subreddits to a list)
		// because they probably just want to cancel the dropdown list
		if (event.which === 27 && (document.activeElement.id.indexOf('token-input') === -1)) {
			RESConsole.close();
			$('body').off('keyup', RESConsole.handleEscapeKey);
		}
	},
	close: function() {
		$('#moduleOptionsSave').fadeOut();
		this.isOpen = false;
		// Let's be nice to reddit and put their ad frame back now...
		var adFrame = document.getElementById('ad-frame');
		if ((typeof adFrame !== 'undefined') && (adFrame !== null)) {
			adFrame.style.display = 'block';
		}

		modules['styleTweaks'].setSRStyleToggleVisibility(true, 'RESConsole');

		// this.RESConsoleContainer.setAttribute('style','display: none;');
		this.modalOverlay.classList.remove('fadeIn');
		this.modalOverlay.classList.add('fadeOut');
		this.RESConsoleContainer.classList.remove('slideIn');
		this.RESConsoleContainer.classList.add('slideOut');
		// just in case the user was in the middle of setting a key and decided to close the dialog, clean that up.
		if (typeof RESConsole.keyCodeModal !== 'undefined') {
			RESConsole.keyCodeModal.style.display = 'none';
			RESConsole.captureKey = false;
		}

		modules['settingsNavigation'].resetUrlHash();
	},
	menuClick: function(obj) {
		if (!obj) return;

		var objID = obj.getAttribute('id');
		var category = objID.split('-');
		category = category[category.length - 1];
		var moduleID = this.getModuleIDsByCategory(category)[0];
		this.openCategoryPanel(category);
		this.showConfigOptions(moduleID);
	},
	openCategoryPanel: function(category) {
		// make all menu items look unselected
		$(RESConsole.RESMenuItems).removeClass('active');

		// make selected menu item look selected
		$(RESConsole.RESMenuItems).filter(function() {
			var thisCategory = (this.getAttribute('id') || '').split('-');
			thisCategory = thisCategory[thisCategory.length - 1];

			if (thisCategory == category) return true;
		}).addClass('active');

		// hide all console panels
		$(RESConsole.RESConsoleContent).find('.RESPanel').hide();

		switch (category) {
			case 'Menu-RES Pro': // cruft
			case 'RES Pro':
				// show the pro panel
				$(this.RESConsoleProPanel).show();
				break;
			default:
				// show the config panel for the given category
				$(this.RESConsoleConfigPanel).show();
				this.drawConfigPanelCategory(category);
				break;
		}
	},
<<<<<<< HEAD
	updateAdvancedOptionsVisibility: function() {
		if (modules['settingsNavigation'].options.showAdvancedOptions.value) {
			document.getElementById('RESConsoleContent').classList.remove('advanced-options-disabled');
		} else {
			document.getElementById('RESConsoleContent').classList.add('advanced-options-disabled');
=======
	getOptionValue: function(moduleID, optionKey) {
		var optionInput;
		if (optionInput =  document.getElementById(optionKey)) {
			return optionInput.value;
		} else {
			console.error('Can\'t get Option Value because the element doesn\' exist.');
			return null;
		}
	},
	setOptionValue: function(moduleID, optionKey, value) {
		// https://github.com/matheod/Reddit-Enhancement-Suite/commit/771d034c914668b98d9ee2bf0f49e37cf117a2b7#commitcomment-6559134
		var optionInput;
		if (optionInput =  document.getElementById(optionKey)) {
			optionInput.value = value;
		} else {
			console.error('Can\'t set Option Value because the element doesn\' exist.');
>>>>>>> 2bf84997
		}
	}
};<|MERGE_RESOLUTION|>--- conflicted
+++ resolved
@@ -1137,13 +1137,13 @@
 				break;
 		}
 	},
-<<<<<<< HEAD
 	updateAdvancedOptionsVisibility: function() {
 		if (modules['settingsNavigation'].options.showAdvancedOptions.value) {
 			document.getElementById('RESConsoleContent').classList.remove('advanced-options-disabled');
 		} else {
 			document.getElementById('RESConsoleContent').classList.add('advanced-options-disabled');
-=======
+		}
+	},
 	getOptionValue: function(moduleID, optionKey) {
 		var optionInput;
 		if (optionInput =  document.getElementById(optionKey)) {
@@ -1160,7 +1160,6 @@
 			optionInput.value = value;
 		} else {
 			console.error('Can\'t set Option Value because the element doesn\' exist.');
->>>>>>> 2bf84997
 		}
 	}
 };