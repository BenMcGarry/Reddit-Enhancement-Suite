<<<<<<< HEAD
var RESOptionsLastVersion = 1;

/*
How does it work ?
	If you need to migrate some stuff, increase the RESOptionsLastVersion variable by one.
	Then, add this code to the switch :
		case x:
			code to execute to migrate the data
	just before the
		default:
	where x is the RESOptionsLastVersion number before you increase it by one.
	Use RESOptionsMigrate to migrate data if you just want to move an option.
*/

RESmigrateData = function() {
	var RESOptionsVersion = RESStorage.getItem('RESOptionsVersion');
	switch (RESOptionsVersion) {
		case null: // Before migrate.js was implanted (i.e. before v4.4.0)
			RESOptionsMigrate('betteReddit', 'searchSubredditByDefault', 'searchHelper', 'searchSubredditByDefault');
		case 1:
			
		case 2:
			
		case 3:
			
		case 4:
		
		default:
			RESStorage.setItem('RESOptionsVersion', RESOptionsLastVersion);
		break;
	}
}

// General migration function

RESOptionsMigrate = function(oldModuleID, oldOptionName, newModuleID, newOptionName) {
	try {
		RESUtils.setOption(newModuleID, newOptionName, RESOptionsMigrateGetRawOptions(oldModuleID)[oldOptionName].value);
	} catch (e) {
		console.error('Couldn\'t migrate (' + e + ' ; ' + arguments.join() + ')');
	}
}

RESOptionsMigrateWithFunction = function(oldModuleID, oldOptionName, newModuleID, newOptionName, f) {
	try {
		RESUtils.setOption(newModuleID, newOptionName, f(RESOptionsMigrateGetRawOptions(oldModuleID)[oldOptionName].value));
	} catch (e) {
		console.error('Couldn\'t migrate (' + e + ' ; ' + arguments.join() + ')');
=======
RESOptionsMigrate = {
	lastVersion: 1,
	/*
	How does it work ?
		If you need to migrate some stuff, increase the RESOptionsLastVersion variable by one.
		Then, add this code to the switch :
			case x:
				code to execute to migrate the data
		just before the
			default:
		where x is the RESOptionsLastVersion number before you increase it by one.
		Use RESOptionsMigrate to migrate data if you just want to move an option.
	*/
	doMigration: function() {
		var RESOptionsVersion = RESStorage.getItem('RESOptionsVersion');
		switch (RESOptionsVersion) {
			case null: // Before migrate.js was implanted (i.e. before v4.4.0)
				
			case 1:
				
			case 2:
				
			case 3:
				
			case 4:
			
			default:
				RESStorage.setItem('RESOptionsVersion', this.lastVersion);
			break;
		}
	},
	f: { // migration functions
		generic: { // Generic migration function
			move: function(oldModuleID, oldOptionName, newModuleID, newOptionName) {
				try {
					RESUtils.setOption(newModuleID, newOptionName, RESOptionsMigrate.f.utils.getRawOptions(oldModuleID)[oldOptionName].value);
				} catch (e) {
					console.error('Couldn\'t migrate (' + e + ' ; ' + arguments.join() + ')');
				}
			},
			moveWithFunction: function(oldModuleID, oldOptionName, newModuleID, newOptionName, f) {
				try {
					RESUtils.setOption(newModuleID, newOptionName, f(RESOptionsMigrate.f.utils.getRawOptions(oldModuleID)[oldOptionName].value));
				} catch (e) {
					console.error('Couldn\'t migrate (' + e + ' ; ' + arguments.join() + ')');
				}
			}
		},
		specific: { // Specific migration function
			// Put here your complicated function to migrate data. Then call this function in the switch.
		},
		utils: { // Utils migration function		
			getRawOptions: function(moduleID) {
				return JSON.parse(RESStorage.getItem('RESoptions.' + moduleID));
			}
		}
>>>>>>> 28ec8889
	}
}<|MERGE_RESOLUTION|>--- conflicted
+++ resolved
@@ -1,53 +1,3 @@
-<<<<<<< HEAD
-var RESOptionsLastVersion = 1;
-
-/*
-How does it work ?
-	If you need to migrate some stuff, increase the RESOptionsLastVersion variable by one.
-	Then, add this code to the switch :
-		case x:
-			code to execute to migrate the data
-	just before the
-		default:
-	where x is the RESOptionsLastVersion number before you increase it by one.
-	Use RESOptionsMigrate to migrate data if you just want to move an option.
-*/
-
-RESmigrateData = function() {
-	var RESOptionsVersion = RESStorage.getItem('RESOptionsVersion');
-	switch (RESOptionsVersion) {
-		case null: // Before migrate.js was implanted (i.e. before v4.4.0)
-			RESOptionsMigrate('betteReddit', 'searchSubredditByDefault', 'searchHelper', 'searchSubredditByDefault');
-		case 1:
-			
-		case 2:
-			
-		case 3:
-			
-		case 4:
-		
-		default:
-			RESStorage.setItem('RESOptionsVersion', RESOptionsLastVersion);
-		break;
-	}
-}
-
-// General migration function
-
-RESOptionsMigrate = function(oldModuleID, oldOptionName, newModuleID, newOptionName) {
-	try {
-		RESUtils.setOption(newModuleID, newOptionName, RESOptionsMigrateGetRawOptions(oldModuleID)[oldOptionName].value);
-	} catch (e) {
-		console.error('Couldn\'t migrate (' + e + ' ; ' + arguments.join() + ')');
-	}
-}
-
-RESOptionsMigrateWithFunction = function(oldModuleID, oldOptionName, newModuleID, newOptionName, f) {
-	try {
-		RESUtils.setOption(newModuleID, newOptionName, f(RESOptionsMigrateGetRawOptions(oldModuleID)[oldOptionName].value));
-	} catch (e) {
-		console.error('Couldn\'t migrate (' + e + ' ; ' + arguments.join() + ')');
-=======
 RESOptionsMigrate = {
 	lastVersion: 1,
 	/*
@@ -65,7 +15,7 @@
 		var RESOptionsVersion = RESStorage.getItem('RESOptionsVersion');
 		switch (RESOptionsVersion) {
 			case null: // Before migrate.js was implanted (i.e. before v4.4.0)
-				
+				RESOptionsMigrate.f.generic.move('betteReddit', 'searchSubredditByDefault', 'searchHelper', 'searchSubredditByDefault');
 			case 1:
 				
 			case 2:
@@ -104,6 +54,5 @@
 				return JSON.parse(RESStorage.getItem('RESoptions.' + moduleID));
 			}
 		}
->>>>>>> 28ec8889
 	}
 }