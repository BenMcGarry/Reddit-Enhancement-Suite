var _beforeLoadComplete = false;

function RESdoBeforeLoad() {
	if (document && document.html && document.html.classList) {
		if (_beforeLoadComplete) return;
		_beforeLoadComplete = true;
		// if (beforeLoadDoneOnce) return;
		// first, go through each module and set all of the options so that if a module needs to check another module's options, they're ready...
		// console.log('get options start: ' + Date());
		for (var thisModuleID in modules) {
			if (typeof modules[thisModuleID] === 'object') {

				// Allow the module to instaniate any dynamic options
				if (typeof modules[thisModuleID].loadDynamicOptions === 'function') {
					modules[thisModuleID].loadDynamicOptions();
				}
			}
		}
		for (var thisModuleID in modules) {
			if (typeof modules[thisModuleID] === 'object') {
				RESUtils.options.getOptions(thisModuleID);
			}
		}

		// console.log('get options end: ' + Date());
		for (var thisModuleID in modules) {
			if (typeof modules[thisModuleID] === 'object') {
				if (typeof modules[thisModuleID].beforeLoad === 'function') {
					modules[thisModuleID].beforeLoad();
				}
			}
		}
		RESUtils.addBodyClasses();

		// apply style...
		RESUtils.addStyle(RESUtils.css);
		// clear out css cache...
		RESUtils.css = '';
	} else {
		setTimeout(RESdoBeforeLoad, 1);
	}
}

function RESInit() {
	// body should be present now, add those classes.
<<<<<<< HEAD
	RESUtils.documentClasses.apply();
=======
	RESUtils.addBodyClasses();
>>>>>>> 4f7e11dd

	// if RESStorage isn't fully loaded, and _beforeLoadComplete isn't true,
	// then wait. It means we haven't read all of the modules' options yet.
	if (!RESStorage.isReady || !_beforeLoadComplete) {
		setTimeout(RESInit, 10);
		return;
	}

	// $.browser shim since jQuery removed it
	$.browser = {
		safari: BrowserDetect.isSafari(),
		mozilla: BrowserDetect.isFirefox(),
		chrome: BrowserDetect.isChrome(),
		opera: BrowserDetect.isOpera()
	};

	$.fn.safeHtml = function(string) {
		if (!string) return '';
		else return $(this).html(RESUtils.sanitizeHTML(string));
	};

	RESUtils.initObservers();
	var localStorageFail = false;
	/*
	var backup = {};
	$.extend(backup, RESStorage);
	delete backup.getItem;
	delete backup.setItem;
	delete backup.removeItem;
	console.log(backup);
	*/

	// Check for localStorage functionality...
	try {
		localStorage.setItem('RES.localStorageTest', 'test');
		RESUtils.runtime.localStorageTest();
	} catch (e) {
		localStorageFail = true;
	}

	// report the version of RES to reddit's advisory checker.
	var RESVersionReport = RESUtils.createElement('div','RESConsoleVersion');
	RESVersionReport.setAttribute('style','display: none;');
	RESVersionReport.textContent = RESVersion;
	document.body.appendChild(RESVersionReport);

	if (localStorageFail) {
		var RESFail = 'Sorry, but localStorage seems inaccessible. Reddit Enhancement Suite can\'t work without it. \n\n';
		if (BrowserDetect.isSafari()) {
			RESFail += 'Since you\'re using Safari, it might be that you\'re in private browsing mode, which unfortunately is incompatible with RES until Safari provides a way to allow extensions localStorage access.';
		} else if (BrowserDetect.isChrome()) {
			RESFail += 'Since you\'re using Chrome, you might just need to go to your extensions settings and check the "Allow in Incognito" box.';
		} else if (BrowserDetect.isOpera()) {
			RESFail += 'Since you\'re using Opera, you might just need to go to your extensions settings and click the gear icon, then click "privacy" and check the box that says "allow interaction with private tabs".';
		} else {
			RESFail += 'Since it looks like you\'re using Firefox, you probably need to go to about:config and ensure that dom.storage.enabled is set to true, and that dom.storage.default_quota is set to a number above zero (i.e. 5120, the normal default)".';
		}
		var userMenu = document.querySelector('#header-bottom-right');
		if (userMenu) {
			var preferencesUL = userMenu.querySelector('UL');
			var separator = document.createElement('span');
			separator.setAttribute('class', 'separator');
			separator.textContent = '|';
			var RESPrefsLink = document.createElement('a');
			RESPrefsLink.setAttribute('href', '#');
			RESPrefsLink.addEventListener('click', function(e) {
				e.preventDefault();
				alert(RESFail);
			}, true);
			RESPrefsLink.textContent = '[RES - ERROR]';
			RESPrefsLink.setAttribute('style', 'color: red; font-weight: bold;');
			RESUtils.insertAfter(preferencesUL, RESPrefsLink);
			RESUtils.insertAfter(preferencesUL, separator);
		}
	} else {
		document.body.addEventListener('mousemove', RESUtils.setMouseXY, false);
		// added this if statement because some people's Greasemonkey "include" lines are getting borked or ignored, so they're calling RES on non-reddit pages.
		if (RESUtils.allRegex.test(location.href)) {
			RESUtils.firstRun();

			// go through each module and run it
			for (var thisModuleID in modules) {
				if (typeof modules[thisModuleID] === 'object') {
					// console.log(thisModuleID + ' start: ' + Date());
					// perfTest(thisModuleID+' start');
					modules[thisModuleID].go();
					// perfTest(thisModuleID+' end');
					// console.log(thisModuleID + ' end: ' + Date());
				}
			}
			RESUtils.addStyle(RESUtils.css);
			//	console.log('end: ' + Date());
		}
		if ((location.href.indexOf('reddit.honestbleeps.com/download') !== -1) ||
				(location.href.indexOf('redditenhancementsuite.com/download') !== -1)) {
			var installLinks = document.body.querySelectorAll('.install');
			for (var i = 0, len = installLinks.length; i < len; i++) {
				installLinks[i].classList.add('update');
				installLinks[i].classList.add('res4'); // if update but not RES 4, then FF users == greasemonkey...
				installLinks[i].classList.remove('install');
			}
		}
		konami = new Konami();
		konami.code = function() {
			var baconBit = RESUtils.createElement('div', 'baconBit');
			document.body.appendChild(baconBit);
			modules['notifications'].showNotification({
				header: 'RES Easter Eggies!',
				message: 'Mmm, bacon!'
			});
			setTimeout(function() {
				baconBit.classList.add('makeitrain');
			}, 500);
		};
		konami.iphone.load = function() { }; // nix touch support; occasional false positives on touchscreen laptops
		konami.load();
	}

	RESUtils.postLoad = true;
}<|MERGE_RESOLUTION|>--- conflicted
+++ resolved
@@ -43,11 +43,7 @@
 
 function RESInit() {
 	// body should be present now, add those classes.
-<<<<<<< HEAD
-	RESUtils.documentClasses.apply();
-=======
 	RESUtils.addBodyClasses();
->>>>>>> 4f7e11dd
 
 	// if RESStorage isn't fully loaded, and _beforeLoadComplete isn't true,
 	// then wait. It means we haven't read all of the modules' options yet.
