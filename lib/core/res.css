body.res-console-open {
	overflow: hidden;
}
#RESConsoleContainer {
	visibility: hidden;
	color: #000;
	font-size: 12px;
	z-index: 100000100;
	position: fixed;
	top: 1.5%;
	right: 1.5%;
	bottom: 100%; /* 100% from the bottom == the top */
	left: 1.5%;
	overflow: hidden;
	padding: 10px;
	-moz-box-shadow: 10px 10px 10px rgba(0,0,0,.2);
	-webkit-box-shadow: 10px 10px 10px rgba(0,0,0,.2);
	box-shadow: 10px 10px 10px rgba(0,0,0,.2);
	border-radius: 3px;
	background-color: #fff;
	-webkit-transition: bottom 0.4s;
	-moz-transition: bottom 0.4s;
	-o-transition: bottom 0.4s;
	transition: bottom 0.4s;
}
#RESConsoleContainer em { font-style: italic; }
#RESConsoleContainer .handle { cursor: move; }
#RESConsoleContainer.slideIn {
	visibility: visible;
	bottom: 1.5%;
}
#RESConsoleContainer.slideOut {
	visibility: visible;
	bottom: 100%;
	padding: 0;
}
#RESConsoleContainer.slideOut #RESConfigPanelOptions {
	overflow: hidden; /* try to smooth the transition */
}
#RESConsoleContent #contributeContents {
	padding-top: 15px;
}
#RESConsoleContent #contributeContents p {
	margin-bottom: 20px;
	font-size: 14px;
}
#RESConsoleContent #contributeContents h1 {
	margin-top: 40px;
}
.RESDonateButton {
	display: inline-block;
	background-color: white;
	color: orangered;
	border-radius: 10px;
	padding: 10px 20px;
}
.donateOption {
	margin-top: 25px;
	text-align: center;
	float: left;
	width: 33%;
	height: 150px;
}
.donateOption:last-child {
	margin-right: 0;
}
#modalOverlay {
	visibility: hidden;
	z-index: 999;
	position: fixed;
	top: 0;
	right: 0;
	bottom: 0;
	left: 0;
	background: rgba(180,180,180,0);
	-webkit-transition: background 0.4s, visibility .4s;
	-moz-transition: background 0.4s, visibility .4s;
	-o-transition: background 0.4s, visibility .4s;
	transition: background 0.4s, visibility .4s;
}
#modalOverlay.fadeIn {
	visibility: visible;
	background: rgba(180,180,180,.9);
}
#modalOverlay.fadeOut {
	background: rgba(180,180,180,0);
}
#DashboardLink a {
	display: block;
	width: auto;
	height: auto;
}
#RESMainGearOverlay {
	position: absolute;
	display: none;
	width: 27px;
	height: 24px;
	border: 1px solid #369;
	border-bottom: 1px solid #5f99cf;
	background-color: #5f99cf;
	border-radius: 3px 3px 0 0;
	z-index: 10000;
}
.gearIcon {
	display: inline-block;
	width: 15px;
	height: 15px;
	background-image: url('https://s3.amazonaws.com/b.thumbs.redditmedia.com/tBwwK20XXxtpgudWx1L7bDXla-iotv-JA0jgA0Y-FVs.png');
	background-repeat: no-repeat;
	background-position: 0 -209px;
}
.gearIcon.newNotification {
	cursor: pointer;
	background-position: 0px -134px;
}
#RESMainGearOverlay .gearIcon {
	position: absolute;
	top: 3px;
	left: 6px;
}
#RESSettingsButton {
	margin: auto;
	margin-bottom: -2px;
}
.gearIcon.newNotification {
	cursor: pointer;
	background-position: 0px -134px;
}
#RESMainGearOverlay .gearIcon {
	position: absolute;
	top: 3px;
	left: 6px;
}
#RESSettingsButton {
	margin: auto;
	margin-bottom: -2px;
}
#RESPrefsDropdown {
	display: none;
	position: absolute;
	z-index: 100000006;
}
.RESDropdownList {
	list-style-type: none;
	background-color: #5f99cf;
	width: 180px;
	border-radius: 0 0 3px 3px;
	border: 1px solid #369;
	border-bottom: none;
	margin-top: -1px;
}
.RESDropdownList li {
	cursor: pointer;
	border-bottom: 1px solid #369;
	height: 35px;
	line-height: 34px;
	font-weight: bold;
	color: #c9def2;
	padding-left: 10px;
}
.RESDropdownList .toggleButton {
	float: right;
	margin-right: 10px;
	margin-top: 10px;
	line-height: 10px;
}
.RESDropdownList a, .RESDropdownList a:visited {
	display: inline-block;
	width: 100%;
	height: 100%;
	color: #c9def2;
}
.RESDropdownList li:hover, .RESDropdownList li a:hover {
	background-color: #9cc6ec;
	color: #369;
}
.editButton {
	cursor: pointer;
	width: 24px;
	height: 22px;
	background-repeat: no-repeat;
	background-position: 2px 2px;
	background-image: url(https://s3.amazonaws.com/b.thumbs.redditmedia.com/G6qEldT8FQ1NadPj3VnmGR1AWJd9ljDwj7bjVEdB8YI.png)
}
.optionsTable .deleteButton {
	cursor: pointer;
	width: 16px;
	height: 16px;
	background-image: url(https://s3.amazonaws.com/b.thumbs.redditmedia.com/BX1peOJ_hUyN59dMoPxxAhfiQzYls_UK5Y7OQG3vJWc.png)
}
#openRESPrefs {
	display: inline-block;
	height: 100%;
}
#RESConsoleHeader {
	width: 100%;
}
#RESLogo {
	margin-right: 5px;
	float: left;
}
.RESDialogTopBar {
	border-radius: 3px 3px 0 0;
	position: absolute;
	top: 0;
	left: 0;
	right: 0;
	height: 40px;
	margin-bottom: 10px;
	padding-top: 10px;
	padding-left: 10px;
	padding-right: 10px;
	border-bottom: 1px solid #c7c7c7;
	background-color: #F0F3FC;
	float: left;
}
#RESConsoleTopBar h1 {
	float: left;
	margin-top: 6px;
	padding: 0;
	font-size: 14px;
}
#RESConsoleSubredditLink {
	float: right;
	margin-right: 34px;
	margin-top: 7px;
	font-size: 11px;
}
#RESKnownBugs, #RESKnownFeatureRequests {
	list-style-type: disc;
}
.RESCloseButton {
	position: absolute;
	top: 7px;
	right: 7px;
	font: 12px Verdana, sans-serif;
	background-color: #fff;
	border: 1px solid #d7d9dc;
	border-radius: 3px;
	color: #9a958e;
	text-align: center;
	line-height: 22px;
	width: 24px;
	height: 24px;
	z-index: 1000;
	cursor: pointer;
}
#RESConsoleTopBar .RESCloseButton {
	top: 9px;
	right: 9px;
}
.RESCloseButton:hover {
	border: 1px solid #999;
	background-color: #ddd;
}
#RESClose {
	float: right;
	margin-top: 2px;
	margin-right: 0;
}
#RESAllOptions {
	margin: 0;
}
#RESAllOptionsSpan {
	float: right;
	margin-right: 15px;
	margin-top: 5px;
	color: #868686;
}
#RESAllOptionsSpan label {
	margin-left: 5px;
}
#RESConsoleContent.advanced-options-disabled .optionContainer.advanced {
	display: none;
}
.optionContainer.advanced>label{
	font-style: italic;
}
.RESDialogSmall {
	background-color: #fff;
	border: 1px solid #c7c7c7;
	border-radius: 3px;
	font-size: 12px;
	color: #666;
	position: relative;
}
.RESDialogSmall > h3 {
	color: #000;
	font-size: 14px;
	margin: 0 0 10px;
	font-weight: normal;
	background-color: #f0f3fc;
	border-bottom: 1px solid #c7c7c7;
	width: auto;
	position: relative;
	z-index: 10;
	height: 28px;
	padding-left: 10px;
	padding-top: 12px;
}
.RESDialogSmall .RESDialogContents {
	padding: 0 12px 12px 12px;
}
#BigEditor .BELeft .RESDialogContents {
	padding-top: 52px;
}
.usertext-edit .RESDialogSmall .md.RESDialogContents {
	border: none;
	background-color: white !important;
}
#RESHelp {
	background-image: url("https://s3.amazonaws.com/b.thumbs.redditmedia.com/tBwwK20XXxtpgudWx1L7bDXla-iotv-JA0jgA0Y-FVs.png");
	background-position: -16px -120px;
	margin-right: 8px;
	width: 16px;
	height: 16px;
	float: right;
	cursor: pointer;
}
#RESMenu {
	position: absolute;
	top: 60px;
	left: 15px;
	right: 0;
	height: 30px;
}
#RESMenu li {
	float: left;
	text-align: center;
	/* min-width: 80px; */
	height: 22px;
	margin-right: 15px;
	border: 1px solid #c7c7c7;
	border-radius: 3px;
	padding: 6px 8px 0 8px;
	cursor: pointer;
	background-color: #ddd;
	color: #6c6c6c;
}
#RESMenu li.active {
	border-color: #000;
	background-color: #7f7f7f;
	color: #fff;
}
#RESMenu li:hover {
	border-color: #000;
}
#RESConsoleContent {
	clear: both;
	padding: 6px 6px 20px 6px;
	position: absolute;
	top: 100px;
	left: 0;
	right: 0;
	bottom: 0;
	border-top: 1px solid #DDD;
}
#RESConsoleConfigPanel {
	height: 100%;
}
#RESConfigPanelOptions, #RESAboutDetails {
	margin-top: 15px;
	display: block;
	margin-left: 220px;
	height: 100%;
	overflow: auto;
}
#allOptionsContainer {
	position: relative;
}
#moduleOptionsScrim {
	display: none;
	position: absolute;
	top: 1px;
	left: 4px;
	right: 13px;
	bottom: 1px;
	border-radius:2px;
	z-index: 1500;
	background-color: #DDD;
	opacity: 0.7;
}
#moduleOptionsScrim.visible {
	display: block;
}
#RESConfigPanelModulesPane, #RESAboutPane {
	float: left;
	width: 195px;
	padding-right: 15px;
	border-right: 1px solid #dedede;
	height: 100%;
	overflow: auto;
}
.moduleButton {
	font-size: 12px;
	color: #868686;
	text-align: right;
	padding-bottom: 3px;
	padding-top: 3px;
	margin-bottom: 12px;
	cursor: pointer;
	opacity: 0.5;
}
.moduleButton.enabled {
	opacity: 1;
}
.moduleButton:hover {
	text-decoration: underline;
}
.moduleButton.active, .moduleButton.active:hover {
	opacity: 1;
	font-weight: bold;
}
.RESPanel {
	display: none;
}
.clear {
	clear: both;
}
#goModePanel {
	display: none;
	position:fixed;
	top: 50%;
	left: 50%;
	width: 250px;
	margin-left: -125px;
	margin-top: -140px;
	z-index: 1000;
}
#goModePanel table {
	width: 100%;
}
#goModePanel table td {
	padding: 4px 2px;
	border: none;
}
#goModePanel table td.arrow {
	padding: 4px 12px;
	border: none;
}
#keyCodeModal {
	display: none;
	width: 200px;
	height: 40px;
	position: absolute;
	z-index: 200000000;
	background-color: #FFF;
	padding: 4px;
	border: 2px solid #CCC;
}
p.moduleListing {
	padding: 5px 5px 15px 5px;
	border: 1px solid #BBB;
	-moz-box-shadow: 3px 3px 3px #BBB;
	-webkit-box-shadow: 3px 3px 3px #BBB;
}
#RESConsoleModulesPanel label {
	float: left;
	width: 15%;
	padding-top: 6px;
}
#RESConsoleModulesPanel input[type=checkbox] {
	float: left;
	margin-left: 10px;
}
#RESConsoleModulesPanel input[type=button] {
	float: right;
	padding: 3px;
	margin-left: 20px;
	font-size: 12px;
	border: 1px solid #DDD;
	-moz-box-shadow: 3px 3px 3px #BBB;
	-webkit-box-shadow: 3px 3px 3px #BBB;
	background-color: #F0F3FC;
	margin-bottom: 10px;
}
#RESConsoleModulesPanel p {
	overflow: auto;
	clear: both;
	margin-bottom: 10px;
}
.moduleDescription {
	float: left;
	width: 500px;
	margin-left: 10px;
	padding-top: 6px;
}
#RESConfigPanelOptions .moduleDescription {
	margin-left: 0;
	margin-top: 10px;
	padding-top: 0;
	clear: both;
	width: auto;
}
.moduleToggle, .toggleButton {
	float: left;
	width: 60px;
	height: 20px;
	cursor: pointer;
	-webkit-user-select: none;
	-moz-user-select: none;
}
.moduleHeader {
	border: 1px solid #c7c7c7;
	border-radius: 2px 2px 2px 2px;
	padding: 12px;
	background-color: #f0f3fc;
	display: block;
	margin-bottom: 12px;
	margin-right: 12px;
	margin-left: 3px;
	overflow: auto;
}
.moduleName {
	font-size: 20px;
	float: left;
	margin-right: 15px;
}
#RESConsoleContainer .toggleButton {
	margin-left: 10px;
}
.toggleButton input[type=checkbox] {
	display: none;
}
.moduleToggle span, .toggleButton span {
	margin-top: -3px;
	font-size: 11px;
	padding-top: 3px;
	width: 28px;
	height: 17px;
	float: left;
	display: inline-block;
	text-align: center;
}
.moduleToggle .toggleOn, .toggleButton .toggleOn {
	border: 1px solid #636363;
	border-right: 0px;
	border-radius: 3px 0 0 3px;
}
.moduleToggle .toggleOff, .toggleButton .toggleOff {
	border: 1px solid #636363;
	border-left: 0px;
	border-radius: 0 3px 3px 0;
}
.moduleToggle:not(.enabled) .toggleOn, .toggleButton:not(.enabled) .toggleOn {
	background-color: #ddd;
	color: #636363;
}
.moduleToggle:not(.enabled) .toggleOff, .toggleButton:not(.enabled) .toggleOff {
	background-color: #d02020;
	color: #fff;
	font-weight: bolder;
}
.moduleToggle.enabled .toggleOn, .toggleButton.enabled .toggleOn {
	background-color: #107ac4 ;
	color: #fff;
	font-weight: bolder;
}
.moduleToggle.enabled .toggleOff, .toggleButton.enabled .toggleOff {
	background-color: #ddd;
	color: #636363;
}

.moduleToggle, .toggleButton {
	position: relative;
}
.moduleToggle::before, .toggleButton::before {
	content: ' ';
	position: absolute;
	top: 50%;
	margin-top: -5px;
	border: 3px white solid;
	border-top-color: transparent;
	border-bottom-color: transparent;
	border-radius: 5px;
	opacity: 0.3;
}

.moduleToggle::before, .toggleButton::before {
	border-left-width: 0;
	border-right-width: 5px;
	left: auto;
	right: 3px;
}
.moduleToggle.enabled::before, .toggleButton.enabled::before {
	border-left-width: 5px;
	border-right-width: 0;
	left: 1px;
	right: auto;
}
.optionContainer {
	position: relative;
	border: 1px solid #c7c7c7;
	border-radius: 2px 2px 2px 2px;
	padding: 12px;
	background-color: #f0f3fc;
	display: block;
	margin-bottom: 12px;
	margin-right: 12px;
	margin-left: 3px;
	overflow: auto;
}
.optionContainer.highlight {
	background-color: #F0FCF9;
}
.optionContainer table {
	clear: both;
	width: 650px;
	margin-top: 20px;
}
.optionContainer > label {
	/* Only target row labels, not labels for specific inputs */
	float: left;
	width: 175px;
}
.optionContainer input[type=text], .optionContainer input[type=password], div.enum {
	margin-left: 10px;
	float: left;
	width: 140px;
}
.optionContainer>input[type=color] {
	margin-left: 10px;
	margin-top: -3px;
	float: left;
}
.optionContainer input[type=color] {
	width: 56px;
	height: 20px;
}
.optionContainer input[type=checkbox] {
	margin-left: 10px;
	margin-top: 0;
	float: left;
}
.optionContainer .optionsTable input[type=text], .optionContainer .optionsTable input[type=password] {
	margin-left: 0;
}
.optionContainer .RESConsoleButton {
	float: left;
	position: relative;
	top: -6px;
}
.optionContainer .enum img {
	max-width: 16px;
}
.optionsTable th, .optionsTable td {
	padding-bottom: 7px;
}
.optionsTable textarea {
	width: 400px;
}
.optionDescription {
	margin-left: 255px;
}
#fetchWalletAddress + .optionDescription {
	margin-left: 355px;
}
.optionDescription.textInput {
	margin-left: 340px;
}
.optionDescription.table {
	position: relative;
	top: auto;
	left: auto;
	right: auto;
	float: left;
	width: 100%;
	margin-left: 0;
	margin-top: 12px;
	margin-bottom: 12px;
}
#RESConsoleVersionDisplay {
	float: left;
	font-size: 10px;
	margin-left: 6px;
	margin-top: 7px;
}
#moduleOptionsSave {
	display: none;
	position: absolute;
	z-index: 1100;
	top: -35px;
	right: 10px;
	cursor: pointer;
	padding: 3px 5px;
	font-size: 12px;
	color: #fff;
	border: 1px solid #636363;
	border-radius: 3px;
	background-color: #5cc410;
	margin-bottom: 10px;
}
.RESConsoleButton {
	cursor: pointer;
	padding: 3px 5px;
	font-size: 12px;
	color: #fff;
	border: 1px solid #636363;
	border-radius: 3px;
	background-color: #5cc410;
}
#moduleOptionsSave:hover {
	background-color: #73e81e;
}
.addRowButton {
	cursor: pointer;
	padding: 2px 5px;
	color: #fff;
	border: 1px solid #636363;
	border-radius: 3px;
	background-color: #107ac4;
}
.addRowButton:hover {
	background-color: #289dee;
}
#moduleOptionsSaveBottom {
	float: right;
	margin-top: 10px;
	margin-right: 30px;
	cursor: pointer;
	padding: 3px;
	font-size: 12px;
	border: 1px solid #DDD;
	-moz-box-shadow: 3px 3px 3px #BBB;
	-webkit-box-shadow: 3px 3px 3px #BBB;
	background-color: #F0F3FC;
	margin-bottom: 10px;
}
#moduleOptionsSaveStatus {
	display: none;
	position: absolute;
	top: -35px;
	right: 100px;
	width: 180px;
	padding: 5px;
	text-align: center;
	background-color: #FFFACD;
}
#moduleOptionsSaveStatusBottom {
	display: none;
	float: right;
	margin-top: 10px;
	width: 180px;
	padding: 5px;
	text-align: center;
	background-color: #FFFACD;
}
#RESConsoleContent p {
	margin-bottom: 10px;
}
#RESConsoleContent ul {
	margin-bottom: 10px;
	margin-top: 10px;
}
#RESConsoleContent li {
	list-style-type: disc;
	margin-left: 15px;
}
#AboutRESTeamImage {
	width: 100%;
	background-color: #000;
	margin-bottom: 12px;
}
#AboutRESTeamImage img {
	display: block;
	margin: auto;
}
#SearchRES-results-container {
	display: none;
}
#SearchRES-results-hidden {
	display: none;
	font-style: italic;
}
#SearchRES-results-hidden  {
	display: none;
}
.advanced-options-disabled #SearchRES-results-hidden.advancedResults {
	display: inline;
}
#RESConsoleContent.advanced-options-disabled .SearchRES-result-item.advanced {
	display: none;
}
#SearchRES-results-container + #SearchRES-boilerplate { margin-top: 1em; border-top: 1px black solid; padding-top: 1em; }
#SearchRES-results-container li {
	list-style-type: none;
	border-bottom: 1px dashed #ccc;
	cursor: pointer;
	margin-left: 0px;
	padding-left: 10px;
	padding-top: 24px;
	padding-bottom: 24px;
}
#SearchRES-results-container li:hover {
	background-color: #FAFAFF;
}
.SearchRES-result-header {
	margin-bottom: 12px;
	color: #666;
}
.SearchRES-result-title {
	font-weight: bold;
}
.advanced .SearchRES-result-title {
	font-style: italic;
}
.SearchRES-result-title, .SearchRES-breadcrumb { display: block; }
.SearchRES-breadcrumb {
	font-weight: normal;
	color: #888;
}
.SearchRES-result-copybutton {
	float: right;
	opacity: 0.4;
	padding: 10px;
	width: 26px;
	height: 22px;
	background: no-repeat center center;
	background-image: url(https://s3.amazonaws.com/b.thumbs.redditmedia.com/bQYQXsuPzDmLh8iW7Nnfhq0zBczl5V6ek9Oi17rZ9mE.png);
	display: none;
}
#SearchRES-results li:hover .SearchRES-result-copybutton { display: block; }
#SearchRES-input-submit {
	margin-left: 8px;
}
#SearchRES-input {
	width: 200px;
	height: 22px;
	font-size: 14px;
}
#SearchRES-input-container {
	float: left;
	margin-left: 3em;
	margin-top: 7px;
}
#RESSearchMenuItem {
	display: block;
	float: right;
	margin: 7px;
	width: 21px;height: 21px;
	border: 1px #c9def2 solid;
	border-radius: 3px;
	background: transparent center center no-repeat;
	background-image: url(https://s3.amazonaws.com/b.thumbs.redditmedia.com/ekcPwlhwTePc_MTv7mbS3lUnYJdH6lZlG77OfcBwXGA.png);
}
li:hover > #RESSearchMenuItem {
	border-color: #369;
	background-image: url(https://s3.amazonaws.com/b.thumbs.redditmedia.com/ekcPwlhwTePc_MTv7mbS3lUnYJdH6lZlG77OfcBwXGA.png);
}
#RESSearchMenuItem:hover {
	background-color: #C8DBEC;
}
.outdated {
	float: right;
	font-size: 11px;
	margin-right: 15px;
	margin-top: 5px;
}
#RESNotifications {
	position: fixed;
	top: 0;
	right: 10px;
	height: auto;
	width: 360px;
	background: none;
	z-index: 100000150 !important;
}
.RESNotification {
	opacity: 0;
	position: relative;
	font: 12px/14px Arial, Helvetica, Verdana, sans-serif;
	z-index: 100000150;
	width: 360px;
	margin-top: 6px;
	border: 1px solid #ccf;
	border-radius: 3px;
	color: #000;
	background-color: #fff;
	z-index: 100;
}
.RESNotification a {
	color: orangered;
}
.RESNotification a:hover {
	text-decoration: underline;
}
.RESNotification.timerOn {
	border: 1px solid #c7c7c7;
}
.RESNotificationContent {
	overflow: auto;
	padding: 10px;
	padding-bottom: 0;
	color: #999;
}
.RESNotificationFooter {
	padding: 10px;
}
.RESNotificationContent h2 {
	color: #000;
	margin-bottom: 10px;
}
.RESNotificationContent p {
	margin-top: 0.5em;
	margin-bottom: 0.5em;
}
.RESNotificationContent strong {
	font-weight: bolder;
}
.RESNotificationHeader {
	padding-left: 10px;
	padding-right: 50px;
	background-color: #f0f3fc;
	border-bottom: #c7c7c7;
	height: 38px;
}

.RESNotification .RESNotificationToggle {
	margin-top: 0.5em;
	font-size: smaller;
	font-weight: normal;
}
.RESNotificationHeader .gearIcon { float: right; }
.RESNotificationHeader h3 {
	padding-top: 12px;
	font-size: 15px;
}
.RESNotificationClose {
	position: absolute;
	right: 0;
	top: 0;
	margin-right: 12px;
	margin-top: 6px;
}
a.RESNotificationButtonBlue {
	clear: both;
	float: right;
	cursor: pointer;
	margin-top: 12px;
	padding: 3px 5px;
	font-size: 12px;
	color: #fff !important;
	border: 1px solid #636363;
	border-radius: 3px;
	background-color: #107ac4;
}
.RES-spoiler {
	font-style: italic;
	text-decoration: dotted underline;
	cursor: help;
}
.RES-spoiler-contents { display: none; }
.RES-spoiler:hover + .RES-spoiler-contents,
.RES-spoiler:active + .RES-spoiler-contents
.RES-spoiler-contents:active,
.RES-spoiler-contents:hover { display: inline-block; }

.guider dl {
	margin-top: 0.6em;
	margin-bottom: 0.6em;
}

.guider em {
	font-weight: bolder;
}

#baconBit {
	position: fixed;
	width: 32px;
	height: 32px;
	background-image: url(https://s3.amazonaws.com/f.thumbs.redditmedia.com/OvX59a7-5YkWrwLw.png);
	top: -5%;
	left: -5%;
	z-index: 999999;
	-webkit-transform: rotate(0deg);
	-moz-transform: rotate(0deg);
	transform: rotate(0deg);
	-webkit-transition: all 2s linear;
	-moz-transition: all 2s linear;
	-o-transition: all 2s linear;
	-ms-transition: all 2s linear;
	-transition: all 2s linear;
}
#baconBit.makeitrain {
	top: 100%;
	left: 100%;
	-webkit-transform: rotate(2000deg);
	-moz-transform: rotate(2000deg);
	transform: rotate(2000deg);
}
.blueButton {
	cursor: pointer;
	padding: 3px 5px;
	font-size: 12px;
	color: #fff;
	border: 1px solid #636363;
	border-radius: 3px;
	background-color: #107ac4;
}
.redButton {
	cursor: pointer;
	margin-top: 12px;
	padding: 3px 5px;
	font-size: 12px;
	color: #fff !important;
	border: 1px solid #bc3d1b;
	border-radius: 3px;
	background-color: #ff5757;
}
.RESButton {
	margin: 5px;
	padding: 3px;
	border: 1px solid #999;
	width: 120px;
	cursor: pointer;
	border-radius: 5px;
}
.RESButton:hover {
	background-color: #DDD;
}
/* Stuff added to force specificty */
span.RESCharCounter {
	color: gray;
	float: right;
	font-size: 15px;
	/* needed to keep the wiki textarea from being pushed down */
	margin-bottom: -2px;
}

span.RESCharCounter.tooLong {
	color: red;
}

/* Big Editor */
body.RESScrollLock {
	height: 100%;
	overflow: hidden;
}
#BigEditor {
	position: fixed;
	z-index: 2000;
	top: 0;
	left: 0;
	right: 0;
	bottom: 0;
	background-color: rgba(0,0,0,.75);
}
#BigEditor .markdownEditor-wrapper {
	display: none; /* unused */
}
#BigEditor .RESDialogContents .markdownEditor-wrapper {
	display: block;
}
.BELeft, .BERight {
	position: absolute !important;
	top: 0;
	bottom: 0;
	width: 49%;
	-moz-box-sizing: border-box;
	box-sizing: border-box;
	overflow: hidden;
}
#BigEditor .RESDialogContents {
	position: absolute !important;
	top: 0;
	bottom: 0;
}
.BELeft {
	left: 0;
	margin-right: 0;
}
.BERight {
	right: 0;
	margin-left: 0;
}
.BERight .md {
	max-width: none;
}
#BigEditor > div {
	margin: 1em .5em;
}
.BELeft .RESDialogContents {
	left: 0;
	right: 0;
	margin: 0 1em 0 1em;
}
.BERight .RESDialogContents, .BERight .RESDialogContents.wiki-page-content {
	overflow: auto;
	padding: 12px;
	margin: 4em 1em 1em 0em;
	left: 0;
	right: 0;
}
#BigText {
	resize: none;
	width: 100%;
	height: 100%;
}

.BEFoot {
	margin-top: 0.5em;
}
.BEFoot button {
	display: inline-block;
}
.BEFoot .errorList {
	margin-left: 1em;
}
.BESideHide {
	display: none;
}
.RESFadeButton {
	pointer-events: auto;
	right: 38px;
	font-family: Webdings;
}

.usertext-edit div textarea {
	-moz-box-sizing: border-box;
	box-sizing: border-box;
}

.content .RESBigEditorPop {
	float: right;
	margin: 3px 0 0 12px;
	color: #333;
	background-color: #fff;
	border: 1px solid #ccc;
	cursor: pointer;
	text-indent: 20px;
	padding: 5px 3px;
	background-repeat: no-repeat;
	background-position: 4px 50%;
	background-image: url(https://b.thumbs.redditmedia.com/KGwj6faDlmPlGvWMZf2i9gn9CpnY__eZlqhdyU8b9gQ.png);
}
button.RESBigEditorPop:hover {
	background-color: #ddd;
}
.wiki-page .RESBigEditorPop {
	margin: 6px 20px 0 0;
}
#autocomplete_dropdown {
	display: inline-block;
	z-index: 3000;
}



/* Image Viewer */
img {
	image-orientation: from-image;
}
.commentarea .thing .usertext-body .expando-button, .listing-page .thing .expando-button {
	padding: 0;
}
.profile-page .comment .parent .expando-button {
	display: inline-block;
	float: none;
}
.usertext-body .md .expando-button, .wiki-page .expando-button, .messages-page .expando-button {
	float: none;
	display: inline-block;
	vertical-align: bottom;
	margin-left: 4px;
}
.expando-button.image, .expando-button.video-muted {
	vertical-align: top !important;
	float: left;
	width: 23px;
	height: 23px;
	max-width: 23px;
	max-height: 23px;
	display: inline-block;
	background-image: url('https://s3.amazonaws.com/b.thumbs.redditmedia.com/tBwwK20XXxtpgudWx1L7bDXla-iotv-JA0jgA0Y-FVs.png');
	margin-right: 6px;
	cursor: pointer;
	padding: 0;
	-webkit-user-select: none;
	-moz-user-select: none;
}
.expando-button.image.commentImg, .expando-button.video-muted.commentImg {
	float: none;
	margin-left: 4px;
}
.expando-button.image.collapsedExpando {
	padding: 0;
	background-position: 0 0;
}
.expando-button.image.collapsedExpando:hover {background-position: 0 -24px; }
.expando-button.image.expanded {background-position: 0 -48px; }
.expando-button.image.expanded:hover {background-position: 0 -72px; }
.expando-button.image.gallery.collapsedExpando {background-position: 0 -368px; }
.expando-button.image.gallery.collapsedExpando:hover {background-position: 0 -392px; }
.expando-button.image.gallery.expanded {background-position: 0 -416px; }
.expando-button.image.gallery.expanded:hover {background-position: 0 -440px; }
.expando-button.video-muted.collapsed {background-position: 0 -464px; }
.expando-button.video-muted.collapsed:hover {background-position: 0 -488px; }
.expando-button.video-muted.expanded {background-position: 0 -512px; }
.expando-button.video-muted.expanded:hover {background-position: 0 -536px; }

.madeVisible { clear: left; display: block; overflow: hidden; }
.madeVisible a { display: inline-block; overflow: hidden; }
.RESImage { display: block !important;  }
.RESImage.loaded { position: absolute;  }
.RESImagePlaceholder { float: left; display: block !important; }
.RESdupeimg { color: #000; font-size: 10px;  }
.RESClear { clear: both; margin-bottom: 10px;  }

.RESGalleryControls .next, .RESGalleryControls .previous { cursor: pointer; display: inline-block; background-image: url("https://s3.amazonaws.com/b.thumbs.redditmedia.com/tBwwK20XXxtpgudWx1L7bDXla-iotv-JA0jgA0Y-FVs.png"); width: 16px; height: 16px; margin: 5px; }
.RESGalleryControls span { position: relative; top: -9px; }
.RESGalleryControls .previous { background-position: 0 -352px; }
.RESGalleryControls .next { background-position: 16px -352px; }
.RESGalleryControls .next,.RESGalleryControls .previous {
	-webkit-user-select: none;
	-moz-user-select: none;
}
.RESGalleryControls .end { background-position-y: -336px; }
.RESGalleryControls .previous:hover { background-position: 0 -320px; }
.RESGalleryControls .next:hover { background-position: 16px -320px; }
.RESGalleryControls .end:hover { background-position-y: -304px; }

.imgTitle {
	font-size: 13px;
	padding: 2px;
}
.imgCredits {
	font-size: 11px;
	padding: 2px;
}
.thing .title.visited { color: #551A8B; }
.RESImage.RESImageError {content: "";}
.RESImage.RESImageError:after {
	content:"Loading of image " attr(src) " failed. Click to view directly";
}
.usertext iframe {
	border: none;
}

/* modules['showParent'] - show parent hover */
.RESHoverHighlight { background-color: lightblue; }
.res-parents-down .RESHoverHighlight { cursor: se-resize; }
.res-parents-up .RESHoverHighlight { cursor: ne-resize; }
#parentCommentContainer {
	border: 1px solid #666;
	background-color:#fff;
	padding: 4px;
	width: auto;
	position: absolute;
	z-index: 99999;
}
.res-parents-up #parentCommentContainer { bottom: 0px; }
#parentCommentWrapper {
	position: absolute;
	left: 10px;
	right: 10px;
}
.parentArrow {
	text-align: center;
	margin-top: -5px;
	margin-bottom: 5px;
}
.res-parents-down .parentArrow::before, .res-parents-down .parentArrow::after {
	padding: 1ex;
	content: "↓";
}
.res-parents-up .parentArrow::before, .res-parents-up .parentArrow::after {
	padding: 1ex;
	content: "↑";
}
a.bylink.parentlink {
	float: right;
}

.noCtrlF:before {
	content: attr(data-text);
}

.RESThrobber, .RESThrobber:before, .RESThrobber:after {
	font-size: 0;
    position: relative;
    display: inline-block;
    background: #ccf;
    height: 30px;
    width: 30px;
    border-radius: 50%;
    box-shadow: inset 0 0 5px 1px #222;
    -moz-animation: RESThrobber 1400ms 400ms infinite linear;
    -webkit-animation: RESThrobber 1400ms 400ms infinite linear;
    animation: RESThrobber 1400ms 400ms infinite linear;
}
.RESThrobber {
	margin: 0 35px -7.5px;
}

.RESThrobber:before {
    left: -115%;
    -moz-animation-delay: 200ms;
    -webkit-animation-delay: 200ms;
    animation-delay: 200ms;
}
.RESThrobber:after {
    left: 115%;
    -moz-animation-delay: 600ms;
    -webkit-animation-delay: 600ms;
    animation-delay: 600ms;
}
.RESThrobber:before, .RESThrobber:after {
    content: '';
    position: absolute;
    top: 0;
}
@-webkit-keyframes RESThrobber {
    30% { background: transparent; }
    70% { background: transparent; }
}
@keyframes RESThrobber {
    30% { background: transparent; }
    70% { background: transparent; }
}

/* Handle multireddit bar on savedComments page */
.with-listing-chooser #savedLinksList {
	margin-left: 120px;
}
.listing-chooser-collapsed #savedLinksList {
	margin-left: 8px;
}
.mediacrush-album .mediacrush-brand {
	position: relative;
	top: -5px;
	left: 10px;
}
.mediacrush-brand img {
	position: relative;
	margin-right: 3px;
	top: 3px;
}

#alert_message {
	display: none;
	opacity: 0.0;
	background-color: #EFEFEF;
	border: 1px solid black;
	color: black;
	font-size: 12px;
	padding: 20px;
	padding-left: 40px;
	padding-right: 40px;
	position: fixed!important;
	width: 400px;
	z-index: 1000000201;
	text-align: left;
}
#alert_message input {
	border: 1px solid black;
	font-family: normal x-small verdana,arial,helvetica,sans-serif;
	font-weight: bold;
	font-size: 10px;
	padding: 6px;
	padding-left: 9px;
	padding-right: 9px;
	float: left;
	background-color: #DFDFDF;
	cursor: pointer;
	margin-right:10px;
}
#alert_message div {
	margin-bottom: 20px;
}
#alert_message_background {
	position: fixed; top: 0; left: 0; bottom: 0; right: 0;
	background-color: rgba(51, 51, 51,0.95);
	z-index: 100000200;
}
#alert_message input.button-right {
	float: right;
}

.res-left {
	float: left;
}
.res-right {
	float: right;
}
.res-icon {
	font-family: "Batch";
	line-height: 1;
	display: inline-block;
	font-size: 16px;
	font-weight: normal;
}
.res-icon.res-icon-32 {
	font-size: 32px;
}
.res-icon.res-icon-64 {
	font-size: 64px;
}
.res-icon.res-icon-128 {
	font-size: 128px;
}
.res-icon[data-icon]::before {
	content: attr(data-icon);
}
.md .usertext-body img {
	display: inherit;
}
.highlightedAltAccount {
	font-weight: bold;
}
#show_stylesheets:target + label {
	background-color: lightblue;
}


/*
(cs)spinner.css - http://jh3y.github.io/-cs-spinner
Licensed under the MIT license

Jhey Tompkins (c) 2014.

Permission is hereby granted, free of charge, to any person obtaining a copy of this software and associated documentation files (the "Software"), to deal in the Software without restriction, including without limitation the rights to use, copy, modify, merge, publish, distribute, sublicense, and/or sell copies of the Software, and to permit persons to whom the Software is furnished to do so, subject to the following conditions:

The above copyright notice and this permission notice shall be included in all copies or substantial portions of the Software.

THE SOFTWARE IS PROVIDED "AS IS", WITHOUT WARRANTY OF ANY KIND, EXPRESS OR IMPLIED, INCLUDING BUT NOT LIMITED TO THE WARRANTIES OF MERCHANTABILITY, FITNESS FOR A PARTICULAR PURPOSE AND NONINFRINGEMENT. IN NO EVENT SHALL THE AUTHORS OR COPYRIGHT HOLDERS BE LIABLE FOR ANY CLAIM, DAMAGES OR OTHER LIABILITY, WHETHER IN AN ACTION OF CONTRACT, TORT OR OTHERWISE, ARISING FROM, OUT OF OR IN CONNECTION WITH THE SOFTWARE OR THE USE OR OTHER DEALINGS IN THE SOFTWARE.
*/
/* (cs)spinner base styling */
.csspinner {
  position: relative;
}
.csspinner:before {
  content: "";
  z-index: 1;
  position: absolute;
  top: 0;
  right: 0;
  bottom: 0;
  left: 0;
  background-color: #999999;
  opacity: 0.6;
}
.csspinner:after {
  z-index: 2;
  content: "";
  height: 40px;
  width: 40px;
  position: absolute;
  top: 50%;
  left: 50%;
  margin: -24px 0 0 -24px;
  -webkit-transition: all .75s ease 0s;
  transition: all .75s ease 0s;
  border-radius: 100%;
  border-top: 4px solid #555555;
  -webkit-animation: standard .75s infinite linear;
  animation: standard .75s infinite linear;
  -webkit-transform-origin: center;
  -ms-transform-origin: center;
  transform-origin: center;
}
/* (cs)spinner ringed spinner.
a spinner with a static ring and no overlay.*/
.csspinner.ringed:after {
  border-right: 4px solid #8BBDD6;
  border-top: 4px solid #0052D6;
  border-left: 4px solid #8BBDD6;
  border-bottom: 4px solid #8BBDD6;
  opacity: 1;
}
/* (cs)spinner standard rotation animation used for duo, double-up etc. */
@-webkit-keyframes standard {
  from {
    -webkit-transform: rotate(0deg);
    transform: rotate(0deg);
  }
  to {
    -webkit-transform: rotate(360deg);
    transform: rotate(360deg);
  }
}
@keyframes standard {
  from {
    -webkit-transform: rotate(0deg);
    transform: rotate(0deg);
  }
  to {
    -webkit-transform: rotate(360deg);
    transform: rotate(360deg);
  }
}
#url-field .progress-wrapper {
	width: 500px;
	height: 8px;
	position: absolute;
	top: 54px;
	left: 10px;
	overflow: hidden;
}

#url-field .progress-wrapper .progress {
	display: block;
	position: absolute;
	left: 0;
	top: 0;
	height: 8px;
}

#url-field .progress {
	-webkit-animation: progressbar 1s linear infinite;
	animation: progressbar 1s linear infinite;
	background-color: #149bdf;
	background-image: -moz-linear-gradient(45deg, rgba(255, 255, 255, 0.15) 25%, transparent 25%, transparent 50%, rgba(255, 255, 255, 0.15) 50%, rgba(255, 255, 255, 0.15) 75%, transparent 75%, transparent);
	background-image: -webkit-linear-gradient(45deg, rgba(255, 255, 255, 0.15) 25%, transparent 25%, transparent 50%, rgba(255, 255, 255, 0.15) 50%, rgba(255, 255, 255, 0.15) 75%, transparent 75%, transparent);
	background-image: linear-gradient(45deg, rgba(255, 255, 255, 0.15) 25%, transparent 25%, transparent 50%, rgba(255, 255, 255, 0.15) 50%, rgba(255, 255, 255, 0.15) 75%, transparent 75%, transparent);
	background-size: 40px 40px;
}

#url-field .progress.progress-stalled {
	background-image: none;
}

#url-field .progress.progress-grey {
	background-color: #888;
}

#url-field .progress.progress-green {
	background-color: #5eb95e;
}

#url-field .progress.progress-red {
	background-color: #ff0000;
}

@-webkit-keyframes progressbar {
	from {
		background-position: 0px 0px;
	}
	to {
		background-position: 39px 0px;
	}
}

@keyframes progressbar {
	from {
		background-position: 0px 0px;
	}
	to {
		background-position: 39px 0px;
	}
}

#RESStyleSheetTipPane {
	display: none;
	position: relative;
	border: 1px solid #ddd;
	margin-bottom: 10px;
	width: calc(100% - 320px);
}
#RESStyleSheetTipPane-header {
	cursor: pointer;
	font-size: 20px;
	padding: 10px;
	border-bottom: 1px solid #ddd;
}
#RESStyleSheetTipPane-header span.details {
	margin-left: 20px;
	font-size: 12px;
	visibility: hidden;
}
#RESStyleSheetTipPane-header.minimized span.details {
	visibility: visible;
}
#RESStyleSheetTipPane-contents {
	display: none; /* hide by default */
	padding: 10px;
}

#RESStyleSheetTipPane-contents ul {
	list-style-type: disc;
	list-style-position: inside;
}

/* gifyoutube player */
.gifyoutube-source {
	float: left;
}
.res-player.gifyoutube .gifyoutube-controls .res-lightweight-player-controls, .res-player.gifyoutube .gifyoutube-source-button {
	color: #fff;
	font-size:16px;
	padding: 5px 10px;
	cursor: pointer;
	float: none;
	margin-right: 0;
	margin-left: 5px;
}
.gifyoutubeCtrlSlower, .gifyoutubeCtrlFaster {
	border-radius: 3px;
	background-color: #f0ad4e;
	border: 1px solid #eea236;
}
.res-player.gifyoutube .gifyoutube-source-button {
	margin-left: 0;
}
.gifyoutubeCtrlPause {
	border-radius: 3px;
	background-color: #5cb85c;
	border: 1px solid #4cae4c;
}
.gifyoutube-controls {
	float: right;
}
.gifyoutube-source-button {
	border-radius: 3px;
	background-color: #5bc0de;
	border: 1px solid #46b8da;
}


/* imgur gifv player */
.imgurgifv-brand {
	float: left;
}
.imgurgifv-download {
	float: right;
}

<<<<<<< HEAD
=======
.md.mediacrush-md {
	background: transparent;
	border: none !important;
}

>>>>>>> 291ce84a
/* Compiled SCSS from MediaCrush - https://github.com/MediaCrush/MediaCrush */
.player {
  position: relative; }
  .player.fullscreen {
    position: fixed;
    top: 0;
    left: 0;
    right: 0;
    bottom: 0; }
    .player.fullscreen video {
      position: absolute;
      top: 0;
      left: 0;
      right: 0;
      bottom: 0;
      max-width: none;
      width: 100%; }
  .player video.idle {
    cursor: none; }
    .player a {
      outline-style: none; }
      .player .start {
        position: absolute;
        left: 0;
        right: 0;
        bottom: 0;
        top: 0;
        display: block; }
        .player .start span {
          font-size: 128px;
          font-weight: normal;
          display: block;
          width: 128px;
          height: 128px;
          position: absolute;
          top: 50%;
          left: 50%;
          margin-left: -64px;
          margin-top: -64px;
          color: #fff;
          text-shadow: 2px 2px 5px #000; }
  .player .controls {
    opacity: 0;
    transition: opacity linear 0.2s;
    position: absolute;
    left: 0;
    bottom: 0;
    right: 0;
    height: 22px;
    background: rgba(0, 0, 0, 0.6);
    padding: 2px; }
    .player .controls.idle {
      opacity: 0 !important; }
      .player .controls.fixed {
        opacity: 1 !important; }
        .player .controls > * {
          display: inline-block; }
          .player .controls a {
            color: #fff; }
            .player .controls.muted .seek {
              right: 55px; }
              .player .controls .seek {
                position: absolute;
                left: 27px;
                right: 77px;
                top: 0;
                bottom: 0; }
                .player .controls .seek div {
                  position: absolute;
                  top: 11px;
                  left: 0;
                  height: 4px; }
                  .player .controls .seek div.progress {
                    width: 100%; }
                    .player .controls .seek div.loaded {
                      background: #08c;
                      height: 2px;
                      top: 13px;
                      width: 0;
                      max-width: 100%; }
                      .player .controls .seek div.played {
                        background: #fff;
                        width: 0;
                        position: relative; }
                        .player .controls .seek div.played::after {
                          position: absolute;
                          right: -3px;
                          top: -6px;
                          display: block;
                          width: 3px;
                          height: 15px;
                          background: #fff;
                          content: ''; }
                  .player .controls .seek div.background {
                    background: rgba(50, 50, 50, 0.5);
                    width: 100%; }
                    .player .controls .seek div.clickable {
                      top: 5px;
                      left: 0;
                      right: 0;
                      bottom: 5px;
                      height: auto;
                      cursor: pointer; }
    .player .controls .icon {
      color: #fff;
      font-size: 21px;
      width: 21px;
      height: 21px;
      font-weight: normal;
      line-height: 21px;
      cursor: pointer; }
      .player .controls .icon.play::before {
        content: '\F16B'; }
        .player .controls .icon.pause::before {
          content: '\F16C'; }
          .player .controls .icon.fullscreen {
            font-size: 18px;
            position: relative;
            }
            .player .controls .icon.fullscreen::before {
              content: '\F0A4'; }
              .player .controls .icon.fullscreen.disabled::before {
                color: #fff;
                content: '\F0A6'; }
      .player .controls .icon.disabled {
        color: #aaa; }
    .player .controls .right {
      float: right; }
      .player .controls .toggleable {
        position: relative; }
		.player .controls .toggleable .icon {
			position: relative;
			top: -2px;
			padding-top: 2px; }
        .player .controls .toggleable.settings > div {
          width: 120px;
          right: auto;
          left: -97px; }
          .player .controls .toggleable.volume.muted > div {
            display: none; }
            .player .controls .toggleable.volume > div {
              position: absolute;
              width: 25px;
              height: 100px; }
              .player .controls .toggleable.volume > div > span {
                position: absolute;
                left: 10px;
                bottom: 7px;
                top: 7px;
                width: 5px; }
                .player .controls .toggleable.volume > div > span > span {
                  position: absolute;
                  left: 0;
                  bottom: 0;
                  width: 100%; }
                  .player .controls .toggleable.volume > div > span > span.background {
                    background: rgba(0, 0, 0, 0.5);
                    height: 100%; }
                    .player .controls .toggleable.volume > div > span > span.amount {
                      background: #08c;
                      height: 100%; }
                      .player .controls .toggleable.volume > div > span > span.amount::after {
                        content: '';
                        position: absolute;
                        top: 0;
                        left: -3px;
                        width: 11px;
                        height: 2px;
                        background: #fff;
                        display: block; }
                  .player .controls .toggleable.volume > div > span > span.clickable {
                    top: 0;
                    left: -5px;
                    width: 20px;
                    bottom: 0;
                    cursor: pointer; }
        .player .controls .toggleable > div {
          opacity: 0;
          pointer-events: none;
          background: rgba(0, 0, 0, 0.6);
          position: absolute;
          right: 2px;
          bottom: 26px;
          font-size: 10pt;
          text-align: right; }
          .player .controls .toggleable > div div {
            color: #fff; }
            .player .controls .toggleable > div div.playback-speed {
              text-align: left; }
              .player .controls .toggleable > div div.playback-speed .header {
                padding-left: 2px;
                margin-bottom: 2px; }
                .player .controls .toggleable > div div.playback-speed .speeds a {
                  display: inline-block;
                  width: 30%;
                  padding: 2px;
                  text-align: center; }
                  .player .controls .toggleable > div div.playback-speed .speeds a.selected,
                  .player .controls .toggleable > div div.playback-speed .speeds a.selected:hover {
                    background: #fff;
                    color: #000; }
                    .player .controls .toggleable > div div.playback-speed .speeds a:hover {
                      background: rgba(50, 50, 50, 0.5); }
            .player .controls .toggleable > div div.highlight:hover {
              background: rgba(50, 50, 50, 0.5); }
              .player .controls .toggleable > div div a .icon {
                position: relative;
                font-size: 16px;
                top: 1px;
                padding: 3px; }
        .player .controls .toggleable:hover div {
          opacity: 1;
          pointer-events: auto; }
  .player:hover .controls {
    opacity: 1; }

.player.audio {
  min-width: 500px;
  min-height: 25px; }
  .player.audio .toggleable.volume > div {
    position: absolute;
    width: 100px;
    height: 26px;
    right: 0;
    bottom: 0; }
    .player.audio .toggleable.volume > div > span {
      left: 7px;
      right: 7px;
      height: 5px;
      top: 10px;
      width: auto; }
      .player.audio .toggleable.volume > div > span > span {
        left: 0;
        bottom: 0;
        width: 100%; }
        .player.audio .toggleable.volume > div > span > span.background {
          width: 100%; }
          .player.audio .toggleable.volume > div > span > span.amount {
            width: 100%; }
            .player.audio .toggleable.volume > div > span > span.amount::after {
              right: 0;
              top: -3px;
              left: auto;
              width: 2px;
              height: 11px; }
        .player.audio .toggleable.volume > div > span > span.clickable {
          width: 100%;
          left: 0;
          top: -10px;
          bottom: -10px; }
  .player.audio .toggleable.settings > div {
    right: 2px;
    bottom: 0;
    left: auto;
    height: 26px;
    width: 420px;
    text-align: right; }
    .player.audio .toggleable.settings > div div {
      display: inline-block;
      height: 100%; }
      .player.audio .toggleable.settings > div div.playback-speed .speeds a {
        width: 35px; }
        .player.audio .toggleable.settings > div div.playback-speed .speeds a.selected,
        .player.audio .toggleable.settings > div div.playback-speed .speeds a.selected:hover {
          background: #fff;
          color: #000;
          position: relative;
          height: 22px;
          top: -1px; }
          .player.audio .toggleable.settings > div div.playback-speed .speeds a:hover {
            background: black; }
      .player.audio .toggleable.settings > div div.highlight a {
        padding: 0 2px; }
        .player.audio .toggleable.settings > div div.highlight a .icon {
          padding: 0 3px; }
      .player.audio .toggleable.settings > div div.highlight:hover {
        background: black; }
		.player .hidden { display: none; }
		.player { position: relative; display: inline-block; width: auto; max-width: 100%; }
		.player video { max-width: 100%; }
		.player.fullscreen, .player.fullscreen video { max-width: none; }
		.icon{font-family:"Batch";line-height:1;display:inline-block;font-size:16px;font-weight:normal}.icon.icon-32{font-size:32px}.icon.icon-64{font-size:64px}.icon.icon-128{font-size:128px}<|MERGE_RESOLUTION|>--- conflicted
+++ resolved
@@ -1624,14 +1624,11 @@
 	float: right;
 }
 
-<<<<<<< HEAD
-=======
 .md.mediacrush-md {
 	background: transparent;
 	border: none !important;
 }
 
->>>>>>> 291ce84a
 /* Compiled SCSS from MediaCrush - https://github.com/MediaCrush/MediaCrush */
 .player {
   position: relative; }
