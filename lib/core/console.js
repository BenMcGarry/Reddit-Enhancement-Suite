// define the RESConsole class
var RESConsole = {
	modalOverlay: '',
	RESConsoleContainer: '',
	RESMenuItems: [],
	RESConfigPanelOptions: null,
	// make the modules panel accessible to this class for updating (i.e. when preferences change, so we can redraw it)
	RESConsoleConfigPanel: RESUtils.createElementWithID('div', 'RESConsoleConfigPanel', 'RESPanel'),
	RESConsoleAboutPanel: RESUtils.createElementWithID('div', 'RESConsoleAboutPanel', 'RESPanel'),
	addConsoleLink: function() {
		this.userMenu = document.querySelector('#header-bottom-right');
		if (this.userMenu) {
			var RESPrefsLink = $('<span id="openRESPrefs"><span id="RESSettingsButton" title="RES Settings" class="gearIcon"></span>')
				.mouseenter(RESConsole.showPrefsDropdown);
			$(this.userMenu).find('ul').after(RESPrefsLink).after('<span class="separator">|</span>');
			this.RESPrefsLink = RESPrefsLink[0];
		}
	},
	addConsoleDropdown: function() {
		var consoleOption = RESUtils.createElementWithID('li', 'SettingsConsole', null, 'RES settings console'),
			donateOption = RESUtils.createElementWithID('li', 'RES-donate', null, 'donate to RES');

		this.gearOverlay = RESUtils.createElementWithID('div', 'RESMainGearOverlay');
		this.gearOverlay.setAttribute('class', 'RESGearOverlay');
		this.gearIcon = RESUtils.createElementWithID('div', null, 'gearIcon');
		this.gearOverlay.appendChild(this.gearIcon);

		this.prefsDropdown = RESUtils.createElementWithID('div', 'RESPrefsDropdown', 'RESDropdownList');
		this.prefsDropdownOptions = RESUtils.createElementWithID('ul', 'RESDropdownOptions');

		this.prefsDropdownOptions.appendChild(consoleOption);
		this.prefsDropdownOptions.appendChild(donateOption);

		this.prefsDropdown.appendChild(this.prefsDropdownOptions);
		var thisSettingsButton = this.prefsDropdown.querySelector('#SettingsConsole');
		this.settingsButton = thisSettingsButton;
		thisSettingsButton.addEventListener('click', function() {
			RESConsole.hidePrefsDropdown();
			RESConsole.open();
		}, true);
		var thisDonateButton = this.prefsDropdown.querySelector('#RES-donate');
		thisDonateButton.addEventListener('click', function() {
			RESUtils.openLinkInNewTab('http://redditenhancementsuite.com/contribute.html', true);
		}, true);
		$(this.prefsDropdown).mouseleave(function() {
			RESConsole.hidePrefsDropdown();
		});
		$(this.prefsDropdown).mouseenter(function() {
			clearTimeout(RESConsole.prefsTimer);
		});
		$(this.gearOverlay).mouseleave(function() {
			RESConsole.prefsTimer = setTimeout(function() {
				RESConsole.hidePrefsDropdown();
			}, 1000);
		});
		document.body.appendChild(this.gearOverlay);
		document.body.appendChild(this.prefsDropdown);
		if (RESStorage.getItem('RES.newAnnouncement', 'true')) {
			RESUtils.setNewNotification();
		}
	},
	showPrefsDropdown: function(e) {
		var thisTop = parseInt($(RESConsole.userMenu).offset().top + 1, 10);
		// var thisRight = parseInt($(window).width() - $(RESConsole.RESPrefsLink).offset().left, 10);
		// thisRight = 175-thisRight;
		var thisLeft = parseInt($(RESConsole.RESPrefsLink).offset().left - 6, 10);
		// $('#RESMainGearOverlay').css('left',thisRight+'px');
		$('#RESMainGearOverlay').css('height', $('#header-bottom-right').outerHeight() + 'px');
		$('#RESMainGearOverlay').css('left', thisLeft + 'px');
		$('#RESMainGearOverlay').css('top', thisTop + 'px');
		RESConsole.prefsDropdown.style.top = parseInt(thisTop + $(RESConsole.userMenu).outerHeight(), 10) + 'px';
		RESConsole.prefsDropdown.style.right = '0px';
		RESConsole.prefsDropdown.style.display = 'block';
		$('#RESMainGearOverlay').show();
		modules['styleTweaks'].setSRStyleToggleVisibility(false, 'prefsDropdown');
	},
	hidePrefsDropdown: function(e) {
		RESConsole.RESPrefsLink.classList.remove('open');
		$('#RESMainGearOverlay').hide();
		RESConsole.prefsDropdown.style.display = 'none';
		modules['styleTweaks'].setSRStyleToggleVisibility(true, 'prefsDropdown');
	},
	resetModulePrefs: function() {
		var prefs = {
			'userTagger': true,
			'betteReddit': true,
			'singleClick': true,
			'subRedditTagger': true,
			'uppersAndDowners': true,
			'keyboardNav': true,
			'commentPreview': true,
			'showImages': true,
			'showKarma': true,
			'usernameHider': false,
			'accountSwitcher': true,
			'styleTweaks': true,
			'filteReddit': true,
			'spamButton': false
		};
		this.setModulePrefs(prefs);
		return prefs;
	},
	getAllModulePrefs: function(force) {
		var storedPrefs;
		// if we've done this before, just return the cached version
		if ((!force) && (typeof this.getAllModulePrefsCached !== 'undefined')) {
			return this.getAllModulePrefsCached;
		}
		// get the stored preferences out first.
		if (RESStorage.getItem('RES.modulePrefs') !== null) {
			storedPrefs = safeJSON.parse(RESStorage.getItem('RES.modulePrefs'), 'RES.modulePrefs');
		} else if (RESStorage.getItem('modulePrefs') !== null) {
			// Clean up old moduleprefs.
			storedPrefs = safeJSON.parse(RESStorage.getItem('modulePrefs'), 'modulePrefs');
			RESStorage.removeItem('modulePrefs');
			this.setModulePrefs(storedPrefs);
		} else {
			// looks like this is the first time RES has been run - set prefs to defaults...
			storedPrefs = this.resetModulePrefs();
		}
		if (storedPrefs === null) {
			storedPrefs = {};
		}
		// create a new JSON object that we'll use to return all preferences. This is just in case we add a module, and there's no pref stored for it.
		var prefs = {};
		// for any stored prefs, drop them in our prefs JSON object.
		for (var module in modules) {
			if (storedPrefs[module]) {
				prefs[module] = storedPrefs[module];
			} else if ((!modules[module].disabledByDefault) &&
					((storedPrefs[module] == null) ||(module.alwaysEnabled))) {
				// looks like a new module, or no preferences. We'll default it to on.
				prefs[module] = true;
			} else {
				prefs[module] = false;
			}
		}
		if ((typeof prefs !== 'undefined') && (prefs !== 'undefined') && (prefs)) {
			this.getAllModulePrefsCached = prefs;
			return prefs;
		}
	},
	getModulePrefs: function(moduleID) {
		if (moduleID) {
			var prefs = this.getAllModulePrefs();
			return prefs[moduleID];
		} else {
			alert('no module name specified for getModulePrefs');
		}
	},
	setModulePrefs: function(prefs) {
		if (prefs !== null) {
			RESStorage.setItem('RES.modulePrefs', JSON.stringify(prefs));
			return prefs;
		} else {
			alert('error - no prefs specified');
		}
	},
	create: function() {
		var logoImg, header1, RESConsoleHeader, RESConsoleTopBar;

		// create the console container
		this.RESConsoleContainer = RESUtils.createElementWithID('div', 'RESConsoleContainer');
		// hide it by default...
		// this.RESConsoleContainer.style.display = 'none';
		// create a modal overlay
		this.modalOverlay = RESUtils.createElementWithID('div', 'modalOverlay');
		this.modalOverlay.addEventListener('click', function(e) {
			e.preventDefault();
			return false;
		}, true);
		document.body.appendChild(this.modalOverlay);
		// create the header
		RESConsoleHeader = RESUtils.createElementWithID('div', 'RESConsoleHeader');
		// create the top bar and place it in the header
		RESConsoleTopBar = RESUtils.createElementWithID('div', 'RESConsoleTopBar');
		this.logo = 'data:image/png;base64,iVBORw0KGgoAAAANSUhEUgAAADwAAAAeCAMAAABHRo19AAAACXBIWXMAAA7EAAAOxAGVKw4bAAACxFBMVEXw8/wAAAD+//8EBAQSEhIPDw/w8/v+/v4JCQkHBwcCAgKSk5W8vLz9SADz8/MtLS0iIiIcHBz/VAAYGBmRkZFkZGUkJCQVFhZiYmOZmp2QkpfQ09r9/f3n6vA5OTkvLy//TAAxMTEUFRTl5eVqa2zu8fnt7/fV19ydnqCen6Lt8Pj/TwDk5ORaWlrg4ug1NTUpKSrX19cgICDp6/J6enrFxcW1trpDQ0M7OzwnJyenp6f6TQAXFxj/WACFhojr6+uNjpBHR0cfHx+vr7GSkpJMTEwYGBg+Pj5cXF3CwsJISEj29vYQEBDe3t7+SwBmZmixsbH19fXo6OhQUFAgICJgYWXHyM3q7PTs7vW3uLvb3eKqq650dXbS09js7/aTlJY5OjmUlJeenp7r7vWWl5n8/Px4eHihoqWEhYfO0NTj5euDg4Pa3OGRkpTJy8/g4ODe4Obc3Nzv8vqjo6O1tbW3uLyrq6t1dXX5ya5/f3/5xqxZWVqKiopra2v4uJb99vLCw8fFxsouLS6Oj5Hs7OzY2t+jpKZ4eXv2tY8NDQ35WQny8vJkZGT2lWGQkJB8fHzi5OrLzNFAQUPm6O/3f0W7u7v3oXP4dTb2nXH62MX3pHb87+bn5+dWV1dvb3E0NDT4lWP3jFP4vJn2cS79+vaJioxNTU376d72f0H4Wwf2fT7759z9+fX1lmH4XAv2bSb40bheX2A6Ojr9+vj76t/9+vf76+H5XxVGRkZxcnPQ0te+vr52dnaztLfExMT2tZFYWFhSUlLV1dVwcXL52MS4uLiysrKam5rW1tZPT1CVlZWYmJiUlJRHR0ipqq0qKiqzs7P39/fq6urj4+P89fH09PT6+vo4ODjq7PNsbW4oKCh0dHTv7++3t7fk5u2IiYtFRUU3NzdPT0/Kysru7u6NjY1tbW1gYGBfX19sbGyHh4fh4eEzPXfuAAACPElEQVR4Xq3SQ9fkQBTH4bpVSdru17Zt28bYtm3btm3btm37S8yk0oteTKc7c+a3uf/Nc3JyEvT/48KF69Uhu7dk3AfaZ48PRiHgUwLdpGLdtFbecrkPOxvjuSRcmp2vaIsQt6gdLME4UtlGGs6NFW7+GIw7Qidp2BAq3KaQWg650mwC9LSs6JpRfZG03PTo32reMrmzIW3IlGaSZY/W+aCcoY/xq1SCKXAC5xAaGObkFoSmZoK3uaxqlgzL6vol3UohjIpDLWq6J4jaaNZUnsb4syMCsHU5o10q4015sZAshp2LuuCu4DSZFzJrrh0GURj3Ai8BNHrQ08TdyvZXDsDzYBD+W4OJK5bFh9nGIaRuKKTTxw5fOtJTUCtWjh3H31NQiCdOso2DiVlXSsXGDN+M6XRdnlmtmUNXYrGaLPhD3IFvoQfQrH4KkMdRsjgiK2IZXcurs4zHVvFrdSasQTaeTFu7DtPWa4yaDXSd0xh9N22mMyUVieItWwW8bfuOnbvo2r1n7779mOZ6QByHHsRChw4fsXwsz6OPsdDxE0i0kyQA20rLFIhjzuW0TVxIgpB4Z+AsBRXn1RZTdeEivXFyFbLXJTaJvmkDNJgLrly95iR3juTt9eIbyH6ucJPq2hJGQQiru63lbbriDocc6C7cu1/BgwcPH9U/4cdT9TNQIcd6/oK8fFWbg4Vev0n0I6VvkcO9A38Fq495X5T3wZkhLvAROZ6KYT59Lvvy9VvU9x8/1fW/DEygHfEbNdeCkgdk4HMAAAAASUVORK5CYII=';
		// this string is split because a specific sequence of characters screws up some git clients into thinking this file is binary.
		this.loader = 'data:image/gif;base64,R0lGODlhHQAWANUAAESatESetEyetEyitEyivFSivFSmvFymvFyqvGSqvGSqxGSuxGyuxGyyxHSyxHS2xHS2zHy2zHy6zIS6zIS+zIy+zIzCzIzC1JTG1JzK1JzK3JzO3KTO3KTS3KzS3KzW3LTW3LTW5LTa5Lza5Lze5MTe5MTi5MTi7Mzi7Mzm7NTm7NTq7Nzq7Nzq9Nzu9OTu9OTy9Ozy9Oz29Oz2/PT2/PT6/Pz6/Pz+/AAAAAAAAAAAAAAAAAAAAAAAAAAAAAAAACH';
		this.loader += '/C05FVFNDQVBFMi4wAwEAAAAh/h1CdWlsdCB3aXRoIEdJRiBNb3ZpZSBHZWFyIDQuMAAh+QQIBgAAACwAAAAAHQAWAAAG/sCbcEgs3myyEIzjQr2MUGjrgpFMrJIMhxTtei4SbPhKwXCeXaLren00GIuHlSLxzNJDD4NOWST8CwsUgxEjeEIcDYN0ICkjFA4UFYMcRXckIS8XKysTCJKSGCMkHBUXpwwXRC8UGheLpgsMDBKmF6YWF7kODYY3LmawoKcXCxIKFMSnkBIELDczIxODk2SmpoMFbg8XDg4SAAoTNTUY1BcTDQsKCw2nGGAMBAUJDQcCDZ8yNzESya8NFDCAEFAChoO6GGSowEDDggsq0HhIZisVixkwQFDBkIHCARQ1XICosSIGEYe5MFjAsE8IigwcYWa402VEyoNmRozgkEFDbs8MBRS0jJJCwAOcMn1u4MBTA4UHNdLIgIAOg08NGphqZWAggohDHBIEqMCRqZYMEjZMMPBgaJcYcDAcQMBhwgMOGOg9AOHrUIkQ8hJQQKDgQaQFEQ4ZuRABxSwREtqWcKHYiIwaWm6UGBG18o0gACH5BAgGAAAALAAAAAAdABYAAAb';
		this.loader += '+wJtwSCwKXabWBjaS2YxQowqDkUysEg4GFe1+LtgrVkKddYsvCRbSYCwcEgpl4jGfhR3GnLJILP4JchQQJXdCHhCCEiApIxUNFZESGkUzNCsaMBwjMRQFE3IVGCMkHBYXFBcQGEM1NhRUexWqCRAQsxcWuBcXEQgkQjEXGYIUFanIDxENEry5F48SByo3MCWCx1fGzlcHCxKQEggUAgYWrqjGcg0LCguQuVUNBwUJbgIKDBFmMKi4DfnYKCBDhUqDCRgWYFDmAoYQDs2cMcCwYkaMEBYKUjiAAsaMDzFgxCDiocEpDBcwjBSSIkMGDRkwWHDYJUSqghg2jBjB4eVzSwwKINA4Y0JAhIIuYcLkoKFnAwc1zsyYYCFC0pccsmZNcNCDoQ4FCmAQ1TPr2A4JClCIeufFggcUAkDg8ECCBwkF4F4YYYhlCAQFHEwwwECCAwcINDzpK2QGBQ4gFEwAsSDDDA4vGBOxUaMfFw5cNN8IAgAh+QQIBgAAACwAAAAAHQAWAAAG/sCbcEgsClcqlAc2qtWMUCOKc5FYrZyK6xmFhizWiURMxmBm3SIMMp48GoyFQ0Kpc9BpIcchpiz+';
		this.loader += 'gHUUESd5Qh4QghIhKCMUDhQVFBIYRTMvMxgtIxw1GAJ0khkiJRwUF6gRGUNOGRUYghQYEQgSEBcWFBa7uGAEIUI1p7GSFRUXg3MRqKgWFwoRCSs3LiPIkhRkyKgSDggFj3UHEwcEFk8ZoXUNCn8OqBjIDQj0Cg0CCA8PMTctsMcX4jBwwI6SGQsZAnJYcKrBCn43ODxgFvBCixkwvpjJQIGBChU3RqioAVFIiAjOMFjAIGNICgwZNGTA4ABGmhATzZjhMIJTacyYNClwiVLCgKyNP2VyWIqhgIOhUGQkwyBT6VIOGRSA4WCIg4AGHDNgZYrBawEMUKO0aCCBAYALGRiUZVCLwoMRhoS80IDgQIQGBuY0SJDgRMm8MCiguJAgZgIUL23mlcLyBQbJk28EAQAh+QQIBgAAACwAAAAAHQAWAAAG/sCbcEgsClWwEElFstWMUGPpM5FUJxTMBUaLRkcUq2QsplwwXS8R5hBDGoxFm0LXyNRDj4OCXSQWgAl0FBEpeEIce3QSISlgDhUUFRAXRTQqNRwlKhgzGgUQgxkjJRxmFxcTHEMzLyRmgxQaFIIQFReRqBcWFxIDH0MYsZKSu2MMhLoWtwzNKjctHsJ0FWPFqBMLCAIXDxEXBw4MARhPHhKSkXCADbdnFA4KfggNBaASMDecxBcN8g7+JGAYiArEggwOHHRogOLODQ8NdF1YgKHFjCRnBlqQ0MKEjRRN8g0JcWoghhhDUmTIoCEDBQUio3hQYMEkhg0jRnBgyTMLcEovJhbUHLiypQYNOzlIABDhiZcYLx/wbMmh6k4IGbAe0jBgQi+kGapi4FABAAIOP9WsiCDBnksHHDAceEABAgMTh4TMqIBggYQDCCREWHBgAYxneYW0wPCiwQIQEh686FAusREQHmyE4FDDhuUbQQAAIfkECAYAAAAsAAAAAB0AFgAABv7Am3BILN5sqhlHVUrVaMaosSSSUCTYygUTm0mlKKxkIiZTKJrat/hqkCcPhrxhpVQw3rXwA6FMKAoLgoJnVyl6QhwMhRIfKCQUDhV2EBdFNSc0IhwvGiocCH12GSMlHBQXqRIcQzMoKhMWhRQZFwwSERd2uhcWvRQFHkMef4UVkxcVVgtXqRYYWg4HDSs3LRgYs2apvRMGCgJjDxcKoQIYNjcjEWe6DQyBDVpbFg8JDAsGDAcCDxQuN1DwSgVvwYMGCiRgyyYBxQILExR8iBBCzY0QDXz5YoChxQwYIZ5hyAANRokYLkQ8IfJhHoZnMYagyEBTA4QDMNZwMCAS23aGESM6ZNAwlGaFPGByLaRZMwMHDRwaBKCQ7osMCQUk1NQAlYPXlxoUaECE4QCGCKuccqDpwUEABh5eIFoRKUCCqBKIJbgg4V4LREJmPFAQ4UGBRQ0QIJjgggTgISpGmFDwwAODCy0mbHhshIaHQxdG3KhRFXAQACH5BAgGAAAALAAAAAAdABYAAAb+wJtwSCzeaiwYxwVyxWrGqBEVklAkksmFspxJpalHdoydZDu0b7HlME8ejAVDTKFULlC1MAShTCgLCguDC3V+J182QxmFdRIeKSMUDnYUEBhGJy4rGDAeJRwMlHYZI6B3FxcPHUM0ISwVlXUYGA0QWhRbFhe7FhUIHkI1JVaGsbEXERILf6mpuxEDDCs3LncWdRVYuc4WBgsCDxUNFA8CEAUXNzYnVrEUDXEKDXcYFxURB3IICgoCDRhY3EDRLFUDQRAOSqCFAV4KZRgQcMDAYQiJB7xSMcCwggaMEBVoZaAlA0XHEDBqKBLSAZU9DDGGoNCAIYMGBwdiftFQwAJ1Q4ojRnDIYLOoBC9fVORiOFKDTQ0coi44oE7NjAYCKBB1CnVD1JoVDlTUcwEgAy4Zog7lcMDAQhd6qmFIAEBCBgUWODhokKHBgQY648Jg0CCCvwgUEhxIwCFoXCIqXGRIUFOBBxINSDyO4mnGCgoubMDYLCQIACH5BAgGAAAALAAAAAAdABYAAAb+wJtwSCzeaq+W59WZuWrGqFHFkVAkkolFMkrRpFIUZJLFlsmiGLi4gmApjwaD0ZhQ7hfbejhyUOwLCQuDC3d3JWB6QhoIhhEgKCMUfhUVEBlGKCcwFyonHhwOEHcVGCMkHBUXFxUNHEM1HigZFBWGpRENFKsXFr2/FA0hQjAtdoa1uxcSDwyjqr4XfwIKLDcxyYZktau+CgkGDRcPERQBDo1HJ8fSDQsKCw2qGNIQBQsMCQcMAggaLTdQlOPFQIGzBgokYFhIYQGIDA0yFAqR4csNExC6XWBwgcUMGCFKLVwYo0WJGiVW2FB0Q4OWVQtlDJmFQUOGCAlgrOFw4MJ9SAwcRozokEGDhg0cLDiYsWbFlpEZMBQtyoFDBgYOLkABM+NAAQsZpmqoWjUDhwYFPuy5sYwCgppmrVot8EBCBRdrX2AoIADDhAVhGZQ6YEDC1rUrGEwyUIBChAUIFpAwtZaIixkQHEpYUOKqC5aVh7AoYcNDhRozXoQWEgQAIfkECAYAAAAsAAAAAB0AFgAABv7Am3BILN5ostNo5ZmtbMaosZWhUCQTSUVSItWk0hIES5aQJ6UXuLgyZyONBcMhsVIw37VwBJlYFwmACwt2FCNgUEIZCFZZICkjFA4UFRQRG0YuITIaIi0eGBARdhohJRwXqRcLGUQeIRx+dn4SCxWptxYXt1sRIUIuK5V2FZWpEw0OCxYUqbpWBgYsR8NWW3W4FxYOCIMWEg4XAggMFDY1IpW3FHEKCw23GBeSAgoNDAINBQcbLTcqD5rNY6CAAQSCEjAopMAAg4cFGBw0QJFhhpATE1StwrBiRgwQdzBkwEABBo0QNFacKILhgSqFMYak0JAhg4YIEGKC8cDggnZChRxGjOBQk6aGWjLWrKDw4OdIoxqIcnBgwUIeKTEMKFBo0yaHr0Q1GCBwSA9JBwe6fs3AwcKBC+Bc6LkRg0IBBBrmcGDHoYKAtDrnomhwAd8yBggUPAjxoMRcIjFgJJAAYgEEE2NqWHzMpkWNCx5usFDD+UYQACH5BAgGAAAALAAAAAAdABYAAAb+wJtwSCzeajWRqjSKqYxQ6OuCkVgnFMlpVItGR1fJxCrJUkYvb3EliYwfjLijPN501cKQw7zo+ymAEyJqNkIaCYBZICgjFHsVFRIcRjQcMCEbMSESD1gVFBkiJRwWFxQXCxhEIRkeiaeOEgqnFRcVpbUXViBCLSUYr5+fpgsQCqYXyaYUCQQsR8CAn2MUuRcWEgcOC4ALFgcEDBI2NRymtRQNfg25GBMNAQgMDQUJCAUZaS4OFsMMfQ4aKJCAoaAFCBJGLPiEoIQHGEJInFKWqsUMTRQKZrjg4IUNES1klCiCgYGygjGGoMigIUOGahC9bLJQsOCGESM6tGSpYYFwgRlqUgSs6ZKlSw4tQU24EyXGAQgYXGpoqYGDVXMCDozEA+yAggwYrlqV0CBDgwZp8MyQUOABBgMUODiI0MGBgAQhVuAZUqKaAgEQKCBI0CAjA717h9QogaBqggshEnCwkTYxkRU0VkxQYcNETMtBAAAh+QQIBgAAACwAAAAAHQAWAAAG/sCbcEgs3mo0kAuEaq2MUOiLgpFYKZLLaBTthrATSViMrYRe3WILLHk0GAuHhILt1NLDDyNMWSgWCQsLFBNYXHg3HIN0EiApIxQOFBWEHEU1Nh4oKRgvJREMk5MYIyUclBcXCxdEKBcedIUXFAwPCpOpFhSpqQ8Qhy0dHHR0lKgXChIIu7kYWA4DLUcchaJ8vLoUBhELEhYMEg0A4DY1GbMVsw2CCg3pGFUMAgftBgcLBxcyNzEQzBQNFDBwEFACPAwXJjTwEOEBhgQeSMAQIoKChXQXGGBYMSOGiAoHLSxQcePECRsoZhDBoCAVQgwxhqDAoCGDBngqu0A6CI/DdJYONoMaKLCvS4oDDQ5moGlzA4cNSzNEuNNFhoIKFjAE1eCUg9cIARaUQMTBgQAIN716lZr1gIOJeGY0yBehgFaNHBAMYEBiLKIbJDg8KGBgwgMECRxUgNAg5l8hNjQwgAQRw4IUMKQ9JuLiRsUaMEYUfRwEADs=';
		RESConsoleTopBar.setAttribute('class', 'RESDialogTopBar');
		logoImg = RESUtils.createElementWithID('img', 'RESLogo');
		logoImg.src = this.logo;

		header1 = RESUtils.createElementWithID('h1', null, null, 'reddit enhancement suite');

		RESConsoleTopBar.appendChild(logoImg);
		RESConsoleTopBar.appendChild(header1);

		RESConsoleHeader.appendChild(RESConsoleTopBar);
		this.RESConsoleVersionDisplay = RESUtils.createElementWithID('div', 'RESConsoleVersionDisplay');
		$(this.RESConsoleVersionDisplay).text('v' + RESVersion);
		RESConsoleTopBar.appendChild(this.RESConsoleVersionDisplay);

		// Create the search bar and place it in the top bar
		var RESSearchContainer = modules['search'].renderSearchForm();
		RESConsoleTopBar.appendChild(RESSearchContainer);

		var RESSubredditLink = RESUtils.createElementWithID('a', 'RESConsoleSubredditLink');
		$(RESSubredditLink).text('/r/Enhancement');
		RESSubredditLink.setAttribute('href', '/r/Enhancement');
		RESSubredditLink.setAttribute('alt', 'The RES Subreddit');
		RESConsoleTopBar.appendChild(RESSubredditLink);
		// create the close button and place it in the header
		var RESClose = RESUtils.createElementWithID('span', 'RESClose', 'RESCloseButton');
		$(RESClose).text('×');
		RESClose.addEventListener('click', function(e) {
			e.preventDefault();
			RESConsole.close();
		}, true);
		RESConsoleTopBar.appendChild(RESClose);
		// create the "show all options" checkbox and place it in the header
		var RESAdvOptionsSpan = RESUtils.createElementWithID('span', 'RESAllOptionsSpan');
		RESAdvOptionsSpan.setAttribute('title', modules['settingsNavigation'].options.showAllOptions.description);
		var RESAdvOptions = RESUtils.createElementWithID('input', 'RESAllOptions');
		RESAdvOptions.setAttribute('type', 'checkbox');
		RESAdvOptions.addEventListener('change', function(e) {
			RESUtils.setOption('settingsNavigation', 'showAllOptions', this.checked);
			RESConsole.updateAdvancedOptionsVisibility();
		}, true);
		RESAdvOptionsSpan.appendChild(RESAdvOptions);
		var RESAdvOptionsLabel = document.createElement('label');
		RESAdvOptionsLabel.setAttribute('for', 'RESAdvOptions');
		$(RESAdvOptionsLabel).text('Show all options');
		RESAdvOptionsSpan.appendChild(RESAdvOptionsLabel);
		RESConsoleTopBar.appendChild(RESAdvOptionsSpan);

		this.categories = [];
		for (var module in modules) {
			if ((typeof modules[module].category !== 'undefined') && (this.categories.indexOf(modules[module].category) === -1)) {
				this.categories.push(modules[module].category);
			}
		}
		this.categories.sort(function(a, b) {
			if (a === 'About RES') return 1;
			if (b === 'About RES') return -1;
			return a.localeCompare(b);
		});
		// create the menu
		var menuItems = this.categories;
		var RESMenu = RESUtils.createElementWithID('ul', 'RESMenu');
		menuItems.forEach(function(menuItem) {
			var thisMenuItem = document.createElement('li');
			$(thisMenuItem).text(menuItem);
			thisMenuItem.setAttribute('id', 'Menu-' + menuItem);
			thisMenuItem.addEventListener('click', function(e) {
				e.preventDefault();
				RESConsole.menuClick(this);
			}, true);
			RESMenu.appendChild(thisMenuItem);
		});
		RESConsoleHeader.appendChild(RESMenu);
		this.RESConsoleContainer.appendChild(RESConsoleHeader);
		// Store the menu items in a global variable for easy access by the menu selector function.
		RESConsole.RESMenuItems = RESMenu.querySelectorAll('li');
		// Create a container for each management panel
		this.RESConsoleContent = RESUtils.createElementWithID('div', 'RESConsoleContent');
		if (modules['settingsNavigation'].options.showAllOptions.value) {
			RESAdvOptions.checked = true;
		} else {
			this.RESConsoleContent.classList.add('advanced-options-disabled');
		}
		this.RESConsoleContainer.appendChild(this.RESConsoleContent);
		// Okay, the console is done. Add it to the document body.
		document.body.appendChild(this.RESConsoleContainer);

		window.addEventListener('keydown', function(e) {
			if ((RESConsole.captureKey) && (e.keyCode !== 16) && (e.keyCode !== 17) && (e.keyCode !== 18)) {
				// capture the key, display something nice for it, and then close the popup...
				e.preventDefault();
				var keyArray;
				if (e.keyCode === 8) { // backspace, we disable the shortcut
					keyArray = [-1, false, false, false, false];
				} else {
					keyArray = [e.keyCode, e.altKey, e.ctrlKey, e.shiftKey, e.metaKey];
				}
				document.getElementById(RESConsole.captureKeyID).value = keyArray.join(',');
				document.getElementById(RESConsole.captureKeyID + '-display').value = RESUtils.niceKeyCode(keyArray);
				RESConsole.keyCodeModal.style.display = 'none';
				RESConsole.captureKey = false;
			}
		});

		$('#RESConsoleContent').on({
			focus: function(e) {
				// show dialog box to grab keycode, but display something nice...
				$(RESConsole.keyCodeModal).css({
					display: 'block',
					top: RESUtils.mouseY + 'px',
					left: RESUtils.mouseX + 'px'
				});
				// RESConsole.keyCodeModal.style.display = 'block';
				RESConsole.captureKey = true;
				RESConsole.captureKeyID = this.getAttribute('capturefor');
			},
			blur: function(e) {
				$(RESConsole.keyCodeModal).css('display', 'none');
			}
		}, '.keycode + input[type=text][displayonly]');

		this.keyCodeModal = RESUtils.createElementWithID('div', 'keyCodeModal');
		$(this.keyCodeModal).text('Press a key (or combination with shift, alt and/or ctrl) to assign this action.');
		document.body.appendChild(this.keyCodeModal);
	},
	drawConfigPanel: function(category) {
		if (!category) return;

		this.drawConfigPanelCategory(category);
	},
	getModuleIDsByCategory: function(category) {
		var moduleList = Object.getOwnPropertyNames(modules);

		moduleList = moduleList.filter(function(moduleID) {
			return !modules[moduleID].hidden;
		});
		moduleList = moduleList.filter(function(moduleID) {
			return modules[moduleID].category === category;
		});
		moduleList.sort(function(moduleID1, moduleID2) {
			var a = modules[moduleID1];
			var b = modules[moduleID2];

			if (a.sort !== void 0 || b.sort !== void 0) {
				var sortComparison = (a.sort || 0) - (b.sort || 0);
				if (sortComparison !== 0) {
					return sortComparison;
				}
			}

			if (a.moduleName.toLowerCase() > b.moduleName.toLowerCase()) return 1;
			return -1;
		});

		return moduleList;
	},
	drawConfigPanelCategory: function(category, moduleList) {
		var header = RESUtils.createElementWithID('h1', null, null, 'RES Module Configuration'),
			p = document.createTextNode('Select a module from the column at the left to enable or disable it, and configure its various options.');

		$(this.RESConsoleConfigPanel).empty();

		/*
		var moduleTest = RESStorage.getItem('moduleTest');
		if (moduleTest) {
			console.log(moduleTest);
			// TEST loading stored modules...
			var evalTest = eval(moduleTest);
		}
		*/
		moduleList = moduleList || this.getModuleIDsByCategory(category);

		this.RESConfigPanelModulesPane = RESUtils.createElementWithID('div', 'RESConfigPanelModulesPane');

		function showModuleConfig(e) {
			RESConsole.showConfigOptions(e.target.getAttribute('moduleID'));
		}

		moduleList.forEach(function(module) {
			var thisModuleButton = RESUtils.createElementWithID('div', 'module-' + module);
			thisModuleButton.classList.add('moduleButton');
			var thisModule = module;
			$(thisModuleButton).text(modules[thisModule].moduleName);
			if (modules[thisModule].isEnabled()) {
				thisModuleButton.classList.add('enabled');
			}
			thisModuleButton.setAttribute('moduleID', modules[thisModule].moduleID);
			thisModuleButton.addEventListener('click', showModuleConfig, false);
			this.RESConfigPanelModulesPane.appendChild(thisModuleButton);
		}, this);
		this.RESConsoleConfigPanel.appendChild(this.RESConfigPanelModulesPane);

		this.RESConfigPanelOptions = RESUtils.createElementWithID('div', 'RESConfigPanelOptions');

		this.RESConfigPanelOptions.appendChild(header);
		this.RESConfigPanelOptions.appendChild(p);

		this.RESConsoleConfigPanel.appendChild(this.RESConfigPanelOptions);
		if (!this.RESConsoleContainer) {
			RESConsole.create();
		}

		this.RESConsoleContent.appendChild(this.RESConsoleConfigPanel);
	},
	updateSelectedModule: function(moduleID) {
		var moduleButtons = $(RESConsole.RESConsoleConfigPanel).find('.moduleButton');
		moduleButtons.removeClass('active');
		moduleButtons.filter(function() {
			return this.getAttribute('moduleID') === moduleID;
		})
			.addClass('active');
	},
	drawOptionInput: function(moduleID, optionName, optionObject, isTable) {
		var thisOptionFormEle;
		switch (optionObject.type) {
			case 'textarea':
				// textarea...
				thisOptionFormEle = RESUtils.createElementWithID('textarea', optionName);
				thisOptionFormEle.setAttribute('type', 'textarea');
				thisOptionFormEle.setAttribute('moduleID', moduleID);
				// this is typed user input and therefore safe, we allow HTML for a few settings.
				$(thisOptionFormEle).html(escapeHTML(optionObject.value));
				break;
			case 'text':
				// text...
				thisOptionFormEle = RESUtils.createElementWithID('input', optionName);
				thisOptionFormEle.setAttribute('type', 'text');
				thisOptionFormEle.setAttribute('moduleID', moduleID);
				thisOptionFormEle.setAttribute('placeHolder', optionObject.placeHolder || '');
				thisOptionFormEle.setAttribute('value', optionObject.value);
				break;
			case 'color':
				// color...
				thisOptionFormEle = RESUtils.createElementWithID('input', optionName);
				thisOptionFormEle.setAttribute('type', 'color');
				thisOptionFormEle.setAttribute('moduleID', moduleID);
				// thisOptionFormEle.setAttribute('value', optionObject.value); // didn't work on chrome, need to work with .value
				thisOptionFormEle.value = optionObject.value;
				break;
			case 'button':
				// button...
				thisOptionFormEle = RESUtils.createElementWithID('button', optionName);
				thisOptionFormEle.classList.add('RESConsoleButton');
				thisOptionFormEle.setAttribute('moduleID', moduleID);
				thisOptionFormEle.textContent = optionObject.text;
				thisOptionFormEle.addEventListener('click', optionObject.callback, false);
				break;
			case 'list':
				// list...
				thisOptionFormEle = RESUtils.createElementWithID('input', optionName);
				thisOptionFormEle.setAttribute('class', 'RESInputList');
				thisOptionFormEle.setAttribute('type', 'text');
				thisOptionFormEle.setAttribute('moduleID', moduleID);
				// thisOptionFormEle.setAttribute('value', optionObject.value);
				var existingOptions = optionObject.value;
				if (typeof existingOptions === 'undefined') existingOptions = '';

				var optionArray, prepop, listSpec;
				optionArray = existingOptions.split(',');
				prepop = optionArray.filter(function(option) {
					return option !== '';
				}).map(function(option) {
					return {
						id: option,
						name: option
					};
				});
				listSpec = RESUtils.options.listTypes[optionObject.listType] || optionObject;

				setTimeout(function() {
					$(thisOptionFormEle).tokenInput(listSpec.source, {
						method: 'POST',
						queryParam: 'query',
						theme: 'facebook',
						allowFreeTagging: true,
						zindex: 999999999,
						onResult: (typeof listSpec.onResult === 'function') ? listSpec.onResult : null,
						onCachedResult: (typeof listSpec.onCachedResult === 'function') ? listSpec.onCachedResult : null,
						prePopulate: prepop,
						hintText: (typeof listSpec.hintText === 'string') ? listSpec.hintText : null
					});
				}, 100);
				break;
			case 'password':
				// password...
				thisOptionFormEle = RESUtils.createElementWithID('input', optionName);
				thisOptionFormEle.setAttribute('type', 'password');
				thisOptionFormEle.setAttribute('moduleID', moduleID);
				thisOptionFormEle.setAttribute('value', optionObject.value);
				break;
			case 'boolean':
				// checkbox
				/*
				var thisOptionFormEle = RESUtils.createElementWithID('input', optionName);
				thisOptionFormEle.setAttribute('type','checkbox');
				thisOptionFormEle.setAttribute('moduleID',moduleID);
				thisOptionFormEle.setAttribute('value',optionObject.value);
				if (optionObject.value) {
					thisOptionFormEle.setAttribute('checked',true);
				}
				*/
				thisOptionFormEle = RESUtils.toggleButton(moduleID, optionName, optionObject.value, null, null, isTable);
				break;
			case 'enum':
				// radio buttons
				if (typeof optionObject.values === 'undefined') {
					alert('misconfigured enum option in module: ' + moduleID);
				} else {
					thisOptionFormEle = RESUtils.createElementWithID('div', optionName);
					thisOptionFormEle.setAttribute('class', 'enum');
					optionObject.values.forEach(function(optionValue, index) {
						var thisId = optionName + '-' + index;
						var thisOptionFormSubEle = RESUtils.createElementWithID('input', thisId);
						if (isTable) thisOptionFormSubEle.setAttribute('tableOption', 'true');
						thisOptionFormSubEle.setAttribute('type', 'radio');
						thisOptionFormSubEle.setAttribute('name', optionName);
						thisOptionFormSubEle.setAttribute('moduleID', moduleID);
						thisOptionFormSubEle.setAttribute('value', optionValue.value);
						var nullEqualsEmpty = ((optionObject.value === null) && (optionValue.value === ''));
						// we also need to check for null == '' - which are technically equal.
						if ((optionObject.value === optionValue.value) || nullEqualsEmpty) {
							thisOptionFormSubEle.setAttribute('checked', 'checked');
						}
						var thisLabel = document.createElement('label');
						thisLabel.setAttribute('for', thisId);
<<<<<<< HEAD
						$(thisLabel).safeHtml(' ' + optionObject.values[j].name + ' ' /* security note: the name property is hardcoded, not user input */);
=======
						var thisOptionFormSubEleText = document.createTextNode(' ' + optionValue.name + ' ');
						thisLabel.appendChild(thisOptionFormSubEleText);
>>>>>>> b251346d
						thisOptionFormEle.appendChild(thisOptionFormSubEle);
						thisOptionFormEle.appendChild(thisLabel);
						var thisBR = document.createElement('br');
						thisOptionFormEle.appendChild(thisBR);
					});
				}
				break;
			case 'keycode':
				// keycode - shows a key value, but stores a keycode and possibly shift/alt/ctrl combo.
				var realOptionFormEle = $('<input>').attr({
					id: optionName,
					type: 'text',
					class: 'keycode',
					moduleID: moduleID
				}).css({
					border: '1px solid red',
					display: 'none'
				}).val(optionObject.value);
				if (isTable) realOptionFormEle.attr('tableOption', 'true');

				var thisKeyCodeDisplay = $('<input>').attr({
					id: optionName + '-display',
					type: 'text',
					capturefor: optionName,
					displayonly: 'true'
				}).val(RESUtils.niceKeyCode(optionObject.value));
				thisOptionFormEle = $('<div>').append(realOptionFormEle).append(thisKeyCodeDisplay)[0];
				break;
			default:
				console.log('misconfigured option in module: ' + moduleID);
				break;
		}
		if (isTable) {
			thisOptionFormEle.setAttribute('tableOption', 'true');
		}
		return thisOptionFormEle;
	},
	enableModule: function(moduleID, onOrOff) {
		var prefs = this.getAllModulePrefs(true);
		prefs[moduleID] = !! onOrOff;
		this.setModulePrefs(prefs);
		if (typeof modules[moduleID].onToggle === 'function') {
			modules[moduleID].onToggle(onOrOff);
		}
	},
	showConfigOptions: function(moduleID) {
		if (!modules[moduleID]) return;
		RESConsole.drawConfigOptions(moduleID);
		RESConsole.updateSelectedModule(moduleID);
		RESConsole.currentModule = moduleID;

		RESConsole.RESConsoleContent.scrollTop = 0;

		modules['settingsNavigation'].setUrlHash(moduleID);
	},
	drawConfigOptions: function(moduleID) {
		if (modules[moduleID] && modules[moduleID].hidden) return;
		var thisOptions = RESUtils.getOptions(moduleID),
			optCount = 0,
			moduleNameSpan = RESUtils.createElementWithID('span', null, 'moduleName', modules[moduleID].moduleName),
			toggleOn = RESUtils.createElementWithID('span', null, 'toggleOn noCtrlF', 'on'),
			toggleOff = RESUtils.createElementWithID('span', null, 'toggleOff noCtrlF', 'off'),
			thisHeader,
			thisToggle, thisDescription, allOptionsContainer,
			thisOptionContainer, containerID, thisLabel,
			thisSaveButton,
			thisOptionFormEle,
			i, dep;

		this.RESConfigPanelOptions.setAttribute('style', 'display: block;');
		$(this.RESConfigPanelOptions).html('');
		// put in the description, and a button to enable/disable the module, first..
		thisHeader = document.createElement('div');
		thisHeader.classList.add('moduleHeader');
		thisHeader.appendChild(moduleNameSpan);

		thisToggle = document.createElement('div');
		thisToggle.classList.add('moduleToggle');
		if (modules[moduleID].alwaysEnabled) {
			thisToggle.style.display = 'none';
		}

		thisToggle.appendChild(toggleOn);
		thisToggle.appendChild(toggleOff);
		if (modules[moduleID].isEnabled()) {
			thisToggle.classList.add('enabled');
		}
		thisToggle.setAttribute('moduleID', moduleID);

		thisToggle.addEventListener('click', function(e) {
			var activePane = RESConsole.RESConfigPanelModulesPane.querySelector('.active'),
				enabled = this.classList.contains('enabled');

			if (enabled) {
				activePane.classList.remove('enabled');
				this.classList.remove('enabled');
				if (RESConsole.moduleOptionsScrim) {
					RESConsole.moduleOptionsScrim.classList.add('visible');
				}
				$('#moduleOptionsSave').hide();
			} else {
				activePane.classList.add('enabled');
				this.classList.add('enabled');
				if (RESConsole.moduleOptionsScrim) {
					RESConsole.moduleOptionsScrim.classList.remove('visible');
				}
				$('#moduleOptionsSave').fadeIn();
			}
			RESConsole.enableModule(this.getAttribute('moduleID'), !enabled);
		}, true);
		thisHeader.appendChild(thisToggle);

		function saveModuleOptions(e) {
			e.preventDefault();
			RESConsole.saveCurrentModuleOptions();
		}

		thisSaveButton = this.RESConsoleConfigPanel.querySelector('#moduleOptionsSave');
		if (thisSaveButton === null) {
			thisSaveButton = RESUtils.createElementWithID('input', 'moduleOptionsSave');
			thisSaveButton.setAttribute('type', 'button');
			thisSaveButton.setAttribute('value', 'save options');
			thisSaveButton.addEventListener('click', saveModuleOptions, true);
			this.RESConsoleConfigPanel.appendChild(thisSaveButton);
		}
		$(thisSaveButton).toggle(Object.getOwnPropertyNames(thisOptions).length > 0);

		if (thisHeader.querySelector('#moduleOptionsSaveStatus') === null) {
			var thisSaveStatus = RESUtils.createElementWithID('div', 'moduleOptionsSaveStatus', 'saveStatus');
			thisHeader.appendChild(thisSaveStatus);
		}


		thisDescription = document.createElement('div');
		thisDescription.classList.add('moduleDescription');

		// TODO: potentially use markdown instead of HTML for descriptions and convert on the
		// fly with SnuOwnd. Using .html() is safe here because we control each module's
		// description field, but for future code review sanity we should consider updating.
		if (typeof modules[moduleID].onConsoleOpen === 'function') {
			modules[moduleID].onConsoleOpen();
		}
		$(thisDescription).html(modules[moduleID].description);
		thisHeader.appendChild(thisDescription);
		this.RESConfigPanelOptions.appendChild(thisHeader);
		allOptionsContainer = RESUtils.createElementWithID('div', 'allOptionsContainer');
		this.RESConfigPanelOptions.appendChild(allOptionsContainer);
		// now draw all the options...
		for (i in thisOptions) {
			if (!thisOptions[i].noconfig) {
				optCount++;
				containerID = 'optionContainer-' + moduleID + '-' + i;
				thisOptionContainer = RESUtils.createElementWithID('div', containerID, 'optionContainer');
				dep = thisOptions[i].dependsOn;
				if (dep) {
					// we'll store a list of dependents on the 'parent' so we can show/hide them on
					// the fly as necessary
					if (! thisOptions[dep].dependents) {
						thisOptions[dep].dependents = [];
					}
					// add this option to that list.
					thisOptions[dep].dependents.push(i);
					// if the option this one depends on is false, hide it
					if (!thisOptions[dep].value) {
						thisOptionContainer.setAttribute('style', 'display: none;');
					}
				}

				if (thisOptions[i].advanced) {
					thisOptionContainer.classList.add('advanced');
				}
				thisLabel = document.createElement('label');
				thisLabel.setAttribute('for', i);
				var niceDefaultOption = null;
				switch (thisOptions[i].type) {
					case 'textarea':
					case 'text':
					case 'password':
					case 'list':
						niceDefaultOption = thisOptions[i].default;
						break;
					case 'color':
						niceDefaultOption = thisOptions[i].default;
						if (thisOptions[i].default.substr(0,1) === '#') {
							niceDefaultOption += ' (R:' + parseInt(thisOptions[i].default.substr(1,2),16) + ', G:' + parseInt(thisOptions[i].default.substr(3,2),16) + ', B:' + parseInt(thisOptions[i].default.substr(5,2),16) + ')';
						}
						break;
					case 'boolean':
						niceDefaultOption = thisOptions[i].default ? 'on' : 'off';
						break;
					case 'enum':
						thisOptions[i].values.some(function(thisValue) {
							if (thisOptions[i].default === thisValue.value) {
								niceDefaultOption = thisValue.name;
								return true;
							}
							return false;
						});
						break;
					case 'keycode':
						niceDefaultOption = RESUtils.niceKeyCode(thisOptions[i].default);
						break;
				}
				if (niceDefaultOption !== null) {
					thisLabel.setAttribute('title', 'Default: ' + niceDefaultOption);
				}
				$(thisLabel).text(i);
				var thisOptionDescription = RESUtils.createElementWithID('div', null, 'optionDescription');
				// TODO: same as above in this function, let's use markdown in the future
				$(thisOptionDescription).html(thisOptions[i].description);
				thisOptionContainer.appendChild(thisLabel);
				if (thisOptions[i].type === 'table') {
					var isFixed = thisOptions[i].addRowText === false; // set addRowText value to false to disable additing/removing/moving of row
					thisOptionDescription.classList.add('table');
					// table - has a list of fields (headers of table), users can add/remove rows...
					if (typeof thisOptions[i].fields === 'undefined') {
						alert('Misconfigured table option in module: ' + moduleID + ' - options of type "table" must have fields defined.');
					} else {
						// get field names...
						var fieldNames = [];
						// now that we know the field names, get table rows...
						var thisTable = document.createElement('table');
						thisTable.setAttribute('moduleID', moduleID);
						thisTable.setAttribute('optionName', i);
						thisTable.setAttribute('class', 'optionsTable');
						var thisThead = document.createElement('thead');
						var thisTableHeader = document.createElement('tr'),
							thisTH;
						thisTable.appendChild(thisThead);
						thisOptions[i].fields.forEach(function(field) {
							fieldNames.push(field.name);
							thisTH = document.createElement('th');
							$(thisTH).text(field.name);
							thisTableHeader.appendChild(thisTH);
						});
						if (!isFixed) {
							// add delete column
							thisTH = document.createElement('th');
							thisTableHeader.appendChild(thisTH);
							// add move column
							thisTH = document.createElement('th');
							thisTableHeader.appendChild(thisTH);
						}
						thisThead.appendChild(thisTableHeader);
						thisTable.appendChild(thisThead);
						var thisTbody = document.createElement('tbody'),
							thisTR, thisTD;
						thisTbody.setAttribute('id', 'tbody_' + i);
						if (thisOptions[i].value) {
							thisOptions[i].value.forEach(function(thisValue, j) {
								thisTR = document.createElement('tr');
								$(thisTR).data('itemidx-orig', j);
								thisOptions[i].fields.forEach(function(thisOpt, k) {
									thisTD = document.createElement('td');
									thisTD.className = 'hasTableOption';
									var thisFullOpt = i + '_' + thisOpt.name;
									thisOpt.value = thisValue[k];
									// var thisOptInputName = thisOpt.name + '_' + j;
									var thisOptInputName = thisFullOpt + '_' + j;
									var thisTableEle = this.drawOptionInput(moduleID, thisOptInputName, thisOpt, true);
									thisTD.appendChild(thisTableEle);
									thisTR.appendChild(thisTD);
								}, this);
								if (!isFixed) {
									addTableButtons(thisTR);
								}
								thisTbody.appendChild(thisTR);
							}, this);
						}
						thisTable.appendChild(thisTbody);
						thisOptionFormEle = thisTable;
					}
					thisOptionContainer.appendChild(thisOptionDescription);
					thisOptionContainer.appendChild(thisOptionFormEle);
					if (!isFixed) {
						// Create an "add row" button...
						var addRowText = thisOptions[i].addRowText || 'Add Row';
						var addRowButton = document.createElement('input');
						addRowButton.classList.add('addRowButton');
						addRowButton.setAttribute('type', 'button');
						addRowButton.setAttribute('value', addRowText);
						addRowButton.setAttribute('optionName', i);
						addRowButton.setAttribute('moduleID', moduleID);
						addRowButton.addEventListener('click', function() {
							var optionName = this.getAttribute('optionName');
							var thisTbodyName = 'tbody_' + optionName;
							var thisTbody = document.getElementById(thisTbodyName);
							var newRow = document.createElement('tr');
							var rowCount = (thisTbody.querySelectorAll('tr')) ? thisTbody.querySelectorAll('tr').length + 1 : 1;
							modules[moduleID].options[optionName].fields.forEach(function(thisOpt) {
								var newCell = document.createElement('td');
								newCell.className = 'hasTableOption';
								if (thisOpt.type !== 'enum') thisOpt.value = '';
								var optionNameWithRow = optionName + '_' + thisOpt.name + '_' + rowCount;
								var thisInput = RESConsole.drawOptionInput(moduleID, optionNameWithRow, thisOpt, true);
								newCell.appendChild(thisInput);
								newRow.appendChild(newCell);
								$(newRow).data('option-index', rowCount - 1);
								var firstText = newRow.querySelector('input[type=text]');
								if (!firstText) firstText = newRow.querySelector('textarea');
								if (firstText) {
									setTimeout(function() {
										firstText.focus();
									}, 200);
								}
							});

							addTableButtons(newRow);

							var thisLen = $(thisTbody).find(' > tr').length;
							$(newRow).data('itemidx-orig', thisLen);

							thisTbody.appendChild(newRow);
						}, true);
						thisOptionContainer.appendChild(addRowButton);

						(function(moduleID, optionKey) {
							$(thisTbody).dragsort({
								itemSelector: 'tr',
								dragSelector: '.handle',
								dragEnd: function() {
									var $this = $(this);
									var oldIndex = $this.data('itemidx-orig');
									var newIndex = $this.data('itemidx');
									var rows = modules[moduleID].options[optionKey].value;
									var row = rows.splice(oldIndex, 1)[0];
									rows.splice(newIndex, 0, row);
								},
								dragBetween: false,
								scrollContainer: this.RESConfigPanelOptions,
								placeHolderTemplate: '<tr><td>---</td></tr>'
							});
						})(moduleID, i);
					}
				} else {
					if ((thisOptions[i].type === 'text') || (thisOptions[i].type === 'password') || (thisOptions[i].type === 'keycode')) thisOptionDescription.classList.add('textInput');
					thisOptionFormEle = this.drawOptionInput(moduleID, i, thisOptions[i]);
					thisOptionContainer.appendChild(thisOptionFormEle);
					thisOptionContainer.appendChild(thisOptionDescription);
				}
				var thisClear = document.createElement('div');
				thisClear.setAttribute('class', 'clear');
				thisOptionContainer.appendChild(thisClear);
				allOptionsContainer.appendChild(thisOptionContainer);
			}
		}

		if (!optCount && modules[moduleID].alwaysEnabled) {
			// do nothing
		} else if (optCount === 0) {
			var noOptions = RESUtils.createElementWithID('div', 'noOptions');
			noOptions.classList.add('optionContainer');
			$(noOptions).text('There are no configurable options for this module.');
			this.RESConfigPanelOptions.appendChild(noOptions);
		} else {
			// var thisSaveStatusBottom = RESUtils.createElementWithID('div','moduleOptionsSaveStatusBottom','saveStatus');
			// this.RESConfigPanelOptions.appendChild(thisBottomSaveButton);
			// this.RESConfigPanelOptions.appendChild(thisSaveStatusBottom);
			this.moduleOptionsScrim = RESUtils.createElementWithID('div', 'moduleOptionsScrim');
			if (modules[moduleID].isEnabled()) {
				RESConsole.moduleOptionsScrim.classList.remove('visible');
				$('#moduleOptionsSave').fadeIn();
			} else {
				RESConsole.moduleOptionsScrim.classList.add('visible');
				$('#moduleOptionsSave').fadeOut();
			}
			allOptionsContainer.appendChild(this.moduleOptionsScrim);
			// console.log($(thisSaveButton).position());
		}

		function addTableButtons(thisTR) {
			// add delete button
			thisTD = document.createElement('td');
			var thisDeleteButton = document.createElement('div');
			$(thisDeleteButton)
				.addClass('res-icon-button res-icon deleteButton')
				.html('&#xF056;')
				.attr('title', 'remove this row');

			thisDeleteButton.addEventListener('click', function(e) {
				if (!confirm("Are you sure you want to delete this row?")) {
					e.preventDefault();
					return;
				}

				RESConsole.deleteOptionRow(e);
			});
			thisTD.appendChild(thisDeleteButton);
			thisTR.appendChild(thisTD);

			// add move handle
			thisTD = document.createElement('td');
			var thisHandle = document.createElement('div');
			$(thisHandle)
			.addClass('res-icon-button res-icon handle')
				.html('&#xF0B5;')
				.attr('title', 'drag and drop to move this row')

			thisTD.appendChild(thisHandle);
			thisTR.appendChild(thisTD);
		}
	},
	onOptionChange: function(moduleID, fieldID, oldValue, newValue) {
		var thisOptions = RESUtils.getOptions(moduleID);

		if (thisOptions[fieldID] && thisOptions[fieldID].dependents) {
			thisOptions[fieldID].dependents.forEach(function(dep) {
				if (newValue) {
					this.showOption(moduleID, dep);
				} else {
					this.hideOption(moduleID, dep);
				}
			}, this);
		}
	},
	showOption: function(moduleID, fieldID) {
		$('#optionContainer-'+moduleID+'-'+fieldID).slideDown();
	},
	hideOption: function(moduleID, fieldID) {
		$('#optionContainer-'+moduleID+'-'+fieldID).slideUp();
	},
	deleteOptionRow: function(e) {
		var thisRow = e.target.parentNode.parentNode;
		$(thisRow).remove();
	},
	saveCurrentModuleOptions: function() {
		var panelOptionsDiv = this.RESConfigPanelOptions;
		// first, go through inputs that aren't a part of a "table of options"...
		var inputs = panelOptionsDiv.querySelectorAll('input, textarea');
		$.each(inputs, function(i, input) {
			// save values of any inputs onscreen, but skip ones with 'capturefor' - those are display only.
			var notTokenPrefix = (input.getAttribute('id') !== null) && (input.getAttribute('id').indexOf('token-input-') === -1);
			if ((notTokenPrefix) && (input.getAttribute('type') !== 'button') && (input.getAttribute('displayonly') !== 'true') && (input.getAttribute('tableOption') !== 'true')) {
				// get the option name out of the input field id - unless it's a radio button...
				var optionName;
				if (input.getAttribute('type') === 'radio') {
					optionName = input.getAttribute('name');
				} else {
					optionName = input.getAttribute('id');
				}
				// get the module name out of the input's moduleid attribute
				var optionValue, moduleID = RESConsole.currentModule;
				if (input.getAttribute('type') === 'checkbox') {
					optionValue = !! input.checked;
				} else if (input.getAttribute('type') === 'radio') {
					if (input.checked) {
						optionValue = input.value;
					}
				} else {
					// check if it's a keycode, in which case we need to parse it into an array...
					if ((input.getAttribute('class')) && (input.getAttribute('class').indexOf('keycode') !== -1)) {
						var tempArray = input.value.split(',');
						// convert the internal values of this array into their respective types (int, bool, bool, bool)
						optionValue = [parseInt(tempArray[0], 10), (tempArray[1] === 'true'), (tempArray[2] === 'true'), (tempArray[3] === 'true'), (tempArray[4] === 'true')];
					} else {
						optionValue = input.value;
					}
				}
				if (typeof optionValue !== 'undefined') {
					RESUtils.setOption(moduleID, optionName, optionValue);
				}
			}
		});
		// Check if there are any tables of options on this panel...
		var optionsTables = panelOptionsDiv.querySelectorAll('.optionsTable');
		if (typeof optionsTables !== 'undefined') {
			// For each table, we need to go through each row in the tbody, and then go through each option and make a multidimensional array.
			// For example, something like: [['foo','bar','baz'],['pants','warez','cats']]
			$.each(optionsTables, function(i, table) {
				var moduleID = table.getAttribute('moduleID');
				var optionName = table.getAttribute('optionName');
				var thisTBODY = table.querySelector('tbody');
				var thisRows = thisTBODY.querySelectorAll('tr');
				// check if there are any rows...
				if (typeof thisRows !== 'undefined') {
					// go through each row, and get all of the inputs...
					var optionMulti = Array.prototype.slice.call(thisRows).map(function(row) {
						var cells = row.querySelectorAll('td.hasTableOption');
						var notAllBlank = false;
						var optionRow = Array.prototype.slice.call(cells).map(function(cell) {
							var inputs = cell.querySelectorAll('input[tableOption=true], textarea[tableOption=true]');
							var optionValue = null;
							$.each(inputs, function(i, input) {
								// get the module name out of the input's moduleid attribute
								// var moduleID = input.getAttribute('moduleID');
								if (input.getAttribute('type') === 'checkbox') {
									optionValue = input.checked;
								} else if (input.getAttribute('type') === 'radio') {
									if (input.checked) {
										optionValue = input.value;
									}
								} else {
									// check if it's a keycode, in which case we need to parse it into an array...
									if ((input.getAttribute('class')) && (input.getAttribute('class').indexOf('keycode') !== -1)) {
										var tempArray = input.value.split(',');
										// convert the internal values of this array into their respective types (int, bool, bool, bool)
										optionValue = [parseInt(tempArray[0], 10), (tempArray[1] === 'true'), (tempArray[2] === 'true'), (tempArray[3] === 'true')];
									} else {
										optionValue = input.value;
									}
								}
								if ((optionValue !== '') && (input.getAttribute('type') !== 'radio') &&
										// If no keyCode is set, then discard the value
										!(Array.isArray(optionValue) && isNaN(optionValue[0]))) {
									notAllBlank = true;
								}
							});
							return optionValue;
						});

						if (notAllBlank) {
							return optionRow;
						}
					});
					optionMulti = optionMulti.filter(function(optionRow, i, optionMulti) {
						return Array.isArray(optionRow) && (optionRow.length > 0);
					});

					if (typeof modules[moduleID].options[optionName].sort === 'function') {
						optionMulti.sort(modules[moduleID].options[optionName].sort);
					}

					RESUtils.setOption(moduleID, optionName, optionMulti);
				}
			});
		}

		var statusEle = document.getElementById('moduleOptionsSaveStatus');
		if (statusEle) {
			$(statusEle).text('Options have been saved...');
			statusEle.setAttribute('style', 'display: block; opacity: 1');
			RESUtils.fadeElementOut(statusEle, 1.0);
		}
	},
	open: function(moduleIdOrCategory) {
		var category, moduleID;
		if (!this.RESConsoleContainer) {
			RESConsole.create();
		}

		if (modules[moduleIdOrCategory]) {
			var module = modules[moduleIdOrCategory];
			moduleID = module && module.moduleID;
			category = module && module.category;
		} else if (this.categories[moduleIdOrCategory]) {
			category = moduleIdOrCategory;
			moduleID = this.getModuleIDsByCategory(category)[0];
		}
		if (!moduleID || !moduleID.length) {
			moduleID = RESdefaultModuleID;
			category = modules[moduleID].category;
		}

		// Draw the config panel
		this.drawConfigPanel();
		this.openCategoryPanel(category);
		this.showConfigOptions(moduleID);

		this.isOpen = true;
		// hide the ad-frame div in case it's flash, because then it covers up the settings console and makes it impossible to see the save button!
		var adFrame = document.getElementById('ad-frame');
		if ((typeof adFrame !== 'undefined') && (adFrame !== null)) {
			adFrame.style.display = 'none';
		}
		// add a class to body to hide the scrollbar.
		setTimeout(function() {
			// Main reason for timeout: https://bugzilla.mozilla.org/show_bug.cgi?id=625289
			document.querySelector('body').classList.add('res-console-open');
		}, 500);

		modules['styleTweaks'].setSRStyleToggleVisibility(false, 'RESConsole');
		// var leftCentered = Math.floor((window.innerWidth - 720) / 2);
		// modalOverlay.setAttribute('style','display: block; height: ' + document.documentElement.scrollHeight + 'px');
		this.modalOverlay.classList.remove('fadeOut');
		this.modalOverlay.classList.add('fadeIn');

		// this.RESConsoleContainer.setAttribute('style','display: block; left: ' + leftCentered + 'px');
		// this.RESConsoleContainer.setAttribute('style','display: block; left: 1.5%;');
		this.RESConsoleContainer.classList.remove('slideOut');
		this.RESConsoleContainer.classList.add('slideIn');

		RESStorage.setItem('RESConsole.hasOpenedConsole', true);

		if (modules['settingsNavigation'] && modules['settingsNavigation'].RESSearchBox) {
			modules['settingsNavigation'].RESSearchBox.focus();
		}

		$('body').on('keyup', RESConsole.handleEscapeKey);
	},
	handleEscapeKey: function(event) {
		// don't close if the user is in a token input field (e.g. adding subreddits to a list)
		// because they probably just want to cancel the dropdown list
		if (event.which === 27 && (document.activeElement.id.indexOf('token-input') === -1)) {
			RESConsole.close();
			$('body').off('keyup', RESConsole.handleEscapeKey);
		}
	},
	close: function(resetUrl) {
		$('#moduleOptionsSave').fadeOut();
		this.isOpen = false;
		// Let's be nice to reddit and put their ad frame back now...
		var adFrame = document.getElementById('ad-frame');
		if ((typeof adFrame !== 'undefined') && (adFrame !== null)) {
			adFrame.style.display = 'block';
		}

		modules['styleTweaks'].setSRStyleToggleVisibility(true, 'RESConsole');

		// this.RESConsoleContainer.setAttribute('style','display: none;');
		this.modalOverlay.classList.remove('fadeIn');
		this.modalOverlay.classList.add('fadeOut');
		this.RESConsoleContainer.classList.remove('slideIn');
		this.RESConsoleContainer.classList.add('slideOut');
		setTimeout(function() {
			// Main reason for timeout: https://bugzilla.mozilla.org/show_bug.cgi?id=625289
			document.querySelector('body').classList.remove('res-console-open');
		}, 500);
		// just in case the user was in the middle of setting a key and decided to close the dialog, clean that up.
		if (typeof RESConsole.keyCodeModal !== 'undefined') {
			RESConsole.keyCodeModal.style.display = 'none';
			RESConsole.captureKey = false;
		}

		// Closing should reset the URL by default
		if (typeof resetUrl !== 'undefined' && !resetUrl) {
			return;
		}

		modules['settingsNavigation'].resetUrlHash();
	},
	menuClick: function(obj) {
		if (!obj) return;

		var objID = obj.getAttribute('id');
		var category = objID.split('-');
		category = category[category.length - 1];
		var moduleID = this.getModuleIDsByCategory(category)[0];
		this.openCategoryPanel(category);
		this.showConfigOptions(moduleID);
	},
	openCategoryPanel: function(category) {
		// make all menu items look unselected
		$(RESConsole.RESMenuItems).removeClass('active');

		// make selected menu item look selected
		$(RESConsole.RESMenuItems).filter(function() {
			var thisCategory = (this.getAttribute('id') || '').split('-');
			thisCategory = thisCategory[thisCategory.length - 1];

			return thisCategory === category;
		}).addClass('active');

		// hide all console panels
		$(RESConsole.RESConsoleContent).find('.RESPanel').hide();

		$(this.RESConsoleConfigPanel).show();
		this.drawConfigPanelCategory(category);
	},
	updateAdvancedOptionsVisibility: function() {
		if (modules['settingsNavigation'].options.showAllOptions.value) {
			document.getElementById('RESConsoleContent').classList.remove('advanced-options-disabled');
		} else {
			document.getElementById('RESConsoleContent').classList.add('advanced-options-disabled');
		}
	},
	getOptionValue: function(moduleID, optionKey) {
		var optionInput = document.getElementById(optionKey);
		if (optionInput) {
			return optionInput.value;
		} else {
			console.error('Cannot get a value for ' + moduleID + '.' + optionKey +
				' because the HTML element does not exist.');
			return null;
		}
	},
	setOptionValue: function(moduleID, optionKey, value) {
		var optionInput = document.getElementById(optionKey);
		if (optionInput) {
			optionInput.value = value;
		} else {
			console.error('Cannot set a value for ' + moduleID + '.' + optionKey +
				' because the HTML element does not exist.');
		}
	}
};<|MERGE_RESOLUTION|>--- conflicted
+++ resolved
@@ -504,12 +504,7 @@
 						}
 						var thisLabel = document.createElement('label');
 						thisLabel.setAttribute('for', thisId);
-<<<<<<< HEAD
 						$(thisLabel).safeHtml(' ' + optionObject.values[j].name + ' ' /* security note: the name property is hardcoded, not user input */);
-=======
-						var thisOptionFormSubEleText = document.createTextNode(' ' + optionValue.name + ' ');
-						thisLabel.appendChild(thisOptionFormSubEleText);
->>>>>>> b251346d
 						thisOptionFormEle.appendChild(thisOptionFormSubEle);
 						thisOptionFormEle.appendChild(thisLabel);
 						var thisBR = document.createElement('br');
