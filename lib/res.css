#RESConsoleContainer {
	visibility: hidden;
	color: #000;
	font-size: 12px;
	z-index: 100000100;
	position: fixed;
	margin: auto;
	top: -1500px;
	left: 1.5%;
	width: 95%;
	height: 85%;
	overflow: hidden;
	padding: 10px;
	box-shadow: 10px 10px 10px #aaa;
	-moz-box-shadow: 10px 10px 10px #aaa;
	-webkit-box-shadow: 10px 10px 10px #aaa;
	border-radius: 3px;
	background-color: #fff;
	-webkit-transition:top 0.5s ease-in-out;
	-moz-transition:top 0.5s ease-in-out;
	-o-transition:top 0.5s ease-in-out;
	-ms-transition:top 0.5s ease-in-out;
	-transition:top 0.5s ease-in-out;
}
#RESConsoleContainer em { font-style: italic; }
#RESConsoleContainer .handle { cursor: move; }
#RESConsoleContainer.slideIn {
	visibility: visible;
	top: 30px;
}
#RESConsoleContainer.slideOut {
	visibility: visible;
	top: -100%;
}
#modalOverlay {
	display: none;
	z-index: 999;
	position: fixed;
	top: 0;
	left: 0;
	width: 100%;
	height: 100%;
	background-color: #c9c9c9;
	opacity: 0;
	-webkit-transition:opacity 0.4s ease-in-out;
	-moz-transition:opacity 0.4s ease-in-out;
	-o-transition:opacity 0.4s ease-in-out;
	-ms-transition:opacity 0.4s ease-in-out;
	-transition:opacity 0.4s ease-in-out;
}
#modalOverlay.fadeIn {
	display: block;
	opacity: 0.9;
}
#modalOverlay.fadeOut {
	display: block;
	opacity: 0;
	height: 0;
}
#DashboardLink a {
	display: block;
	width: auto;
	height: auto;
}
#RESMainGearOverlay {
	position: absolute;
	display: none;
	width: 27px;
	height: 24px;
	border: 1px solid #369;
	border-bottom: 1px solid #5f99cf;
	background-color: #5f99cf;
	border-radius: 3px 3px 0 0;
	z-index: 10000;
}
.gearIcon {
	display: inline-block;
	width: 15px;
	height: 15px;
	background-image: url('https://s3.amazonaws.com/e.thumbs.redditmedia.com/r22WT2K4sio9Bvev.png');
	background-repeat: no-repeat;
	background-position: 0 -209px;
}
.gearIcon.newNotification {
	cursor: pointer;
	background-position: 0px -134px;
}
#RESMainGearOverlay .gearIcon {
	position: absolute;
	top: 3px;
	left: 6px;
}
#RESSettingsButton {
	margin: auto;
	margin-bottom: -2px;
}
.gearIcon.newNotification {
	cursor: pointer;
	background-position: 0px -134px;
}
#RESMainGearOverlay .gearIcon {
	position: absolute;
	top: 3px;
	left: 6px;
}
#RESSettingsButton {
	margin: auto;
	margin-bottom: -2px;
}
#RESPrefsDropdown {
	display: none;
	position: absolute;
	z-index: 100000006;
}
.RESDropdownList {
	list-style-type: none;
	background-color: #5f99cf;
	width: 180px;
	border-radius: 0 0 3px 3px;
	border: 1px solid #369;
	border-bottom: none;
	margin-top: -1px;
}
.RESDropdownList li {
	cursor: pointer;
	border-bottom: 1px solid #369;
	height: 35px;
	line-height: 34px;
	font-weight: bold;
	color: #c9def2;
	padding-left: 10px;
}
.RESDropdownList .toggleButton {
	float: right;
	margin-right: 10px;
	margin-top: 10px;
	line-height: 10px;
}
.RESDropdownList a, .RESDropdownList a:visited {
	display: inline-block;
	width: 100%;
	height: 100%;
	color: #c9def2;
}
.RESDropdownList li:hover, .RESDropdownList li a:hover {
	background-color: #9cc6ec;
	color: #369;
}
.editButton {
	cursor: pointer;
	width: 24px;
	height: 22px;
	background-repeat: no-repeat;
	background-position: 2px 2px;
	background-image: url(data:image/png;base64,iVBORw0KGgoAAAANSUhEUgAAABIAAAASCAYAAABWzo5XAAAAGXRFWHRTb2Z0d2FyZQBBZG9iZSBJbWFnZVJlYWR5ccllPAAAAY5JREFUeNpi/P//PwM1ABMDlcDAGHTgwAFxigy6d+8e0507d+p+/PixaseOHf1kGfTw4UPON2/edL9//77R0NDQ7unTp2pbtmzZSpJBp0+fFgZSE7W0tIrevXvHcObMGQYFBQWvs2fPftq+fft6ogwCKlY4d+7cPKBhqX///mXQ0NBgAHqP4erVqyDpX/z8/F0EDQJqNj558uRsOTk5v8+fPzOsX7+eAZTeVFVVGV69etXi4uLSYWVldRxZDyN6ggS6xBZoSLuKioo1yJCXL18yPH78mIGdnZ1BVFQ0w8LCYqOxsfELvGF06tQp9pUrV3rp6elZf/jwgeH58+cMwMBl+PTpEyjQq3R0dFZiMwTDRRMmTFADuuLKr1+/WAUEBMAu+fnzJ8ig7MzMzLk2NjY/iUpHgoKCrmlpaawgNsglnJycDGxsbJHR0dEz8BkCAizInG3btglJSUkxaGtrM+zfvx8UsF5LlizZTkyiRfFaenr6/2vXrlXKyMj8/vfv33VgeG0jNvswDt9iBCDAAGGFwZtPlqrJAAAAAElFTkSuQmCC)
}
.optionsTable .deleteButton {
	cursor: pointer;
	width: 16px;
	height: 16px;
	background-image: url(data:image/gif;base64,R0lGODlhEAAQAOZOAP///3F6hcopAJMAAP/M//Hz9OTr8ZqksMTL1P8pAP9MDP9sFP+DIP8zAO7x8/D1/LnEz+vx+Flha+Ln7OLm61hhayk0QCo1QMfR2eDo8b/K1M/U2pqiqcfP15WcpcLK05ymsig0P2lyftnf5naBi8XJzZ6lrJGdqmBqdKissYyZpf/+/puotNzk66ayvtbc4rC7x9Xd5n+KlbG7xpiirnJ+ivDz9KKrtrvH1Ojv9ePq8HF8h2x2gvj9/yYyPmRueFxlb4eRm+71+kFLVdrb3c/X4KOnrYGMl3uGke/0+5Sgq1ZfaY6Xn/X4+f///wAAAAAAAAAAAAAAAAAAAAAAAAAAAAAAAAAAAAAAAAAAAAAAAAAAAAAAAAAAAAAAAAAAAAAAAAAAAAAAAAAAAAAAAAAAAAAAAAAAAAAAAAAAAAAAAAAAAAAAAAAAAAAAAAAAAAAAAAAAAAAAAAAAAAAAAAAAAAAAAAAAAAAAAAAAAAAAAAAAAAAAAAAAAAAAAAAAACH5BAEAAE4ALAAAAAAQABAAAAexgE6CggGFAYOIiAEPEREPh4lOhpOUgwEAmJmaABuQAUktMUUYGhAwLiwnKp41REYmHB5MQUcyN0iQTjsAHU05ICM4SjMQJIg8AAgFBgcvE5gUJYgiycsHDisCApjagj/VzAACBATa5AJOKOAHAAMMDOTvA05A6w7tC/kL804V9uIKAipA52QJgA82dNAQRyBBgwYJyjmRgKmHkAztHA4YAJHfEB8hLFxI0W4AACcbnQQCADs=)
}
#openRESPrefs {
	display: inline-block;
	height: 100%;
}
#RESConsoleHeader {
	width: 100%;
}
#RESLogo {
	margin-right: 5px;
	float: left;
}
.RESDialogTopBar {
	border-radius: 3px 3px 0 0;
	position: absolute;
	top: 0;
	left: 0;
	right: 0;
	height: 40px;
	margin-bottom: 10px;
	padding-top: 10px;
	padding-left: 10px;
	padding-right: 10px;
	border-bottom: 1px solid #c7c7c7;
	background-color: #F0F3FC;
	float: left;
}
#RESConsoleTopBar h1 {
	float: left;
	margin-top: 6px;
	padding: 0;
	font-size: 14px;
}
#RESConsoleSubredditLink {
	float: right;
	margin-right: 34px;
	margin-top: 7px;
	font-size: 11px;
}
#RESKnownBugs, #RESKnownFeatureRequests {
	list-style-type: disc;
}
.RESCloseButton {
	position: absolute;
	top: 7px;
	right: 7px;
	font: 12px Verdana, sans-serif;
	background-color: #fff;
	border: 1px solid #d7d9dc;
	border-radius: 3px;
	color: #9a958e;
	text-align: center;
	line-height: 22px;
	width: 24px;
	height: 24px;
	z-index: 1000;
	cursor: pointer;
}
#RESConsoleTopBar .RESCloseButton {
	top: 9px;
	right: 9px;
}
.RESCloseButton:hover {
	border: 1px solid #999;
	background-color: #ddd;
}
#RESClose {
	float: right;
	margin-top: 2px;
	margin-right: 0;
}
.RESDialogSmall {
	background-color: #fff;
	border: 1px solid #c7c7c7;
	border-radius: 3px;
	font-size: 12px;
	color: #666;
	position: relative;
}
.RESDialogSmall > h3 {
	color: #000;
	font-size: 14px;
	margin-top: 6px;
	margin-bottom: 10px;
	font-weight: normal;
	position: absolute;
	top: -5px;
	left: 0;
	right: 0;
	background-color: #f0f3fc;
	border-bottom: 1px solid #c7c7c7;
	width: auto;
	z-index: 10;
	height: 28px;
	padding-left: 10px;
	padding-top: 12px;
}
.RESDialogSmall .RESDialogContents, .usertext-edit .RESDialogSmall .md.RESDialogContents {
	padding: 56px 12px 12px 12px; 
}
.usertext-edit .RESDialogSmall .md.RESDialogContents {
	border: none;
	background-color: white !important;
}
#RESHelp {
	background-image: url("https://s3.amazonaws.com/e.thumbs.redditmedia.com/r22WT2K4sio9Bvev.png");
	background-position: -16px -120px;
	margin-right: 8px;
	width: 16px;
	height: 16px;
	float: right;
	cursor: pointer;
}
#RESMenu {
	position: absolute;
	top: 60px;
	left: 15px;
	right: 0;
	height: 30px;
}
#RESMenu li {
	float: left;
	text-align: center;
	/* min-width: 80px; */
	height: 22px;
	margin-right: 15px;
	border: 1px solid #c7c7c7;
	border-radius: 3px;
	padding: 6px 8px 0 8px;
	cursor: pointer;
	background-color: #ddd;
	color: #6c6c6c;
}
#RESMenu li.active {
	border-color: #000;
	background-color: #7f7f7f;
	color: #fff;
}
#RESMenu li:hover {
	border-color: #000;
}
#RESConsoleContent {
	clear: both;
	padding: 6px;
	position: absolute;
	top: 100px;
	left: 0;
	right: 0;
	bottom: 0;
	border-top: 1px solid #DDD;
	overflow: auto;
}
#RESConfigPanelOptions, #RESAboutDetails {
	margin-top: 15px;
	display: block;
	margin-left: 220px;
}
#allOptionsContainer {
	position: relative;
}
#moduleOptionsScrim {
	display: none;
	position: absolute;
	top: 1px;
	left: 4px;
	right: 13px;
	bottom: 1px;
	border-radius:2px;
	z-index: 1500;
	background-color: #DDD;
	opacity: 0.7;
}
#moduleOptionsScrim.visible {
	display: block;
}
#RESConfigPanelModulesPane, #RESAboutPane {
	float: left;
	width: 195px;
	padding-right: 15px;
	border-right: 1px solid #dedede;
	height: auto;
	position: fixed;
}
.moduleButton {
	font-size: 12px;
	color: #868686;
	text-align: right;
	padding-bottom: 3px;
	padding-top: 3px;
	margin-bottom: 12px;
	cursor: pointer;
	opacity: 0.5;
}
.moduleButton.enabled {
	opacity: 1;
}
.moduleButton:hover {
	text-decoration: underline;
}
.moduleButton.active, .moduleButton.active:hover {
	opacity: 1;
	font-weight: bold;
}
.RESPanel {
	display: none;
}
.clear {
	clear: both;
}
#goModePanel {
	display: none;
	position:fixed;
	top: 50%;
	left: 50%;
	width: 250px;
	margin-left: -125px;
	margin-top: -140px;
	z-index: 1000;
}
#goModePanel table {
	width: 100%;
}
#goModePanel table td {
	padding: 4px 2px;
	border: none;
}
#goModePanel table td.arrow {
	padding: 4px 12px;
	border: none;
}
#keyCodeModal {
	display: none;
	width: 200px;
	height: 40px;
	position: absolute;
	z-index: 200000000;
	background-color: #FFF;
	padding: 4px;
	border: 2px solid #CCC;
}
p.moduleListing {
	padding: 5px 5px 15px 5px;
	border: 1px solid #BBB;
	-moz-box-shadow: 3px 3px 3px #BBB;
	-webkit-box-shadow: 3px 3px 3px #BBB;
}
#RESConsoleModulesPanel label {
	float: left;
	width: 15%;
	padding-top: 6px;
}
#RESConsoleModulesPanel input[type=checkbox] {
	float: left;
	margin-left: 10px;
}
#RESConsoleModulesPanel input[type=button] {
	float: right;
	padding: 3px;
	margin-left: 20px;
	font-size: 12px;
	border: 1px solid #DDD;
	-moz-box-shadow: 3px 3px 3px #BBB;
	-webkit-box-shadow: 3px 3px 3px #BBB;
	background-color: #F0F3FC;
	margin-bottom: 10px;
}
#RESConsoleModulesPanel p {
	overflow: auto;
	clear: both;
	margin-bottom: 10px;
}
.moduleDescription {
	float: left;
	width: 500px;
	margin-left: 10px;
	padding-top: 6px;
}
#RESConfigPanelOptions .moduleDescription {
	margin-left: 0;
	margin-top: 10px;
	padding-top: 0;
	clear: both;
	width: auto;
}
.moduleToggle, .toggleButton {
	float: left;
	width: 60px;
	height: 20px;
	cursor: pointer;
}
.moduleHeader {
	border: 1px solid #c7c7c7;
	border-radius: 2px 2px 2px 2px;
	padding: 12px;
	background-color: #f0f3fc;
	display: block;
	margin-bottom: 12px;
	margin-right: 12px;
	margin-left: 3px;
	overflow: auto;
}
.moduleName {
	font-size: 16px;
	float: left;
	margin-right: 15px;
}
#RESConsoleContainer .toggleButton {
	margin-left: 10px;
}
.toggleButton input[type=checkbox] {
	display: none;
}
.moduleToggle span, .toggleButton span {
	margin-top: -3px;
	font-size: 11px;
	padding-top: 3px;
	width: 28px;
	height: 17px;
	float: left;
	display: inline-block;
	text-align: center;
}
.moduleToggle .toggleOn, .toggleButton .toggleOn {
	background-color: #ddd;
	color: #636363;
	border-left: 1px solid #636363;
	border-top: 1px solid #636363;
	border-bottom: 1px solid #636363;
	border-radius: 3px 0 0 3px;
}
.moduleToggle.enabled .toggleOn, .toggleButton.enabled .toggleOn {
	background-color: #107ac4 ;
	color: #fff;
}
.moduleToggle.enabled .toggleOff, .toggleButton.enabled .toggleOff {
	background-color: #ddd;
	color: #636363;
}
.moduleToggle .toggleOff, .toggleButton .toggleOff {
	background-color: #d02020;
	color: #fff;
	border-right: 1px solid #636363;
	border-top: 1px solid #636363;
	border-bottom: 1px solid #636363;
	border-radius: 0 3px 3px 0;
}
.optionContainer {
	position: relative;
	border: 1px solid #c7c7c7;
	border-radius: 2px 2px 2px 2px;
	padding: 12px;
	background-color: #f0f3fc;
	display: block;
	margin-bottom: 12px;
	margin-right: 12px;
	margin-left: 3px;
	overflow: auto;
}
.optionContainer.highlight {
	background-color: #F0FCF9;
}
.optionContainer table {
	clear: both;
	width: 650px;
	margin-top: 20px;
}
.optionContainer > label {
	/* Only target row labels, not labels for specific inputs */
	float: left;
	width: 175px;
}
.optionContainer input[type=text], .optionContainer input[type=password], div.enum {
	margin-left: 10px;
	float: left;
	width: 140px;
}
.optionContainer input[type=checkbox] {
	margin-left: 10px;
	margin-top: 0;
	float: left;
}
.optionContainer .optionsTable input[type=text], .optionContainer .optionsTable input[type=password] {
	margin-left: 0;
}
.optionContainer .RESConsoleButton {
	float: left;
	position: relative;
	top: -6px;
}
.optionsTable th, .optionsTable td {
	padding-bottom: 7px;
}
.optionsTable textarea {
	width: 400px;
}
.optionDescription {
	margin-left: 255px;
}
#fetchWalletAddress + .optionDescription {
	margin-left: 355px;
}
.optionDescription.textInput {
	margin-left: 340px;
}
.optionDescription.table {
	position: relative;
	top: auto;
	left: auto;
	right: auto;
	float: left;
	width: 100%;
	margin-left: 0;
	margin-top: 12px;
	margin-bottom: 12px;
}
#RESConsoleVersionDisplay {
	float: left;
	font-size: 10px;
	margin-left: 6px;
	margin-top: 7px;
}
#moduleOptionsSave {
	display: none;
	position: fixed;
	z-index: 1100;
	top: 98px;
	right: 4%;
	cursor: pointer;
	padding: 3px 5px;
	font-size: 12px;
	color: #fff;
	border: 1px solid #636363;
	border-radius: 3px;
	background-color: #5cc410;
	margin-bottom: 10px;
}
.RESConsoleButton {
	cursor: pointer;
	padding: 3px 5px;
	font-size: 12px;
	color: #fff;
	border: 1px solid #636363;
	border-radius: 3px;
	background-color: #5cc410;
}
#moduleOptionsSave:hover {
	background-color: #73e81e;
}
.addRowButton {
	cursor: pointer;
	padding: 2px 5px;
	color: #fff;
	border: 1px solid #636363;
	border-radius: 3px;
	background-color: #107ac4;
}
.addRowButton:hover {
	background-color: #289dee;
}
#moduleOptionsSaveBottom {
	float: right;
	margin-top: 10px;
	margin-right: 30px;
	cursor: pointer;
	padding: 3px;
	font-size: 12px;
	border: 1px solid #DDD;
	-moz-box-shadow: 3px 3px 3px #BBB;
	-webkit-box-shadow: 3px 3px 3px #BBB;
	background-color: #F0F3FC;
	margin-bottom: 10px;
}
#moduleOptionsSaveStatus {
	display: none;
	position: fixed;
	top: 98px;
	right: 160px;
	width: 180px;
	padding: 5px;
	text-align: center;
	background-color: #FFFACD;
}
#moduleOptionsSaveStatusBottom {
	display: none;
	float: right;
	margin-top: 10px;
	width: 180px;
	padding: 5px;
	text-align: center;
	background-color: #FFFACD;
}
#RESConsoleContent p {
	margin-bottom: 10px;
}
#RESConsoleContent ul {
	margin-bottom: 10px;
	margin-top: 10px;
}
#RESConsoleContent li {
	list-style-type: disc;
	margin-left: 15px;
}
#AboutRESTeamImage {
	width: 100%;
	background-color: #000;
	margin-bottom: 12px;
}
#AboutRESTeamImage img {
	display: block;
	margin: auto;
}
#SearchRES-results-container {
	display: none;
}
#SearchRES-results-container + #SearchRES-boilerplate { margin-top: 1em; border-top: 1px black solid; padding-top: 1em; }
#SearchRES-results-container h4 {
	margin-top: 1.5em;
}
#SearchRES-results-container li {
	list-style-type: none;
	border-bottom: 1px dashed #ccc;
	cursor: pointer;
	margin-left: 0px;
	padding-left: 10px;
	padding-top: 24px;
	padding-bottom: 24px;
}
#SearchRES-results-container li:hover {
	background-color: #FAFAFF;
}
.SearchRES-result-title {
	margin-bottom: 12px;
	font-weight: bold;
	color: #666;
}
.SearchRES-breadcrumb {
	font-weight: normal;
	color: #888;
}
.SearchRES-result-copybutton {
	float: right;
	opacity: 0.4;
	padding: 10px;
	width: 26px;
	height: 22px;
	background: no-repeat center center;
	background-image: url("data:image/png;base64,iVBORw0KGgoAAAANSUhEUgAAABoAAAAWCAYAAADeiIy1AAAAGXRFWHRTb2Z0d2FyZQBBZG9iZSBJbWFnZVJlYWR5ccllPAAAA+5pVFh0WE1MOmNvbS5hZG9iZS54bXAAAAAAADw/eHBhY2tldCBiZWdpbj0i77u/IiBpZD0iVzVNME1wQ2VoaUh6cmVTek5UY3prYzlkIj8+IDx4OnhtcG1ldGEgeG1sbnM6eD0iYWRvYmU6bnM6bWV0YS8iIHg6eG1wdGs9IkFkb2JlIFhNUCBDb3JlIDUuMy1jMDExIDY2LjE0NTY2MSwgMjAxMi8wMi8wNi0xNDo1NjoyNyAgICAgICAgIj4gPHJkZjpSREYgeG1sbnM6cmRmPSJodHRwOi8vd3d3LnczLm9yZy8xOTk5LzAyLzIyLXJkZi1zeW50YXgtbnMjIj4gPHJkZjpEZXNjcmlwdGlvbiByZGY6YWJvdXQ9IiIgeG1sbnM6eG1wTU09Imh0dHA6Ly9ucy5hZG9iZS5jb20veGFwLzEuMC9tbS8iIHhtbG5zOnN0UmVmPSJodHRwOi8vbnMuYWRvYmUuY29tL3hhcC8xLjAvc1R5cGUvUmVzb3VyY2VSZWYjIiB4bWxuczp4bXA9Imh0dHA6Ly9ucy5hZG9iZS5jb20veGFwLzEuMC8iIHhtbG5zOmRjPSJodHRwOi8vcHVybC5vcmcvZGMvZWxlbWVudHMvMS4xLyIgeG1wTU06T3JpZ2luYWxEb2N1bWVudElEPSJ1dWlkOjY1RTYzOTA2ODZDRjExREJBNkUyRDg4N0NFQUNCNDA3IiB4bXBNTTpEb2N1bWVudElEPSJ4bXAuZGlkOkUwRjM3M0QxMDY5NTExRTI5OUZEQTZGODg4RDc1ODdCIiB4bXBNTTpJbnN0YW5jZUlEPSJ4bXAuaWlkOkUwRjM3M0QwMDY5NTExRTI5OUZEQTZGODg4RDc1ODdCIiB4bXA6Q3JlYXRvclRvb2w9IkFkb2JlIFBob3Rvc2hvcCBDUzYgKE1hY2ludG9zaCkiPiA8eG1wTU06RGVyaXZlZEZyb20gc3RSZWY6aW5zdGFuY2VJRD0ieG1wLmlpZDowMTgwMTE3NDA3MjA2ODExODA4M0ZFMkJBM0M1RUU2NSIgc3RSZWY6ZG9jdW1lbnRJRD0ieG1wLmRpZDowNjgwMTE3NDA3MjA2ODExODA4M0U3NkRBMDNEMDVDMSIvPiA8ZGM6dGl0bGU+IDxyZGY6QWx0PiA8cmRmOmxpIHhtbDpsYW5nPSJ4LWRlZmF1bHQiPmdseXBoaWNvbnM8L3JkZjpsaT4gPC9yZGY6QWx0PiA8L2RjOnRpdGxlPiA8L3JkZjpEZXNjcmlwdGlvbj4gPC9yZGY6UkRGPiA8L3g6eG1wbWV0YT4gPD94cGFja2V0IGVuZD0iciI/Pn00ay4AAAEISURBVHjavJWBDYQgDEXhcgMwwm2gIzgCIzjCjeAIjsAIN8KN4Ai6wW3AtTm4EChYkdjkm2javLa2IKy1olZgL9CD5XsShI8PSF8B8pqvAqEWUJ8FYemglQhEmfg/gA0uhvLHVo5EUtmAf3ZgCoNB74xvLkEVgnwlJtOep8vSVihM9veRAKiDFdhCK/VdECal9JBONLSkIhzVBpWUW4cT1giSDEMMmqP+GjdxA2OPiuMdgxb3bQozOr2wBMhSGTFAppQYBZoqDtWR4ZuA1MFromf60gt7AKZyp0oo6UD4ImuWEJYbB6Dbi28BYsXfQJsLMBUQH7Nx/HWDU4B3le9cfCWtHAjqK8AAypyhqqqagq4AAAAASUVORK5CYII=");
	display: none;
}
#SearchRES-results li:hover .SearchRES-result-copybutton { display: block; }
#SearchRES-input-submit {
	margin-left: 8px;
}
#SearchRES-input {
	width: 200px;
	height: 22px;
	font-size: 14px;
}
#SearchRES-input-container {
	float: left;
	margin-left: 3em;
	margin-top: 7px;
}
#RESSearchMenuItem {
	display: block;
	float: right;
	margin: 7px;
	width: 21px;height: 21px;
	border: 1px #c9def2 solid;
	border-radius: 3px;
	background: transparent center center no-repeat;
	background-image: url('data:image/png;base64,iVBORw0KGgoAAAANSUhEUgAAABAAAAAQCAYAAAAf8/9hAAAEJGlDQ1BJQ0MgUHJvZmlsZQAAOBGFVd9v21QUPolvUqQWPyBYR4eKxa9VU1u5GxqtxgZJk6XtShal6dgqJOQ6N4mpGwfb6baqT3uBNwb8AUDZAw9IPCENBmJ72fbAtElThyqqSUh76MQPISbtBVXhu3ZiJ1PEXPX6yznfOec7517bRD1fabWaGVWIlquunc8klZOnFpSeTYrSs9RLA9Sr6U4tkcvNEi7BFffO6+EdigjL7ZHu/k72I796i9zRiSJPwG4VHX0Z+AxRzNRrtksUvwf7+Gm3BtzzHPDTNgQCqwKXfZwSeNHHJz1OIT8JjtAq6xWtCLwGPLzYZi+3YV8DGMiT4VVuG7oiZpGzrZJhcs/hL49xtzH/Dy6bdfTsXYNY+5yluWO4D4neK/ZUvok/17X0HPBLsF+vuUlhfwX4j/rSfAJ4H1H0qZJ9dN7nR19frRTeBt4Fe9FwpwtN+2p1MXscGLHR9SXrmMgjONd1ZxKzpBeA71b4tNhj6JGoyFNp4GHgwUp9qplfmnFW5oTdy7NamcwCI49kv6fN5IAHgD+0rbyoBc3SOjczohbyS1drbq6pQdqumllRC/0ymTtej8gpbbuVwpQfyw66dqEZyxZKxtHpJn+tZnpnEdrYBbueF9qQn93S7HQGGHnYP7w6L+YGHNtd1FJitqPAR+hERCNOFi1i1alKO6RQnjKUxL1GNjwlMsiEhcPLYTEiT9ISbN15OY/jx4SMshe9LaJRpTvHr3C/ybFYP1PZAfwfYrPsMBtnE6SwN9ib7AhLwTrBDgUKcm06FSrTfSj187xPdVQWOk5Q8vxAfSiIUc7Z7xr6zY/+hpqwSyv0I0/QMTRb7RMgBxNodTfSPqdraz/sDjzKBrv4zu2+a2t0/HHzjd2Lbcc2sG7GtsL42K+xLfxtUgI7YHqKlqHK8HbCCXgjHT1cAdMlDetv4FnQ2lLasaOl6vmB0CMmwT/IPszSueHQqv6i/qluqF+oF9TfO2qEGTumJH0qfSv9KH0nfS/9TIp0Wboi/SRdlb6RLgU5u++9nyXYe69fYRPdil1o1WufNSdTTsp75BfllPy8/LI8G7AUuV8ek6fkvfDsCfbNDP0dvRh0CrNqTbV7LfEEGDQPJQadBtfGVMWEq3QWWdufk6ZSNsjG2PQjp3ZcnOWWing6noonSInvi0/Ex+IzAreevPhe+CawpgP1/pMTMDo64G0sTCXIM+KdOnFWRfQKdJvQzV1+Bt8OokmrdtY2yhVX2a+qrykJfMq4Ml3VR4cVzTQVz+UoNne4vcKLoyS+gyKO6EHe+75Fdt0Mbe5bRIf/wjvrVmhbqBN97RD1vxrahvBOfOYzoosH9bq94uejSOQGkVM6sN/7HelL4t10t9F4gPdVzydEOx83Gv+uNxo7XyL/FtFl8z9ZAHF4bBsrEwAAAAlwSFlzAAALEwAACxMBAJqcGAAAAONJREFUOBGlkz0KwkAQRo2ICt5IsBE9gI1dwAOk8AqCgufQPo2CYGlhIVh4Aj2ClYVg4hvdCclmI8gOPHbn78vsLgnSNK35WN2nWXq9BRoVEwyIj6ANO4ghgbLJHVjM8BM4wwGesIYm2LU1O9ClSCwCzfXZi8gkF9NcSWBB0dVRGBPbOOLOSww4qJA38d3vbanqEabEA5Mbsj4gNH42vvgFxxTIJYpd4AgvcbAVdKDQ8/lKflaz12ds4e+hBxFsIYQ7fM1W/OHPyYktIZuiagLVt9cxgRucNPGvgPZlq/e/4C3wBoAXSrzY2Qd2AAAAAElFTkSuQmCC');
}
li:hover > #RESSearchMenuItem {
	border-color: #369;
	background-image: url('data:image/png;base64,iVBORw0KGgoAAAANSUhEUgAAABAAAAAQCAYAAAAf8/9hAAAEJGlDQ1BJQ0MgUHJvZmlsZQAAOBGFVd9v21QUPolvUqQWPyBYR4eKxa9VU1u5GxqtxgZJk6XtShal6dgqJOQ6N4mpGwfb6baqT3uBNwb8AUDZAw9IPCENBmJ72fbAtElThyqqSUh76MQPISbtBVXhu3ZiJ1PEXPX6yznfOec7517bRD1fabWaGVWIlquunc8klZOnFpSeTYrSs9RLA9Sr6U4tkcvNEi7BFffO6+EdigjL7ZHu/k72I796i9zRiSJPwG4VHX0Z+AxRzNRrtksUvwf7+Gm3BtzzHPDTNgQCqwKXfZwSeNHHJz1OIT8JjtAq6xWtCLwGPLzYZi+3YV8DGMiT4VVuG7oiZpGzrZJhcs/hL49xtzH/Dy6bdfTsXYNY+5yluWO4D4neK/ZUvok/17X0HPBLsF+vuUlhfwX4j/rSfAJ4H1H0qZJ9dN7nR19frRTeBt4Fe9FwpwtN+2p1MXscGLHR9SXrmMgjONd1ZxKzpBeA71b4tNhj6JGoyFNp4GHgwUp9qplfmnFW5oTdy7NamcwCI49kv6fN5IAHgD+0rbyoBc3SOjczohbyS1drbq6pQdqumllRC/0ymTtej8gpbbuVwpQfyw66dqEZyxZKxtHpJn+tZnpnEdrYBbueF9qQn93S7HQGGHnYP7w6L+YGHNtd1FJitqPAR+hERCNOFi1i1alKO6RQnjKUxL1GNjwlMsiEhcPLYTEiT9ISbN15OY/jx4SMshe9LaJRpTvHr3C/ybFYP1PZAfwfYrPsMBtnE6SwN9ib7AhLwTrBDgUKcm06FSrTfSj187xPdVQWOk5Q8vxAfSiIUc7Z7xr6zY/+hpqwSyv0I0/QMTRb7RMgBxNodTfSPqdraz/sDjzKBrv4zu2+a2t0/HHzjd2Lbcc2sG7GtsL42K+xLfxtUgI7YHqKlqHK8HbCCXgjHT1cAdMlDetv4FnQ2lLasaOl6vmB0CMmwT/IPszSueHQqv6i/qluqF+oF9TfO2qEGTumJH0qfSv9KH0nfS/9TIp0Wboi/SRdlb6RLgU5u++9nyXYe69fYRPdil1o1WufNSdTTsp75BfllPy8/LI8G7AUuV8ek6fkvfDsCfbNDP0dvRh0CrNqTbV7LfEEGDQPJQadBtfGVMWEq3QWWdufk6ZSNsjG2PQjp3ZcnOWWing6noonSInvi0/Ex+IzAreevPhe+CawpgP1/pMTMDo64G0sTCXIM+KdOnFWRfQKdJvQzV1+Bt8OokmrdtY2yhVX2a+qrykJfMq4Ml3VR4cVzTQVz+UoNne4vcKLoyS+gyKO6EHe+75Fdt0Mbe5bRIf/wjvrVmhbqBN97RD1vxrahvBOfOYzoosH9bq94uejSOQGkVM6sN/7HelL4t10t9F4gPdVzydEOx83Gv+uNxo7XyL/FtFl8z9ZAHF4bBsrEwAAAAlwSFlzAAALEwAACxMBAJqcGAAAAPBJREFUOBGlkTEKAjEQRTciIth4HkvRA9jYCR7AwisICvZiZ6X9NlvYW1gIFp5AT2Eh6PpGMjLuBkUy8JmZ5P+fZOLyPE9iohIjFm20QTV0A+dch/UeqIMtSHnqg1wOmYEFjAkQ8hHswA1sQM3ytC6KWxBlqqM3IUna9GIy1DWbiwYziGdLkJpIQVZclz40REbgnKhMSB/+b+sKSZ8wpnb+9C71FQwsV+uPJ3iBDFFOO4E9uPt+TW6oUHPJwJvINy7BCvTBAohpBpoqfnFt861GOPUmc8vTd7L3O5it3OaCwUHZfxmoyObQN9r9n3W0wRPmWv0jZnGemgAAAABJRU5ErkJggg==');
}
#RESSearchMenuItem:hover {
	background-color: #C8DBEC;
}
.outdated {
	float: right;
	font-size: 11px;
	margin-right: 15px;
	margin-top: 5px;
}
#RESNotifications {
	position: fixed;
	top: 0;
	right: 10px;
	height: auto;
	width: 360px;
	background: none;
	z-index: 100000150 !important;
}
.RESNotification {
	opacity: 0;
	position: relative;
	font: 12px/14px Arial, Helvetica, Verdana, sans-serif;
	z-index: 100000150;
	width: 360px;
	margin-top: 6px;
	border: 1px solid #ccf;
	border-radius: 3px;
	color: #000;
	background-color: #fff;
	z-index: 100;
}
.RESNotification a {
	color: orangered;
}
.RESNotification a:hover {
	text-decoration: underline;
}
.RESNotification.timerOn {
	border: 1px solid #c7c7c7;
}
.RESNotificationContent {
	overflow: auto;
	padding: 10px;
	padding-bottom: 0;
	color: #999;
}
.RESNotificationFooter {
	padding: 10px;
}
.RESNotificationContent h2 {
	color: #000;
	margin-bottom: 10px;
}
.RESNotificationHeader {
	padding-left: 10px;
	padding-right: 50px;
	background-color: #f0f3fc;
	border-bottom: #c7c7c7;
	height: 38px;
}

.RESNotification .RESNotificationToggle {
	margin-top: 0.5em;
	font-size: smaller;
	font-weight: normal;
}
.RESNotificationHeader .gearIcon { float: right; }
.RESNotificationHeader h3 {
	padding-top: 12px;
	font-size: 15px;
}
.RESNotificationClose {
	position: absolute;
	right: 0;
	top: 0;
	margin-right: 12px;
	margin-top: 6px;
}
a.RESNotificationButtonBlue {
	clear: both;
	float: right;
	cursor: pointer;
	margin-top: 12px;
	padding: 3px 5px;
	font-size: 12px;
	color: #fff !important;
	border: 1px solid #636363;
	border-radius: 3px;
	background-color: #107ac4;
}
#baconBit {
	position: fixed;
	width: 32px;
	height: 32px;
	background-image: url("http://thumbs.reddit.com/t5_2s10b_6.png");
	top: -5%;
	left: -5%;
	z-index: 999999;
	-webkit-transform: rotate(0deg);
	-moz-transform: rotate(0deg);
	transform: rotate(0deg);
	-webkit-transition: all 2s linear;
	-moz-transition: all 2s linear;
	-o-transition: all 2s linear;
	-ms-transition: all 2s linear;
	-transition: all 2s linear;
}
#baconBit.makeitrain {
	top: 100%;
	left: 100%;
	-webkit-transform: rotate(2000deg);
	-moz-transform: rotate(2000deg);
	transform: rotate(2000deg);
}
.blueButton {
	cursor: pointer;
	padding: 3px 5px;
	font-size: 12px;
	color: #fff;
	border: 1px solid #636363;
	border-radius: 3px;
	background-color: #107ac4;
}
.redButton {
	cursor: pointer;
	margin-top: 12px;
	padding: 3px 5px;
	font-size: 12px;
	color: #fff !important;
	border: 1px solid #bc3d1b;
	border-radius: 3px;
	background-color: #ff5757;
}
.RESButton {
	margin: 5px;
	padding: 3px;
	border: 1px solid #999;
	width: 120px;
	cursor: pointer;
	border-radius: 5px;
}
.RESButton:hover {
	background-color: #DDD;
}
/* Stuff added to force specificty */
span.RESCharCounter {
	color: gray;
	float: right;
	font-size: 15px;
	/* needed to keep the wiki textarea from being pushed down */
	margin-bottom: -2px;
}

span.RESCharCounter.tooLong {
	color: red;
}

/* Big Editor */
body.RESScrollLock {
	height: 100%;
	overflow: hidden;
}
#BigEditor {
	position: fixed;
	z-index: 2000;
	top: 0;
	left: 0;
	right: 0;
	bottom: 0;
	background-color: rgba(0,0,0,.75);
}
.BELeft, .BERight {
	position: absolute !important;
	top: 0;
	bottom: 0;
	width: 49%;
	-moz-box-sizing: border-box;
	box-sizing: border-box;
	overflow: hidden;
}
#BigEditor .RESDialogContents {
	position: absolute !important;
	top: 0;
	bottom: 0;
}
.BELeft {
	left: 0;
	margin-right: 0;
}
.BERight {
	right: 0;
	margin-left: 0;
}
.BERight .md {
	max-width: none;
}
#BigEditor > div {
	margin: 1em .5em;
}
.BELeft .RESDialogContents {
	padding-bottom: 7.5em;
	left: 0;
	right: 0;
	margin: 0em 1em 0em 1em;
}
.BERight .RESDialogContents, .BERight .RESDialogContents.wiki-page-content {
	overflow: auto;
	padding: 12px;
	margin: 4em 1em 1em 0em;
	left: 0;
	right: 0;
}
#BigText {
	resize: none;
	width: 100%;
	height: 105%;
}
div + #BigText {
	height: 100%;
}

.BELeft .markdownEditor {
	max-height: 45px;
}
.BELeft .markdownEditor:hover {
	max-height: none;
}
.BEFoot button {
	margin-top: 0.5em;
}
.BEFoot .errorList {
	margin-left: 1em;
}
.BESideHide {
	display: none;
}
.RESFadeButton {
	pointer-events: auto;
	right: 38px;
	font-family: Webdings;
}

.usertext-edit div textarea {
	-moz-box-sizing: border-box;
	box-sizing: border-box;
}

.content .RESBigEditorPop {
	float: right;
	margin: 3px 0 0 12px;
	color: #333;
	background-color: #fff;
	border: 1px solid #ccc;
	cursor: pointer;
	text-indent: 20px;
	padding: 5px 3px;
	background-repeat: no-repeat;
	background-position: 4px 50%;
	background-image: url(data:image/png;base64,iVBORw0KGgoAAAANSUhEUgAAAAwAAAAMCAYAAABWdVznAAAAGXRFWHRTb2Z0d2FyZQBBZG9iZSBJbWFnZVJlYWR5ccllPAAAA/ppVFh0WE1MOmNvbS5hZG9iZS54bXAAAAAAADw/eHBhY2tldCBiZWdpbj0i77u/IiBpZD0iVzVNME1wQ2VoaUh6cmVTek5UY3prYzlkIj8+IDx4OnhtcG1ldGEgeG1sbnM6eD0iYWRvYmU6bnM6bWV0YS8iIHg6eG1wdGs9IkFkb2JlIFhNUCBDb3JlIDUuMy1jMDExIDY2LjE0NTY2MSwgMjAxMi8wMi8wNi0xNDo1NjoyNyAgICAgICAgIj4gPHJkZjpSREYgeG1sbnM6cmRmPSJodHRwOi8vd3d3LnczLm9yZy8xOTk5LzAyLzIyLXJkZi1zeW50YXgtbnMjIj4gPHJkZjpEZXNjcmlwdGlvbiByZGY6YWJvdXQ9IiIgeG1sbnM6eG1wTU09Imh0dHA6Ly9ucy5hZG9iZS5jb20veGFwLzEuMC9tbS8iIHhtbG5zOnN0UmVmPSJodHRwOi8vbnMuYWRvYmUuY29tL3hhcC8xLjAvc1R5cGUvUmVzb3VyY2VSZWYjIiB4bWxuczp4bXA9Imh0dHA6Ly9ucy5hZG9iZS5jb20veGFwLzEuMC8iIHhtbG5zOmRjPSJodHRwOi8vcHVybC5vcmcvZGMvZWxlbWVudHMvMS4xLyIgeG1wTU06T3JpZ2luYWxEb2N1bWVudElEPSJ1dWlkOjY1RTYzOTA2ODZDRjExREJBNkUyRDg4N0NFQUNCNDA3IiB4bXBNTTpEb2N1bWVudElEPSJ4bXAuZGlkOjRGQkU3MTYwRkVBMjExRTFCNkYwODQ2MzkzQkU0QzU4IiB4bXBNTTpJbnN0YW5jZUlEPSJ4bXAuaWlkOjRGQkU3MTVGRkVBMjExRTFCNkYwODQ2MzkzQkU0QzU4IiB4bXA6Q3JlYXRvclRvb2w9IkFkb2JlIElsbHVzdHJhdG9yIENTNiAoTWFjaW50b3NoKSI+IDx4bXBNTTpEZXJpdmVkRnJvbSBzdFJlZjppbnN0YW5jZUlEPSJ4bXAuaWlkOjAxODAxMTc0MDcyMDY4MTE4MDgzRUZFRDQ2NDFEODMyIiBzdFJlZjpkb2N1bWVudElEPSJ4bXAuZGlkOjAyODAxMTc0MDcyMDY4MTE4MDgzRTdGNDQzQTE0MUI2Ii8+IDxkYzp0aXRsZT4gPHJkZjpBbHQ+IDxyZGY6bGkgeG1sOmxhbmc9IngtZGVmYXVsdCI+Z2x5cGhpY29uc19oYWxmbGluZ3M8L3JkZjpsaT4gPC9yZGY6QWx0PiA8L2RjOnRpdGxlPiA8L3JkZjpEZXNjcmlwdGlvbj4gPC9yZGY6UkRGPiA8L3g6eG1wbWV0YT4gPD94cGFja2V0IGVuZD0iciI/PsexWb8AAACvSURBVHjalFGBDcIgEHxYwAG0naFuwCbtBjIKbgCbsIHO0LhAJ8B788SHGpNecsA9z8M9ZhjOhb5I6/palKZxvERMc9WWWgTao4n1BzIqTqo6r3N/IIFXcANPoH7SIrFNchKVUj6ElwkMVat44L2qDQ9HYOkgrDYI7rrEMd0Ig/dFaV0Wg3f8ha/JmG5i2oHeyqc8VDeiuiCq7nHO3HtwqP6sQtbun2n/w2cTewswAPjfRfYSqgHwAAAAAElFTkSuQmCC);
}
button.RESBigEditorPop:hover {
	background-color: #ddd; 
}
.wiki-page .RESBigEditorPop {
	margin: 6px 20px 0 0;
}
#autocomplete_dropdown {
	display: inline-block;
	z-index: 3000;
}



/* Image Viewer */
img {
	image-orientation: from-image;
}
.commentarea .thing .usertext-body .expando-button, .listing-page .thing .expando-button {
	padding: 0;
}
.profile-page .comment .parent .expando-button {
	display: inline-block;
	float: none;
}
.usertext-body .md .expando-button {
	float: none;
	display: inline-block;
	vertical-align: bottom;
	margin-left: 4px;
}
.expando-button.image {
	vertical-align: top !important;
	float: left;
	width: 23px;
	height: 23px;
	max-width: 23px;
	max-height: 23px;
	display: inline-block;
	background-image: url('https://s3.amazonaws.com/e.thumbs.redditmedia.com/r22WT2K4sio9Bvev.png');
	margin-right: 6px;
	cursor: pointer; 
	padding: 0;
}
.expando-button.image.commentImg {
	float: none;
	margin-left: 4px;
}
.expando-button.image.collapsedExpando {
	padding: 0;
	background-position: 0 0; 
}
.expando-button.image.collapsedExpando:hover {background-position: 0 -24px; }
.expando-button.image.expanded {background-position: 0 -48px; }
.expando-button.image.expanded:hover {background-position: 0 -72px; }
.expando-button.image.gallery.collapsedExpando {background-position: 0 -368px; }
.expando-button.image.gallery.collapsedExpando:hover {background-position: 0 -392px; }
.expando-button.image.gallery.expanded {background-position: 0 -416px; }
.expando-button.image.gallery.expanded:hover {background-position: 0 -440px; }

.madeVisible { clear: left; display: block; overflow: hidden; }
.madeVisible a { display: inline-block; overflow: hidden; }
.RESImage { display: block !important;  }
.RESImage.loaded { position: absolute;  }
.RESImagePlaceholder { float: left; display: block !important; }
.RESdupeimg { color: #000; font-size: 10px;  }
.RESClear { clear: both; margin-bottom: 10px;  }

.RESGalleryControls a { cursor: pointer; display: inline-block; background-image: url("https://s3.amazonaws.com/e.thumbs.redditmedia.com/r22WT2K4sio9Bvev.png"); width: 16px; height: 16px; margin: 5px; }
.RESGalleryControls span { position: relative; top: -9px; }
.RESGalleryControls .previous { background-position: 0 -352px; }
.RESGalleryControls .next { background-position: 16px -352px; }
.RESGalleryControls .next,.RESGalleryControls .previous {
	user-select: none;
	-webkit-user-select: none;
	-moz-user-select: none;
}
.RESGalleryControls .end { background-position-y: -336px; }
.RESGalleryControls .previous:hover { background-position: 0 -320px; }
.RESGalleryControls .next:hover { background-position: 16px -320px; }
.RESGalleryControls .end:hover { background-position-y: -304px; }

.imgTitle {
	font-size: 13px;
	padding: 2px;
}
.imgCredits {
	font-size: 11px;
	padding: 2px;
}
.thing .title.visited { color: #551A8B; }
.RESImage.RESImageError {content: "";}
.RESImage.RESImageError:after {
	content:"Loading of image " attr(src) " failed. Click to view directly";
}
.usertext iframe {
	border: none;
}

/* modules['showParent'] - show parent hover */
.RESHoverHighlight { background-color: lightblue; }
.res-parents-down .RESHoverHighlight { cursor: se-resize; }
.res-parents-up .RESHoverHighlight { cursor: ne-resize; }
#parentCommentContainer {
	border: 1px solid #666;
	background-color:#fff;
	padding: 4px;
	width: auto;
	position: absolute;
	z-index: 99999;
}
.res-parents-up #parentCommentContainer { bottom: 0px; }
#parentCommentWrapper {
	position: absolute;
	left: 10px;
	right: 10px;
}
.parentArrow {
	text-align: center;
	margin-top: -5px;
	margin-bottom: 5px;
}
.res-parents-down .parentArrow::before, .res-parents-down .parentArrow::after {
	padding: 1ex;
	content: "↓";
}
.res-parents-up .parentArrow::before, .res-parents-up .parentArrow::after {
	padding: 1ex;
	content: "↑";
}
a.bylink.parentlink {
	float: right; 
}

.noCtrlF:before {
	content: attr(data-text); 
}

.RESThrobber, .RESThrobber:before, .RESThrobber:after {
	font-size: 0;
    position: relative;
    display: inline-block;
    background: #ccf;
    height: 30px;
    width: 30px;
    border-radius: 50%;
    box-shadow: inset 0 0 5px 1px #222;
    -moz-animation: RESThrobber 1400ms 400ms infinite linear;
    -webkit-animation: RESThrobber 1400ms 400ms infinite linear;
    animation: RESThrobber 1400ms 400ms infinite linear;
}
.RESThrobber {
	margin: 0 35px -7.5px;
}

.RESThrobber:before {
    left: -115%;
    -moz-animation-delay: 200ms;
    -webkit-animation-delay: 200ms;
    animation-delay: 200ms;
}
.RESThrobber:after {
    left: 115%;
    -moz-animation-delay: 600ms;
    -webkit-animation-delay: 600ms;
    animation-delay: 600ms;
}
.RESThrobber:before, .RESThrobber:after {
    content: '';
    position: absolute;
    top: 0;
}
@-webkit-keyframes RESThrobber {
    30% { background: transparent; }
    70% { background: transparent; }
}
@keyframes RESThrobber {
    30% { background: transparent; }
    70% { background: transparent; }
}

/* Handle multireddit bar on savedComments page */
.with-listing-chooser #savedLinksList {
	margin-left: 120px;
}
.listing-chooser-collapsed #savedLinksList {
	margin-left: 8px;
}
.mediacrush-album .mediacrush-brand {
	position: relative;
	top: -5px;
	left: 10px;
}
.mediacrush-brand img {
	position: relative;
	margin-right: 3px;
	top: 3px;
}

#alert_message { 
	display: none;
	opacity: 0.0;
	background-color: #EFEFEF;
	border: 1px solid black;
	color: black;
	font-size: 12px;
	padding: 20px;
	padding-left: 40px;
	padding-right: 40px;
	position: fixed!important;
	width: 400px;
	z-index: 1000000201;
	text-align: left;
}
#alert_message input {
	border: 1px solid black;
	font-family: normal x-small verdana,arial,helvetica,sans-serif;
	font-weight: bold;
	font-size: 10px;
	padding: 6px;
	padding-left: 9px;
	padding-right: 9px;
	float: left; 
	background-color: #DFDFDF;
	cursor: pointer;
	margin-right:10px;
}
#alert_message div {
	margin-bottom: 20px;
}
#alert_message_background { 
	position: fixed; top: 0; left: 0; bottom: 0; right: 0;
	background-color: rgba(51, 51, 51,0.95);
	z-index: 100000200;
}
#alert_message input.button-right {
	float: right;
}

.res-left {
	float: left;
}
.res-right {
	float: right;
}
.res-icon {
	font-family: "Batch";
	line-height: 1;
	display: inline-block;
	font-size: 16px;
	font-weight: normal;
}
.res-icon.res-icon-32 {
	font-size: 32px;
}
.res-icon.res-icon-64 {
	font-size: 64px;
}
.res-icon.res-icon-128 {
	font-size: 128px;
}
.res-icon[data-icon]::before {
	content: attr(data-icon);
}
.md .usertext-body img {
	display: inherit;
}
<<<<<<< HEAD
.highlightedAltAccount {
	font-weight: bold;
=======
#show_stylesheets:target + label {
	background-color: lightblue;
>>>>>>> d6ad1e97
}
/* Compiled SCSS from MediaCrush - https://github.com/MediaCrush/MediaCrush */
.player {
  position: relative; }
  .player.fullscreen {
    position: fixed;
    top: 0;
    left: 0;
    right: 0;
    bottom: 0; }
    .player.fullscreen video {
      position: absolute;
      top: 0;
      left: 0;
      right: 0;
      bottom: 0;
      max-width: none;
      width: 100%; }
  .player video.idle {
    cursor: none; }
    .player a {
      outline-style: none; }
      .player .start {
        position: absolute;
        left: 0;
        right: 0;
        bottom: 0;
        top: 0;
        display: block; }
        .player .start span {
          font-size: 128px;
          font-weight: normal;
          display: block;
          width: 128px;
          height: 128px;
          position: absolute;
          top: 50%;
          left: 50%;
          margin-left: -64px;
          margin-top: -64px;
          color: #fff;
          text-shadow: 2px 2px 5px #000; }
  .player .controls {
    opacity: 0;
    transition: opacity linear 0.2s;
    position: absolute;
    left: 0;
    bottom: 0;
    right: 0;
    height: 22px;
    background: rgba(0, 0, 0, 0.6);
    padding: 2px; }
    .player .controls.idle {
      opacity: 0 !important; }
      .player .controls.fixed {
        opacity: 1 !important; }
        .player .controls > * {
          display: inline-block; }
          .player .controls a {
            color: #fff; }
            .player .controls.muted .seek {
              right: 55px; }
              .player .controls .seek {
                position: absolute;
                left: 27px;
                right: 77px;
                top: 0;
                bottom: 0; }
                .player .controls .seek div {
                  position: absolute;
                  top: 11px;
                  left: 0;
                  height: 4px; }
                  .player .controls .seek div.progress {
                    width: 100%; }
                    .player .controls .seek div.loaded {
                      background: #08c;
                      height: 2px;
                      top: 13px;
                      width: 0;
                      max-width: 100%; }
                      .player .controls .seek div.played {
                        background: #fff;
                        width: 0;
                        position: relative; }
                        .player .controls .seek div.played::after {
                          position: absolute;
                          right: -3px;
                          top: -6px;
                          display: block;
                          width: 3px;
                          height: 15px;
                          background: #fff;
                          content: ''; }
                  .player .controls .seek div.background {
                    background: rgba(50, 50, 50, 0.5);
                    width: 100%; }
                    .player .controls .seek div.clickable {
                      top: 5px;
                      left: 0;
                      right: 0;
                      bottom: 5px;
                      height: auto;
                      cursor: pointer; }
    .player .controls .icon {
      color: #fff;
      font-size: 21px;
      width: 21px;
      height: 21px;
      font-weight: normal;
      line-height: 21px;
      cursor: pointer; }
      .player .controls .icon.play::before {
        content: '\F16B'; }
        .player .controls .icon.pause::before {
          content: '\F16C'; }
          .player .controls .icon.fullscreen {
            font-size: 18px;
            position: relative;
            }
            .player .controls .icon.fullscreen::before {
              content: '\F0A4'; }
              .player .controls .icon.fullscreen.disabled::before {
                color: #fff;
                content: '\F0A6'; }
      .player .controls .icon.disabled {
        color: #aaa; }
    .player .controls .right {
      float: right; }
      .player .controls .toggleable {
        position: relative; }
		.player .controls .toggleable .icon {
			position: relative;
			top: -2px;
			padding-top: 2px; }
        .player .controls .toggleable.settings > div {
          width: 120px;
          right: auto;
          left: -97px; }
          .player .controls .toggleable.volume.muted > div {
            display: none; }
            .player .controls .toggleable.volume > div {
              position: absolute;
              width: 25px;
              height: 100px; }
              .player .controls .toggleable.volume > div > span {
                position: absolute;
                left: 10px;
                bottom: 7px;
                top: 7px;
                width: 5px; }
                .player .controls .toggleable.volume > div > span > span {
                  position: absolute;
                  left: 0;
                  bottom: 0;
                  width: 100%; }
                  .player .controls .toggleable.volume > div > span > span.background {
                    background: rgba(0, 0, 0, 0.5);
                    height: 100%; }
                    .player .controls .toggleable.volume > div > span > span.amount {
                      background: #08c;
                      height: 100%; }
                      .player .controls .toggleable.volume > div > span > span.amount::after {
                        content: '';
                        position: absolute;
                        top: 0;
                        left: -3px;
                        width: 11px;
                        height: 2px;
                        background: #fff;
                        display: block; }
                  .player .controls .toggleable.volume > div > span > span.clickable {
                    top: 0;
                    left: -5px;
                    width: 20px;
                    bottom: 0;
                    cursor: pointer; }
        .player .controls .toggleable > div {
          opacity: 0;
          pointer-events: none;
          background: rgba(0, 0, 0, 0.6);
          position: absolute;
          right: 2px;
          bottom: 26px;
          font-size: 10pt;
          text-align: right; }
          .player .controls .toggleable > div div {
            color: #fff; }
            .player .controls .toggleable > div div.playback-speed {
              text-align: left; }
              .player .controls .toggleable > div div.playback-speed .header {
                padding-left: 2px;
                margin-bottom: 2px; }
                .player .controls .toggleable > div div.playback-speed .speeds a {
                  display: inline-block;
                  width: 30%;
                  padding: 2px;
                  text-align: center; }
                  .player .controls .toggleable > div div.playback-speed .speeds a.selected,
                  .player .controls .toggleable > div div.playback-speed .speeds a.selected:hover {
                    background: #fff;
                    color: #000; }
                    .player .controls .toggleable > div div.playback-speed .speeds a:hover {
                      background: rgba(50, 50, 50, 0.5); }
            .player .controls .toggleable > div div.highlight:hover {
              background: rgba(50, 50, 50, 0.5); }
              .player .controls .toggleable > div div a .icon {
                position: relative;
                font-size: 16px;
                top: 1px;
                padding: 3px; }
        .player .controls .toggleable:hover div {
          opacity: 1;
          pointer-events: auto; }
  .player:hover .controls {
    opacity: 1; }

.player.audio {
  min-width: 500px;
  min-height: 25px; }
  .player.audio .toggleable.volume > div {
    position: absolute;
    width: 100px;
    height: 26px;
    right: 0;
    bottom: 0; }
    .player.audio .toggleable.volume > div > span {
      left: 7px;
      right: 7px;
      height: 5px;
      top: 10px;
      width: auto; }
      .player.audio .toggleable.volume > div > span > span {
        left: 0;
        bottom: 0;
        width: 100%; }
        .player.audio .toggleable.volume > div > span > span.background {
          width: 100%; }
          .player.audio .toggleable.volume > div > span > span.amount {
            width: 100%; }
            .player.audio .toggleable.volume > div > span > span.amount::after {
              right: 0;
              top: -3px;
              left: auto;
              width: 2px;
              height: 11px; }
        .player.audio .toggleable.volume > div > span > span.clickable {
          width: 100%;
          left: 0;
          top: -10px;
          bottom: -10px; }
  .player.audio .toggleable.settings > div {
    right: 2px;
    bottom: 0;
    left: auto;
    height: 26px;
    width: 420px;
    text-align: right; }
    .player.audio .toggleable.settings > div div {
      display: inline-block;
      height: 100%; }
      .player.audio .toggleable.settings > div div.playback-speed .speeds a {
        width: 35px; }
        .player.audio .toggleable.settings > div div.playback-speed .speeds a.selected,
        .player.audio .toggleable.settings > div div.playback-speed .speeds a.selected:hover {
          background: #fff;
          color: #000;
          position: relative;
          height: 22px;
          top: -1px; }
          .player.audio .toggleable.settings > div div.playback-speed .speeds a:hover {
            background: black; }
      .player.audio .toggleable.settings > div div.highlight a {
        padding: 0 2px; }
        .player.audio .toggleable.settings > div div.highlight a .icon {
          padding: 0 3px; }
      .player.audio .toggleable.settings > div div.highlight:hover {
        background: black; }
		.player .hidden { display: none; }
		.player { position: relative; display: inline-block; width: auto; max-width: 100%; }
		.player video { max-width: 100%; }
		.player.fullscreen, .player.fullscreen video { max-width: none; }
		.icon{font-family:"Batch";line-height:1;display:inline-block;font-size:16px;font-weight:normal}.icon.icon-32{font-size:32px}.icon.icon-64{font-size:64px}.icon.icon-128{font-size:128px}<|MERGE_RESOLUTION|>--- conflicted
+++ resolved
@@ -1262,13 +1262,11 @@
 .md .usertext-body img {
 	display: inherit;
 }
-<<<<<<< HEAD
 .highlightedAltAccount {
 	font-weight: bold;
-=======
+}
 #show_stylesheets:target + label {
 	background-color: lightblue;
->>>>>>> d6ad1e97
 }
 /* Compiled SCSS from MediaCrush - https://github.com/MediaCrush/MediaCrush */
 .player {
