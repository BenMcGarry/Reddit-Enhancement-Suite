{
	"vendor": {
		"Hogan": "vendor/hogan-3.0.2.js"
	},
	"core": [
		"mocks.js",
		"core/metadata.js",
		"core/utils.js",
		"browsersupport.js",
		"browsersupport-node.js",
		"core/options.js",
		"core/migrate.js",
		"core/template.js"
	],
	"modules": [
		"modules/spoilerTags.js",
		"modules/submitIssue.js",
		"modules/betteReddit.js",
		"modules/userTagger.js",
		"modules/keyboardNav.js",
		"modules/about.js",
		"modules/commandLine.js",
		"modules/messageMenu.js",
		"modules/easterEgg.js",
		"modules/pageNavigator.js",
		"modules/userInfo.js",
		"modules/presets.js",
		"modules/onboarding.js",
		"modules/customToggles.js",
		"modules/floater.js",
		"modules/orangered.js",
		"modules/announcements.js",
		"modules/selectedEntry.js",
		"modules/settingsConsole.js",
		"modules/menu.js",
		"modules/hover.js",
		"modules/subredditTagger.js",
		"modules/singleClick.js",
		"modules/commentPreview.js",
		"modules/commentTools.js",
		"modules/sourceSnudown.js",
		"modules/usernameHider.js",
		"modules/showImages.js",
		"modules/showKarma.js",
		"modules/hideChildComments.js",
		"modules/showParent.js",
		"modules/neverEndingReddit.js",
		"modules/saveComments.js",
		"modules/userHighlight.js",
		"modules/nightMode.js",
		"modules/styleTweaks.js",
		"modules/stylesheet.js",
		"modules/userbarHider.js",
		"modules/accountSwitcher.js",
		"modules/filteReddit.js",
		"modules/newCommentCount.js",
		"modules/spamButton.js",
		"modules/commentNavigator.js",
		"modules/subredditManager.js",
		"modules/RESTips.js",
		"modules/settingsNavigation.js",
		"modules/dashboard.js",
		"modules/notifications.js",
		"modules/subredditInfo.js",
		"modules/commentHidePersistor.js",
		"modules/troubleshooter.js",
		"modules/localDate.js",
		"modules/context.js",
		"modules/noParticipation.js",
		"modules/searchHelper.js",
		"modules/submitHelper.js",
		"modules/logoLink.js",
		"modules/voteEnhancements.js",
		"modules/upload.js",
		"modules/tableTools.js",
		"modules/modhelper.js",
		"modules/quickMessage.js"
	],
	"libraries": [
		"modules/hosts/imgur.js",
<<<<<<< HEAD
		"modules/hosts/pornbot.js",
		"modules/hosts/coub.js",
		"modules/hosts/uploadly.js",
		"modules/hosts/eroshare.js",
		"modules/hosts/iloopit.js",
		"modules/hosts/livecap.js",
=======
		"modules/hosts/spotify.js",
>>>>>>> a2cad964
		"modules/hosts/twitter.js",
		"modules/hosts/futurism.js",
		"modules/hosts/gfycat.js",
		"modules/hosts/gifyoutube.js",
		"modules/hosts/vidble.js",
		"modules/hosts/fitbamob.js",
		"modules/hosts/giflike.js",
		"modules/hosts/ctrlv.js",
		"modules/hosts/snag.js",
		"modules/hosts/picshd.js",
		"modules/hosts/minus.js",
		"modules/hosts/fiveHundredPx.js",
		"modules/hosts/flickr.js",
		"modules/hosts/steampowered.js",
		"modules/hosts/deviantart.js",
		"modules/hosts/tumblr.js",
		"modules/hosts/memecrunch.js",
		"modules/hosts/imgflip.js",
		"modules/hosts/livememe.js",
		"modules/hosts/makeameme.js",
		"modules/hosts/memegen.js",
		"modules/hosts/redditbooru.js",
		"modules/hosts/youtube.js",
		"modules/hosts/vimeo.js",
		"modules/hosts/soundcloud.js",
		"modules/hosts/clyp.js",
		"modules/hosts/memedad.js",
		"modules/hosts/ridewithgps.js",
		"modules/hosts/photobucket.js",
		"modules/hosts/giphy.js",
		"modules/hosts/streamable.js",
		"modules/hosts/qwipit.js",
		"modules/hosts/raddit.js",
		"modules/hosts/pastebin.js",
		"modules/hosts/github.js",
		"modules/hosts/onedrive.js",
		"modules/hosts/oddshot.js",
		"modules/hosts/miiverse.js",
		"modules/hosts/swirl.js"
	],
	"init": [
		"core/init.js"
	]
}<|MERGE_RESOLUTION|>--- conflicted
+++ resolved
@@ -78,16 +78,13 @@
 	],
 	"libraries": [
 		"modules/hosts/imgur.js",
-<<<<<<< HEAD
 		"modules/hosts/pornbot.js",
 		"modules/hosts/coub.js",
 		"modules/hosts/uploadly.js",
 		"modules/hosts/eroshare.js",
 		"modules/hosts/iloopit.js",
 		"modules/hosts/livecap.js",
-=======
 		"modules/hosts/spotify.js",
->>>>>>> a2cad964
 		"modules/hosts/twitter.js",
 		"modules/hosts/futurism.js",
 		"modules/hosts/gfycat.js",
