--- conflicted
+++ resolved
@@ -9,7 +9,6 @@
 let ss = require("simple-storage");
 let priv = require("private-browsing");
 let windows = require("sdk/windows").browserWindows;
-var ioFile = require("sdk/io/file");
 
 // require chrome allows us to use XPCOM objects...
 const {Cc,Ci,Cu,components} = require("chrome");
@@ -18,12 +17,9 @@
 // Cookie manager for new API login
 let cookieManager = Cc["@mozilla.org/cookiemanager;1"].getService().QueryInterface(Ci.nsICookieManager2);
 components.utils.import("resource://gre/modules/NetUtil.jsm");
-<<<<<<< HEAD
-=======
 
 // Preferences
 let prefs = Cc["@mozilla.org/preferences-service;1"].getService(Ci.nsIPrefBranch);
->>>>>>> 05d54d35
 
 // this function takes in a string (and optional charset, paseURI) and creates an nsURI object, which is required by historyService.addURI...
 function makeURI(aURL, aOriginCharset, aBaseURI) {
@@ -196,13 +192,8 @@
 
 			switch (request.requestType) {
 				case 'readResource':
-<<<<<<< HEAD
-					var data = self.data.load(request.filename);
-					worker.postMessage({ name: "readResource", data: data, transaction: request.transaction });
-=======
 					let fileData = self.data.load(request.filename);
 					worker.postMessage({ name: 'readResource', data: fileData, transaction: request.transaction });
->>>>>>> 05d54d35
 					break;
 				case 'deleteCookie':
 					cookieManager.remove('.reddit.com', request.cname, '/', false);
