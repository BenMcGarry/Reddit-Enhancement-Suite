{
	"name": "Reddit Enhancement Suite",
	"version": "0.9000.1",
	"manifest_version": 2,
	"minimum_chrome_version": "26.0",
	"description": "Reddit Enhancement Suite - a group of enhancements for browsing Reddit",
	"background": {
		"scripts": ["background.js"]
	},
	"homepage_url": "http://redditenhancementsuite.com",
	"options_page": "options.html",
	"content_scripts": [
		{
			"matches": [
				"http://redditenhancementsuite.com/*",
				"http://reddit.com/*",
				"https://reddit.com/*",
				"http://*.reddit.com/*",
				"https://*.reddit.com/*"
			],
			"js": [
				"vendor/jquery-1.11.3.min.js",
				"vendor/guiders.js",
				"vendor/jquery.sortable-0.9.12.js",
				"vendor/jquery.edgescroll-0.1.js",
				"vendor/jquery-fieldselection.min.js",
				"vendor/favico.js",
				"vendor/jquery.tokeninput.js",
				"vendor/HTMLPasteurizer.js",
				"vendor/snuownd.js",
				"core/utils.js",
				"browsersupport.js",
				"browsersupport-chrome.js",
				"core/options.js",
				"core/alert.js",
				"core/migrate.js",
				"core/storage.js",
				"core/template.js",
				"vendor/konami.js",
				"vendor/hogan-3.0.2.js",
				"vendor/gfycat.js",
				"vendor/gifyoutube.js",
				"vendor/imgurgifv.js",
				"vendor/pornbot.js",
				"reddit_enhancement_suite.user.js",
				"modules/spoilerTags.js",
				"modules/submitIssue.js",
				"modules/betteReddit.js",
				"modules/userTagger.js",
				"modules/keyboardNav.js",
				"modules/about.js",
				"modules/commandLine.js",
				"modules/messageMenu.js",
				"modules/easterEgg.js",
				"modules/pageNavigator.js",
				"modules/userInfo.js",
				"modules/presets.js",
				"modules/onboarding.js",
				"modules/customToggles.js",
				"modules/floater.js",
				"modules/orangered.js",
				"modules/announcements.js",
				"modules/selectedEntry.js",
				"modules/settingsConsole.js",
				"modules/menu.js",
				"modules/hover.js",
				"modules/subredditTagger.js",
				"modules/singleClick.js",
				"modules/commentPreview.js",
				"modules/commentTools.js",
				"modules/sourceSnudown.js",
				"modules/usernameHider.js",
				"modules/showImages.js",
				"modules/showKarma.js",
				"modules/hideChildComments.js",
				"modules/showParent.js",
				"modules/neverEndingReddit.js",
				"modules/saveComments.js",
				"modules/userHighlight.js",
				"modules/nightMode.js",
				"modules/styleTweaks.js",
				"modules/stylesheet.js",
				"modules/userbarHider.js",
				"modules/accountSwitcher.js",
				"modules/filteReddit.js",
				"modules/newCommentCount.js",
				"modules/spamButton.js",
				"modules/commentNavigator.js",
				"modules/subredditManager.js",
				"modules/RESTips.js",
				"modules/settingsNavigation.js",
				"modules/dashboard.js",
				"modules/notifications.js",
				"modules/subredditInfo.js",
				"modules/commentHidePersistor.js",
				"modules/troubleshooter.js",
				"modules/backupAndRestore.js",
				"modules/localDate.js",
				"modules/context.js",
				"modules/noParticipation.js",
				"modules/searchHelper.js",
				"modules/submitHelper.js",
				"modules/logoLink.js",
				"modules/voteEnhancements.js",
				"modules/upload.js",
				"modules/tableTools.js",
				"modules/modhelper.js",
				"modules/quickMessage.js",
				"modules/hosts/imgur.js",
<<<<<<< HEAD
				"modules/hosts/pornbot.js",
=======
				"modules/hosts/threadshots.js",
>>>>>>> fca847e4
				"modules/hosts/twitter.js",
				"modules/hosts/futurism.js",
				"modules/hosts/gfycat.js",
				"modules/hosts/gifyoutube.js",
				"modules/hosts/vidble.js",
				"modules/hosts/fitbamob.js",
				"modules/hosts/giflike.js",
				"modules/hosts/ctrlv.js",
				"modules/hosts/snag.js",
				"modules/hosts/picshd.js",
				"modules/hosts/minus.js",
				"modules/hosts/fiveHundredPx.js",
				"modules/hosts/flickr.js",
				"modules/hosts/steampowered.js",
				"modules/hosts/deviantart.js",
				"modules/hosts/tumblr.js",
				"modules/hosts/memecrunch.js",
				"modules/hosts/imgflip.js",
				"modules/hosts/livememe.js",
				"modules/hosts/makeameme.js",
				"modules/hosts/memegen.js",
				"modules/hosts/redditbooru.js",
				"modules/hosts/youtube.js",
				"modules/hosts/vimeo.js",
				"modules/hosts/soundcloud.js",
				"modules/hosts/clyp.js",
				"modules/hosts/memedad.js",
				"modules/hosts/ridewithgps.js",
				"modules/hosts/photobucket.js",
				"modules/hosts/giphy.js",
				"modules/hosts/streamable.js",
				"modules/hosts/raddit.js",
				"modules/hosts/pastebin.js",
				"modules/hosts/github.js",
				"modules/hosts/onedrive.js",
				"modules/hosts/oddshot.js",
				"modules/hosts/miiverse.js",
				"core/init.js"
			],
			"css": [
				"modules/nightmode.css",
				"modules/commentBoxes.css",
				"core/res.css",
				"vendor/guiders.css",
				"vendor/tokenize.css",
				"core/batch.css"
			],
			"run_at": "document_start"
		}
	],
	"web_accessible_resources": [
		"core/templates.html",
		"package.json",
		"modules/hosts/hosts.json"
	],
	"icons": {
		"48": "icon48.png",
		"128": "icon128.png"
	},
	"page_action": {
		"default_icon": {
			"19": "images/css-on-small.png",
			"38": "images/css-on.png"
		},
		"default_title": "Subreddit Style On"
	},
	"permissions": [
		"cookies",
		"tabs",
		"history",
		"http://redditenhancementsuite.com/",
		"http://reddit.com/*",
		"https://reddit.com/*",
		"http://*.reddit.com/*",
		"https://*.reddit.com/*",
		"http://min.us/api/*",
		"http://*.flickr.com/photos/*",
		"http://img.photobucket.com/*",
		"http://backend.deviantart.com/oembed?url=*",
		"http://api.tumblr.com/v2/blog/*/posts?api_key=*&id=*",
		"http://noembed.com/embed?url=*"
	],
	"optional_permissions": [
		"https://api.twitter.com/*",
		"https://onedrive.live.com/*",
		"http://1drv.ms/*"
	]
}<|MERGE_RESOLUTION|>--- conflicted
+++ resolved
@@ -107,11 +107,8 @@
 				"modules/modhelper.js",
 				"modules/quickMessage.js",
 				"modules/hosts/imgur.js",
-<<<<<<< HEAD
 				"modules/hosts/pornbot.js",
-=======
 				"modules/hosts/threadshots.js",
->>>>>>> fca847e4
 				"modules/hosts/twitter.js",
 				"modules/hosts/futurism.js",
 				"modules/hosts/gfycat.js",
