--- conflicted
+++ resolved
@@ -48,16 +48,13 @@
 				"modules/keyboardNav.js",
 				"modules/about.js",
 				"modules/commandLine.js",
-<<<<<<< HEAD
 				"modules/contexts.js",
-=======
 				"modules/floater.js",
 				"modules/orangered.js",
 				"modules/announcements.js",
 				"modules/selectedEntry.js",
 				"modules/settingsConsole.js",
 				"modules/menu.js",
->>>>>>> 4f7e11dd
 				"modules/hover.js",
 				"modules/subredditTagger.js",
 				"modules/singleClick.js",
