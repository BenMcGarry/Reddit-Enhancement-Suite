<?xml version="1.0" encoding="UTF-8"?>
<!DOCTYPE plist PUBLIC "-//Apple//DTD PLIST 1.0//EN" "http://www.apple.com/DTDs/PropertyList-1.0.dtd">
<plist version="1.0">
<dict>
	<key>Author</key>
	<string>Steve Sobel</string>
	<key>Builder Version</key>
	<string>9537.75.14</string>
	<key>CFBundleDisplayName</key>
	<string>Reddit Enhancement Suite</string>
	<key>CFBundleIdentifier</key>
	<string>com.honestbleeps.redditenhancementsuite</string>
	<key>CFBundleInfoDictionaryVersion</key>
	<string>6.0</string>
	<key>CFBundleShortVersionString</key>
	<string>4.3.2.1</string>
	<key>CFBundleVersion</key>
	<string>4.3.2.1</string>
	<key>Chrome</key>
	<dict>
		<key>Database Quota</key>
		<real>10485760</real>
		<key>Global Page</key>
		<string>background-safari.html</string>
	</dict>
	<key>Content</key>
	<dict>
		<key>Scripts</key>
		<dict>
			<key>Start</key>
			<array>
				<string>jquery-1.10.2.min.js</string>
				<string>guiders-1.2.8.js</string>
				<string>jquery.dragsort-0.6.js</string>
				<string>jquery-fieldselection.min.js</string>
				<string>tinycon.js</string>
				<string>jquery.tokeninput.js</string>
				<string>HTMLPasteurizer.js</string>
				<string>snuownd.js</string>
				<string>hogan-2.0.0.js</string>
				<string>utils.js</string>
				<string>browsersupport.js</string>
				<string>browsersupport-safari.js</string>
				<string>console.js</string>
				<string>alert.js</string>
				<string>storage.js</string>
				<string>template.js</string>
				<string>konami.js</string>
				<string>mediacrush.js</string>
				<string>gfycat.js</string>
				<string>reddit_enhancement_suite.user.js</string>
				<string>modules/betteReddit.js</string>
				<string>modules/userTagger.js</string>
				<string>modules/keyboardNav.js</string>
				<string>modules/commandLine.js</string>
				<string>modules/about.js</string>
				<string>modules/hover.js</string>
				<string>modules/subredditTagger.js</string>
				<string>modules/uppersAndDowners.js</string>
				<string>modules/singleClick.js</string>
				<string>modules/commentPreview.js</string>
				<string>modules/commentTools.js</string>
				<string>modules/sortCommentsTemporarily.js</string>
				<string>modules/usernameHider.js</string>
				<string>modules/showImages.js</string>
				<string>modules/showKarma.js</string>
				<string>modules/hideChildComments.js</string>
				<string>modules/showParent.js</string>
				<string>modules/neverEndingReddit.js</string>
				<string>modules/saveComments.js</string>
				<string>modules/userHighlight.js</string>
				<string>modules/styleTweaks.js</string>
				<string>modules/userbarHider.js</string>
				<string>modules/accountSwitcher.js</string>
				<string>modules/filteReddit.js</string>
				<string>modules/newCommentCount.js</string>
				<string>modules/spamButton.js</string>
				<string>modules/commentNavigator.js</string>
				<string>modules/subredditManager.js</string>
				<string>modules/RESTips.js</string>
				<string>modules/settingsNavigation.js</string>
				<string>modules/dashboard.js</string>
				<string>modules/notifications.js</string>
				<string>modules/subredditInfo.js</string>
				<string>modules/commentHidePersistor.js</string>
				<string>modules/bitcointip.js</string>
				<string>modules/troubleshooter.js</string>
				<string>modules/localDate.js</string>
				<string>modules/context.js</string>
<<<<<<< HEAD
				<string>modules/logoLink.js</string>
=======
				<string>modules/searchHelper.js</string>
>>>>>>> 23b44ec9
				<string>init.js</string>
			</array>
		</dict>
	</dict>
	<key>Description</key>
	<string>Reddit Enhancement Suite is a collection of tools to enhance your Reddit browsing experience</string>
	<key>ExtensionInfoDictionaryVersion</key>
	<string>1.0</string>
	<key>Permissions</key>
	<dict>
		<key>Website Access</key>
		<dict>
			<key>Allowed Domains</key>
			<array>
				<string>reddit.com</string>
				<string>*.reddit.com</string>
				<string>redditgifts.com</string>
				<string>api.twitter.com</string>
				<string>api.imgur.com</string>
				<string>min.us</string>
				<string>*.flickr.com</string>
				<string>img.photobucket.com</string>
				<string>gdata.youtube.com</string>
				<string>redditenhancementsuite.com</string>
				<string>backend.deviantart.com</string>
				<string>api.tumblr.com</string>
				<string>noembed.com</string>
			</array>
			<key>Include Secure Pages</key>
			<true/>
			<key>Level</key>
			<string>Some</string>
		</dict>
	</dict>
	<key>Update Manifest URL</key>
	<string>http://redditenhancementsuite.com/update-safari.plist</string>
	<key>Website</key>
	<string>http://redditenhancementsuite.com/</string>
</dict>
</plist><|MERGE_RESOLUTION|>--- conflicted
+++ resolved
@@ -87,11 +87,8 @@
 				<string>modules/troubleshooter.js</string>
 				<string>modules/localDate.js</string>
 				<string>modules/context.js</string>
-<<<<<<< HEAD
+				<string>modules/searchHelper.js</string>
 				<string>modules/logoLink.js</string>
-=======
-				<string>modules/searchHelper.js</string>
->>>>>>> 23b44ec9
 				<string>init.js</string>
 			</array>
 		</dict>
