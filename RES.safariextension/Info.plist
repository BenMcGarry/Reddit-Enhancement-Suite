--- conflicted
+++ resolved
@@ -155,11 +155,8 @@
 				<string>modules/hosts/github.js</string>
 				<string>modules/hosts/onedrive.js</string>
 				<string>modules/hosts/oddshot.js</string>
-<<<<<<< HEAD
 				<string>modules/hosts/miiverse.js</string>
-=======
 				<string>modules/hosts/swirl.js</string>
->>>>>>> b42e70e7
 				<string>core/init.js</string>
 			</array>
 		</dict>
