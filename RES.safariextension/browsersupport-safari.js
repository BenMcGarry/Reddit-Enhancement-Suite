// This is the message handler for Safari - the background page calls this function with return data...

function safariMessageHandler(msgEvent) {
	switch (msgEvent.name) {
		case 'GM_xmlhttpRequest':
			// Fire the appropriate onload function for this xmlhttprequest.
			xhrQueue.onloads[msgEvent.message.XHRID](msgEvent.message);
			break;
		case 'compareVersion':
			var forceUpdate = false;
			if (typeof msgEvent.message.forceUpdate !== 'undefined') forceUpdate = true;
			RESUtils.compareVersion(msgEvent.message, forceUpdate);
			break;
		case 'loadTweet':
			var tweet = msgEvent.message;
			var thisExpando = modules['styleTweaks'].tweetExpando;
			$(thisExpando).html(tweet.html);
			thisExpando.style.display = 'block';
			thisExpando.classList.add('twitterLoaded');
			break;
		case 'getLocalStorage':
			// Does RESStorage have actual data in it?  If it doesn't, they're a legacy user, we need to copy
			// old schol localStorage from the foreground page to the background page to keep their settings...
			if (typeof msgEvent.message.importedFromForeground === 'undefined') {
				// it doesn't exist.. copy it over...
				var ls = {};
				for (var i = 0, len = localStorage.length; i < len; i++) {
					if (localStorage.key(i)) {
						ls[localStorage.key(i)] = localStorage.getItem(localStorage.key(i));
					}
				}
				var thisJSON = {
					requestType: 'saveLocalStorage',
					data: ls
				};
				safari.self.tab.dispatchMessage('saveLocalStorage', thisJSON);
			} else {
				setUpRESStorage(msgEvent.message);
				//RESInit();
			}
			break;
		case 'saveLocalStorage':
			// Okay, we just copied localStorage from foreground to background, let's set it up...
			setUpRESStorage(msgEvent.message);
			//RESInit();
			break;
		case 'addURLToHistory':
			var url = msgEvent.message.url;
			BrowserStrategy._addURLToHistoryViaForeground(url);
			break;
		case 'localStorage':
			RESStorage.setItem(msgEvent.message.itemName, msgEvent.message.itemValue, true);
			break;
		default:
			// console.log('unknown event type in safariMessageHandler');
			break;
	}
}




// Safari has a ridiculous bug that causes it to lose access to safari.self.tab if you click the back button.
// this stupid one liner fixes that.
window.onunload = function() {};
safari.self.addEventListener("message", safariMessageHandler, false);




<<<<<<< HEAD
if (typeof GM_xmlhttpRequest === 'undefined') {
	// TODO: move this into BrowserStrategy

	GM_xmlhttpRequest = function(obj) {
		obj.requestType = 'GM_xmlhttpRequest';
		// Since Safari doesn't provide legitimate callbacks, I have to store the onload function here in the main
		// userscript in a queue (see xhrQueue), wait for data to come back from the background page, then call the onload.
=======
GM_xmlhttpRequest = function(obj) {
	obj.requestType = 'GM_xmlhttpRequest';
	// Since Safari doesn't provide legitimate callbacks, I have to store the onload function here in the main
	// userscript in a queue (see xhrQueue), wait for data to come back from the background page, then call the onload.
>>>>>>> 843a113a

	// oy vey... another problem. When Safari sends xmlhttpRequests from the background page, it loses the cookies etc that it'd have
	// had from the foreground page... so we need to write a bit of a hack here, and call different functions based on whether or
	// not the request is cross domain... For same-domain requests, we'll call from the foreground...
	var crossDomain = (obj.url.indexOf(location.hostname) === -1);

	if ((typeof obj.onload !== 'undefined') && (crossDomain)) {
		obj.XHRID = xhrQueue.count;
		xhrQueue.onloads[xhrQueue.count] = obj.onload;

		// are you ready for a disgusting Safari hack due to stupid behavior added in 6.1 and 7?
		obj = JSON.parse(JSON.stringify(obj));
		// I hope you put on a bib for that. Safari won't let you pass a javascript object to the background page anymore.

		safari.self.tab.dispatchMessage("GM_xmlhttpRequest", obj);
		xhrQueue.count++;
	} else {
		var request = new XMLHttpRequest();
		request.onreadystatechange = function() {
			if (obj.onreadystatechange) {
				obj.onreadystatechange(request);
			}
			if (request.readyState === 4 && obj.onload) {
				obj.onload(request);
			}
		};
		request.onerror = function() {
			if (obj.onerror) {
				obj.onerror(request);
			}
		};
		try {
			request.open(obj.method, obj.url, true);
		} catch (e) {
			if (obj.onerror) {
				obj.onerror({
					readyState: 4,
					responseHeaders: '',
					responseText: '',
					responseXML: '',
					status: 403,
					statusText: 'Forbidden'
				});
			}
			return;
		}
<<<<<<< HEAD
	};
}


BrowserStrategy.sanitizeJSON = function(data) {
	if (data.substring(0, 2) === 's{') {
		data = data.substring(1, data.length);
	}

	return data;
};


BrowserStrategy.storageSetup = function(thisJSON) {
	var setupInterval;
	RESLoadResourceAsText = function(filename, callback) {
		var url = safari.extension.baseURI + filename;

		GM_xmlhttpRequest({
			method: 'GET',
			url: url,
			onload: function (response) {
				callback(response.responseText);
			}
		});
	};

	// we've got safari, get localStorage from background process
	var setupCallback = function() {
		if (!document.head) {
			return;
		}
		clearInterval(setupInterval);
		safari.self.tab.dispatchMessage(thisJSON.requestType, thisJSON);
		// since safari's built in extension stylesheets are treated as user stylesheets,
		// we can't inject them that way.  That makes them "user stylesheets" which would make
		// them require !important everywhere - we don't want that, so we'll inject this way instead.
		var loadCSS = function(filename) {
			var linkTag = document.createElement('link');
			linkTag.setAttribute('rel', 'stylesheet');
			linkTag.href = safari.extension.baseURI + filename;
			document.head.appendChild(linkTag);
		};

		// include CSS files, then load scripts.
		var cssFiles = ['res.css', 'guiders.css', 'tokenize.css', 'commentBoxes.css', 'nightmode.css','players.css','batch.css'];
		for (var i in cssFiles) {
			loadCSS(cssFiles[i]);
		}
	};
	setupInterval = setInterval(setupCallback, 200);
	setupCallback();
}


BrowserStrategy.sendMessage = function(thisJSON) {
	safari.self.tab.dispatchMessage(thisJSON.requestType, thisJSON);
};


BrowserStrategy.openInNewWindow = function (thisHREF) {
	var thisJSON = {
		requestType: 'keyboardNav',
		linkURL: thisHREF
	};
	safari.self.tab.dispatchMessage("keyboardNav", thisJSON);
};


BrowserStrategy.addURLToHistory = BrowserStrategy._addURLToHistory;

BrowserStrategy.supportsThirdPartyCookies = function() { return false; };
=======
		if (obj.headers) {
			for (var name in obj.headers) {
				request.setRequestHeader(name, obj.headers[name]);
			}
		}
		request.send(obj.data);
		return request;
	}
};
>>>>>>> 843a113a
<|MERGE_RESOLUTION|>--- conflicted
+++ resolved
@@ -67,21 +67,11 @@
 
 
 
-
-<<<<<<< HEAD
-if (typeof GM_xmlhttpRequest === 'undefined') {
-	// TODO: move this into BrowserStrategy
-
-	GM_xmlhttpRequest = function(obj) {
-		obj.requestType = 'GM_xmlhttpRequest';
-		// Since Safari doesn't provide legitimate callbacks, I have to store the onload function here in the main
-		// userscript in a queue (see xhrQueue), wait for data to come back from the background page, then call the onload.
-=======
+// TODO: move this into BrowserStrategy
 GM_xmlhttpRequest = function(obj) {
 	obj.requestType = 'GM_xmlhttpRequest';
 	// Since Safari doesn't provide legitimate callbacks, I have to store the onload function here in the main
 	// userscript in a queue (see xhrQueue), wait for data to come back from the background page, then call the onload.
->>>>>>> 843a113a
 
 	// oy vey... another problem. When Safari sends xmlhttpRequests from the background page, it loses the cookies etc that it'd have
 	// had from the foreground page... so we need to write a bit of a hack here, and call different functions based on whether or
@@ -128,9 +118,16 @@
 			}
 			return;
 		}
-<<<<<<< HEAD
-	};
-}
+
+		if (obj.headers) {
+			for (var name in obj.headers) {
+				request.setRequestHeader(name, obj.headers[name]);
+			}
+		}
+		request.send(obj.data);
+		return request;
+	}
+};
 
 
 BrowserStrategy.sanitizeJSON = function(data) {
@@ -201,14 +198,3 @@
 BrowserStrategy.addURLToHistory = BrowserStrategy._addURLToHistory;
 
 BrowserStrategy.supportsThirdPartyCookies = function() { return false; };
-=======
-		if (obj.headers) {
-			for (var name in obj.headers) {
-				request.setRequestHeader(name, obj.headers[name]);
-			}
-		}
-		request.send(obj.data);
-		return request;
-	}
-};
->>>>>>> 843a113a
